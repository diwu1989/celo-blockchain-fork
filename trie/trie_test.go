--- conflicted
+++ resolved
@@ -556,10 +556,6 @@
 	for i := 0; i < 5000000; i++ {
 		rand.Read(hash)
 		rand.Read(elems)
-<<<<<<< HEAD
-		decodeNode(hash, elems, 1)
-=======
 		decodeNode(hash, elems)
->>>>>>> e76047e9
 	}
 }