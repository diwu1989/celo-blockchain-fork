// Copyright 2019 The go-ethereum Authors
// This file is part of the go-ethereum library.
//
// The go-ethereum library is free software: you can redistribute it and/or modify
// it under the terms of the GNU Lesser General Public License as published by
// the Free Software Foundation, either version 3 of the License, or
// (at your option) any later version.
//
// The go-ethereum library is distributed in the hope that it will be useful,
// but WITHOUT ANY WARRANTY; without even the implied warranty of
// MERCHANTABILITY or FITNESS FOR A PARTICULAR PURPOSE. See the
// GNU Lesser General Public License for more details.
//
// You should have received a copy of the GNU Lesser General Public License
// along with the go-ethereum library. If not, see <http://www.gnu.org/licenses/>.

package les

import (
	"context"
	"errors"
	"flag"
	"io/ioutil"
	"math/rand"
	"os"
	"sync"
	"sync/atomic"
	"testing"
	"time"

	"github.com/celo-org/celo-blockchain/common"
	"github.com/celo-org/celo-blockchain/common/hexutil"
	"github.com/celo-org/celo-blockchain/eth"
	"github.com/celo-org/celo-blockchain/eth/downloader"
	"github.com/celo-org/celo-blockchain/les/flowcontrol"
	"github.com/celo-org/celo-blockchain/log"
	"github.com/celo-org/celo-blockchain/node"
	"github.com/celo-org/celo-blockchain/p2p/enode"
	"github.com/celo-org/celo-blockchain/p2p/simulations"
	"github.com/celo-org/celo-blockchain/p2p/simulations/adapters"
	"github.com/celo-org/celo-blockchain/rpc"
	"github.com/mattn/go-colorable"
)

// Additional command line flags for the test binary.
var (
	loglevel   = flag.Int("loglevel", 0, "verbosity of logs")
	simAdapter = flag.String("adapter", "exec", "type of simulation: sim|socket|exec|docker")
)

func TestMain(m *testing.M) {
	flag.Parse()
	log.PrintOrigins(true)
	log.Root().SetHandler(log.LvlFilterHandler(log.Lvl(*loglevel), log.StreamHandler(colorable.NewColorableStderr(), log.TerminalFormat(true))))
	// register the Delivery service which will run as a devp2p
	// protocol when using the exec adapter
	adapters.RegisterLifecycles(services)
	os.Exit(m.Run())
}

// This test is not meant to be a part of the automatic testing process because it
// runs for a long time and also requires a large database in order to do a meaningful
// request performance test. When testServerDataDir is empty, the test is skipped.

const (
	testServerDataDir  = "" // should always be empty on the master branch
	testServerCapacity = 200
	testMaxClients     = 10
	testTolerance      = 0.1
	minRelCap          = 0.2
)

func TestCapacityAPI3(t *testing.T) {
	testCapacityAPI(t, 3)
}

func TestCapacityAPI6(t *testing.T) {
	testCapacityAPI(t, 6)
}

func TestCapacityAPI10(t *testing.T) {
	testCapacityAPI(t, 10)
}

// testCapacityAPI runs an end-to-end simulation test connecting one server with
// a given number of clients. It sets different priority capacities to all clients
// except a randomly selected one which runs in free client mode. All clients send
// similar requests at the maximum allowed rate and the test verifies whether the
// ratio of processed requests is close enough to the ratio of assigned capacities.
// Running multiple rounds with different settings ensures that changing capacity
// while connected and going back and forth between free and priority mode with
// the supplied API calls is also thoroughly tested.
func testCapacityAPI(t *testing.T, clientCount int) {
	// Skip test if no data dir specified
	if testServerDataDir == "" {
		return
	}
	for !testSim(t, 1, clientCount, []string{testServerDataDir}, nil, func(ctx context.Context, net *simulations.Network, servers []*simulations.Node, clients []*simulations.Node) bool {
		if len(servers) != 1 {
			t.Fatalf("Invalid number of servers: %d", len(servers))
		}
		server := servers[0]

		serverRpcClient, err := server.Client()
		if err != nil {
			t.Fatalf("Failed to obtain rpc client: %v", err)
		}
		headNum, headHash := getHead(ctx, t, serverRpcClient)
		minCap, freeCap, totalCap := getCapacityInfo(ctx, t, serverRpcClient)
		testCap := totalCap * 3 / 4
		t.Logf("Server testCap: %d  minCap: %d  head number: %d  head hash: %064x\n", testCap, minCap, headNum, headHash)
		reqMinCap := uint64(float64(testCap) * minRelCap / (minRelCap + float64(len(clients)-1)))
		if minCap > reqMinCap {
			t.Fatalf("Minimum client capacity (%d) bigger than required minimum for this test (%d)", minCap, reqMinCap)
		}
		freeIdx := rand.Intn(len(clients))

		clientRpcClients := make([]*rpc.Client, len(clients))
		for i, client := range clients {
			var err error
			clientRpcClients[i], err = client.Client()
			if err != nil {
				t.Fatalf("Failed to obtain rpc client: %v", err)
			}
			t.Log("connecting client", i)
			if i != freeIdx {
				setCapacity(ctx, t, serverRpcClient, client.ID(), testCap/uint64(len(clients)))
			}
			net.Connect(client.ID(), server.ID())

			for {
				select {
				case <-ctx.Done():
					t.Fatalf("Timeout")
				default:
				}
				num, hash := getHead(ctx, t, clientRpcClients[i])
				if num == headNum && hash == headHash {
					t.Log("client", i, "synced")
					break
				}
				time.Sleep(time.Millisecond * 200)
			}
		}

		var wg sync.WaitGroup
		stop := make(chan struct{})

		reqCount := make([]uint64, len(clientRpcClients))

		// Send light request like crazy.
		for i, c := range clientRpcClients {
			wg.Add(1)
			i, c := i, c
			go func() {
				defer wg.Done()

				queue := make(chan struct{}, 100)
				reqCount[i] = 0
				for {
					select {
					case queue <- struct{}{}:
						select {
						case <-stop:
							return
						case <-ctx.Done():
							return
						default:
							wg.Add(1)
							go func() {
								ok := testRequest(ctx, t, c)
								wg.Done()
								<-queue
								if ok {
									count := atomic.AddUint64(&reqCount[i], 1)
									if count%10000 == 0 {
										freezeClient(ctx, t, serverRpcClient, clients[i].ID())
									}
								}
							}()
						}
					case <-stop:
						return
					case <-ctx.Done():
						return
					}
				}
			}()
		}

		processedSince := func(start []uint64) []uint64 {
			res := make([]uint64, len(reqCount))
			for i := range reqCount {
				res[i] = atomic.LoadUint64(&reqCount[i])
				if start != nil {
					res[i] -= start[i]
				}
			}
			return res
		}

		weights := make([]float64, len(clients))
		for c := 0; c < 5; c++ {
			setCapacity(ctx, t, serverRpcClient, clients[freeIdx].ID(), freeCap)
			freeIdx = rand.Intn(len(clients))
			var sum float64
			for i := range clients {
				if i == freeIdx {
					weights[i] = 0
				} else {
					weights[i] = rand.Float64()*(1-minRelCap) + minRelCap
				}
				sum += weights[i]
			}
			for i, client := range clients {
				weights[i] *= float64(testCap-freeCap-100) / sum
				capacity := uint64(weights[i])
				if i != freeIdx && capacity < getCapacity(ctx, t, serverRpcClient, client.ID()) {
					setCapacity(ctx, t, serverRpcClient, client.ID(), capacity)
				}
			}
			setCapacity(ctx, t, serverRpcClient, clients[freeIdx].ID(), 0)
			for i, client := range clients {
				capacity := uint64(weights[i])
				if i != freeIdx && capacity > getCapacity(ctx, t, serverRpcClient, client.ID()) {
					setCapacity(ctx, t, serverRpcClient, client.ID(), capacity)
				}
			}
			weights[freeIdx] = float64(freeCap)
			for i := range clients {
				weights[i] /= float64(testCap)
			}

			time.Sleep(flowcontrol.DecParamDelay)
			t.Log("Starting measurement")
			t.Logf("Relative weights:")
			for i := range clients {
				t.Logf("  %f", weights[i])
			}
			t.Log()
			start := processedSince(nil)
			for {
				select {
				case <-ctx.Done():
					t.Fatalf("Timeout")
				default:
				}

				_, _, totalCap = getCapacityInfo(ctx, t, serverRpcClient)
				if totalCap < testCap {
					t.Log("Total capacity underrun")
					close(stop)
					wg.Wait()
					return false
				}

				processed := processedSince(start)
				var avg uint64
				t.Logf("Processed")
				for i, p := range processed {
					t.Logf(" %d", p)
					processed[i] = uint64(float64(p) / weights[i])
					avg += processed[i]
				}
				avg /= uint64(len(processed))

				if avg >= 10000 {
					var maxDev float64
					for _, p := range processed {
						dev := float64(int64(p-avg)) / float64(avg)
						t.Logf(" %7.4f", dev)
						if dev < 0 {
							dev = -dev
						}
						if dev > maxDev {
							maxDev = dev
						}
					}
					t.Logf("  max deviation: %f  totalCap: %d\n", maxDev, totalCap)
					if maxDev <= testTolerance {
						t.Log("success")
						break
					}
				} else {
					t.Log()
				}
				time.Sleep(time.Millisecond * 200)
			}
		}

		close(stop)
		wg.Wait()

		for i, count := range reqCount {
			t.Log("client", i, "processed", count)
		}
		return true
	}) {
		t.Log("restarting test")
	}
}

func getHead(ctx context.Context, t *testing.T, client *rpc.Client) (uint64, common.Hash) {
	res := make(map[string]interface{})
	if err := client.CallContext(ctx, &res, "eth_getBlockByNumber", "latest", false); err != nil {
		t.Fatalf("Failed to obtain head block: %v", err)
	}
	numStr, ok := res["number"].(string)
	if !ok {
		t.Fatalf("RPC block number field invalid")
	}
	num, err := hexutil.DecodeUint64(numStr)
	if err != nil {
		t.Fatalf("Failed to decode RPC block number: %v", err)
	}
	hashStr, ok := res["hash"].(string)
	if !ok {
		t.Fatalf("RPC block number field invalid")
	}
	hash := common.HexToHash(hashStr)
	return num, hash
}

func testRequest(ctx context.Context, t *testing.T, client *rpc.Client) bool {
	var res string
	var addr common.Address
	rand.Read(addr[:])
	c, cancel := context.WithTimeout(ctx, time.Second*12)
	defer cancel()
	err := client.CallContext(c, &res, "eth_getBalance", addr, "latest")
	if err != nil {
		t.Log("request error:", err)
	}
	return err == nil
}

func freezeClient(ctx context.Context, t *testing.T, server *rpc.Client, clientID enode.ID) {
	if err := server.CallContext(ctx, nil, "debug_freezeClient", clientID); err != nil {
		t.Fatalf("Failed to freeze client: %v", err)
	}

}

func setCapacity(ctx context.Context, t *testing.T, server *rpc.Client, clientID enode.ID, cap uint64) {
	params := make(map[string]interface{})
	params["capacity"] = cap
	if err := server.CallContext(ctx, nil, "les_setClientParams", []enode.ID{clientID}, []string{}, params); err != nil {
		t.Fatalf("Failed to set client capacity: %v", err)
	}
}

func getCapacity(ctx context.Context, t *testing.T, server *rpc.Client, clientID enode.ID) uint64 {
	var res map[enode.ID]map[string]interface{}
	if err := server.CallContext(ctx, &res, "les_clientInfo", []enode.ID{clientID}, []string{}); err != nil {
		t.Fatalf("Failed to get client info: %v", err)
	}
	info, ok := res[clientID]
	if !ok {
		t.Fatalf("Missing client info")
	}
	v, ok := info["capacity"]
	if !ok {
		t.Fatalf("Missing field in client info: capacity")
	}
	vv, ok := v.(float64)
	if !ok {
		t.Fatalf("Failed to decode capacity field")
	}
	return uint64(vv)
}

func getCapacityInfo(ctx context.Context, t *testing.T, server *rpc.Client) (minCap, freeCap, totalCap uint64) {
	var res map[string]interface{}
	if err := server.CallContext(ctx, &res, "les_serverInfo"); err != nil {
		t.Fatalf("Failed to query server info: %v", err)
	}
	decode := func(s string) uint64 {
		v, ok := res[s]
		if !ok {
			t.Fatalf("Missing field in server info: %s", s)
		}
		vv, ok := v.(float64)
		if !ok {
			t.Fatalf("Failed to decode server info field: %s", s)
		}
		return uint64(vv)
	}
	minCap = decode("minimumCapacity")
	freeCap = decode("freeClientCapacity")
	totalCap = decode("totalCapacity")
	return
}

var services = adapters.LifecycleConstructors{
	"lesclient": newLesClientService,
	"lesserver": newLesServerService,
}

func NewNetwork() (*simulations.Network, func(), error) {
	adapter, adapterTeardown, err := NewAdapter(*simAdapter, services)
	if err != nil {
		return nil, adapterTeardown, err
	}
	defaultService := "streamer"
	net := simulations.NewNetwork(adapter, &simulations.NetworkConfig{
		ID:             "0",
		DefaultService: defaultService,
	})
	teardown := func() {
		adapterTeardown()
		net.Shutdown()
	}
	return net, teardown, nil
}

func NewAdapter(adapterType string, services adapters.LifecycleConstructors) (adapter adapters.NodeAdapter, teardown func(), err error) {
	teardown = func() {}
	switch adapterType {
	case "sim":
		adapter = adapters.NewSimAdapter(services)
		//	case "socket":
		//		adapter = adapters.NewSocketAdapter(services)
	case "exec":
		baseDir, err0 := ioutil.TempDir("", "les-test")
		if err0 != nil {
			return nil, teardown, err0
		}
		teardown = func() { os.RemoveAll(baseDir) }
		adapter = adapters.NewExecAdapter(baseDir)
	/*case "docker":
	adapter, err = adapters.NewDockerAdapter()
	if err != nil {
		return nil, teardown, err
	}*/
	default:
		return nil, teardown, errors.New("adapter needs to be one of sim, socket, exec, docker")
	}
	return adapter, teardown, nil
}

func testSim(t *testing.T, serverCount, clientCount int, serverDir, clientDir []string, test func(ctx context.Context, net *simulations.Network, servers []*simulations.Node, clients []*simulations.Node) bool) bool {
	net, teardown, err := NewNetwork()
	defer teardown()
	if err != nil {
		t.Fatalf("Failed to create network: %v", err)
	}
	timeout := 1800 * time.Second
	ctx, cancel := context.WithTimeout(context.Background(), timeout)
	defer cancel()

	servers := make([]*simulations.Node, serverCount)
	clients := make([]*simulations.Node, clientCount)

	for i := range clients {
		clientconf := adapters.RandomNodeConfig()
		clientconf.Lifecycles = []string{"lesclient"}
		if len(clientDir) == clientCount {
			clientconf.DataDir = clientDir[i]
		}
		client, err := net.NewNodeWithConfig(clientconf)
		if err != nil {
			t.Fatalf("Failed to create client: %v", err)
		}
		clients[i] = client
	}

	for i := range servers {
		serverconf := adapters.RandomNodeConfig()
		serverconf.Lifecycles = []string{"lesserver"}
		if len(serverDir) == serverCount {
			serverconf.DataDir = serverDir[i]
		}
		server, err := net.NewNodeWithConfig(serverconf)
		if err != nil {
			t.Fatalf("Failed to create server: %v", err)
		}
		servers[i] = server
	}

	for _, client := range clients {
		if err := net.Start(client.ID()); err != nil {
			t.Fatalf("Failed to start client node: %v", err)
		}
	}
	for _, server := range servers {
		if err := net.Start(server.ID()); err != nil {
			t.Fatalf("Failed to start server node: %v", err)
		}
	}

	return test(ctx, net, servers, clients)
}

func newLesClientService(ctx *adapters.ServiceContext, stack *node.Node) (node.Lifecycle, error) {
	config := eth.DefaultConfig
	config.SyncMode = downloader.LightSync
<<<<<<< HEAD
	return New(ctx.NodeContext, &config)
=======
	config.Ethash.PowMode = ethash.ModeFake
	return New(stack, &config)
>>>>>>> c0c01612
}

func newLesServerService(ctx *adapters.ServiceContext, stack *node.Node) (node.Lifecycle, error) {
	config := eth.DefaultConfig
	config.SyncMode = downloader.FullSync
	config.LightServ = testServerCapacity
	config.LightPeers = testMaxClients
	ethereum, err := eth.New(stack, &config)
	if err != nil {
		return nil, err
	}
	_, err = NewLesServer(stack, ethereum, &config)
	if err != nil {
		return nil, err
	}
	return ethereum, nil
}<|MERGE_RESOLUTION|>--- conflicted
+++ resolved
@@ -494,12 +494,7 @@
 func newLesClientService(ctx *adapters.ServiceContext, stack *node.Node) (node.Lifecycle, error) {
 	config := eth.DefaultConfig
 	config.SyncMode = downloader.LightSync
-<<<<<<< HEAD
-	return New(ctx.NodeContext, &config)
-=======
-	config.Ethash.PowMode = ethash.ModeFake
 	return New(stack, &config)
->>>>>>> c0c01612
 }
 
 func newLesServerService(ctx *adapters.ServiceContext, stack *node.Node) (node.Lifecycle, error) {
