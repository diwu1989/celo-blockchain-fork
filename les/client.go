// Copyright 2016 The go-ethereum Authors
// This file is part of the go-ethereum library.
//
// The go-ethereum library is free software: you can redistribute it and/or modify
// it under the terms of the GNU Lesser General Public License as published by
// the Free Software Foundation, either version 3 of the License, or
// (at your option) any later version.
//
// The go-ethereum library is distributed in the hope that it will be useful,
// but WITHOUT ANY WARRANTY; without even the implied warranty of
// MERCHANTABILITY or FITNESS FOR A PARTICULAR PURPOSE. See the
// GNU Lesser General Public License for more details.
//
// You should have received a copy of the GNU Lesser General Public License
// along with the go-ethereum library. If not, see <http://www.gnu.org/licenses/>.

// Package les implements the Light Ethereum Subprotocol.
package les

import (
	"fmt"
	"time"

	"github.com/ethereum/go-ethereum/accounts"
	"github.com/ethereum/go-ethereum/accounts/abi/bind"
	"github.com/ethereum/go-ethereum/common"
	"github.com/ethereum/go-ethereum/common/hexutil"
	"github.com/ethereum/go-ethereum/common/mclock"
	"github.com/ethereum/go-ethereum/consensus"
	istanbulBackend "github.com/ethereum/go-ethereum/consensus/istanbul/backend"
	"github.com/ethereum/go-ethereum/contract_comm"
	"github.com/ethereum/go-ethereum/core"
	"github.com/ethereum/go-ethereum/core/bloombits"
	"github.com/ethereum/go-ethereum/core/rawdb"
	"github.com/ethereum/go-ethereum/core/types"
	"github.com/ethereum/go-ethereum/eth"
	"github.com/ethereum/go-ethereum/eth/downloader"
	"github.com/ethereum/go-ethereum/eth/filters"
	"github.com/ethereum/go-ethereum/event"
	"github.com/ethereum/go-ethereum/internal/ethapi"
	"github.com/ethereum/go-ethereum/les/checkpointoracle"
	lpc "github.com/ethereum/go-ethereum/les/lespay/client"
	"github.com/ethereum/go-ethereum/light"
	"github.com/ethereum/go-ethereum/log"
	"github.com/ethereum/go-ethereum/node"
	"github.com/ethereum/go-ethereum/p2p"
	"github.com/ethereum/go-ethereum/p2p/enode"
	"github.com/ethereum/go-ethereum/params"
	"github.com/ethereum/go-ethereum/rpc"
)

type LightEthereum struct {
	lesCommons

<<<<<<< HEAD
	peers       *serverPeerSet
	reqDist     *requestDistributor
	retriever   *retrieveManager
	odr         *LesOdr
	relay       *lesTxRelay
	handler     *clientHandler
	txPool      *light.TxPool
	blockchain  *light.LightChain
	serverPool  *serverPool
	chainreader *LightChainReader
=======
	peers        *serverPeerSet
	reqDist      *requestDistributor
	retriever    *retrieveManager
	odr          *LesOdr
	relay        *lesTxRelay
	handler      *clientHandler
	txPool       *light.TxPool
	blockchain   *light.LightChain
	serverPool   *serverPool
	valueTracker *lpc.ValueTracker
>>>>>>> 0851646e

	bloomRequests chan chan *bloombits.Retrieval // Channel receiving bloom data retrieval requests
	bloomIndexer  *core.ChainIndexer             // Bloom indexer operating during block imports

	ApiBackend     *LesApiBackend
	eventMux       *event.TypeMux
	engine         consensus.Engine
	accountManager *accounts.Manager
	netRPCService  *ethapi.PublicNetAPI

	networkId uint64
}

func New(ctx *node.ServiceContext, config *eth.Config) (*LightEthereum, error) {
	var chainName string
	syncMode := config.SyncMode
	var fullChainAvailable bool
	if syncMode == downloader.LightSync {
		chainName = "lightchaindata"
		fullChainAvailable = true
	} else if syncMode == downloader.LightestSync {
		chainName = "lightestchaindata"
		fullChainAvailable = false
	} else {
		panic("Unexpected sync mode: " + syncMode.String())
	}

	chainDb, err := ctx.OpenDatabase(chainName, config.DatabaseCache, config.DatabaseHandles, "eth/db/chaindata/")
	if err != nil {
		return nil, err
	}
	lespayDb, err := ctx.OpenDatabase("lespay", 0, 0, "eth/db/lespay")
	if err != nil {
		return nil, err
	}
	chainConfig, genesisHash, genesisErr := core.SetupGenesisBlockWithOverride(chainDb, config.Genesis,
		config.OverrideIstanbul)
	if _, isCompat := genesisErr.(*params.ConfigCompatError); genesisErr != nil && !isCompat {
		return nil, genesisErr
	}
	log.Info("Initialised chain configuration", "config", chainConfig)

	peers := newServerPeerSet()
	leth := &LightEthereum{
		lesCommons: lesCommons{
			genesis:     genesisHash,
			config:      config,
			chainConfig: chainConfig,
			iConfig:     light.DefaultClientIndexerConfig,
			chainDb:     chainDb,
			closeCh:     make(chan struct{}),
		},
		peers:          peers,
		eventMux:       ctx.EventMux,
		reqDist:        newRequestDistributor(peers, &mclock.System{}),
		accountManager: ctx.AccountManager,
		engine:         eth.CreateConsensusEngine(ctx, chainConfig, config, nil, false, chainDb),
		networkId:      config.NetworkId,
		bloomRequests:  make(chan chan *bloombits.Retrieval),
		serverPool:     newServerPool(chainDb, config.UltraLightServers),
		valueTracker:   lpc.NewValueTracker(lespayDb, &mclock.System{}, requestList, time.Minute, 1/float64(time.Hour), 1/float64(time.Hour*100), 1/float64(time.Hour*1000)),
	}
	peers.subscribe((*vtSubscription)(leth.valueTracker))
	leth.retriever = newRetrieveManager(peers, leth.reqDist, leth.serverPool)
	leth.relay = newLesTxRelay(peers, leth.retriever)

	leth.odr = NewLesOdr(chainDb, light.DefaultClientIndexerConfig, leth.retriever)
	// If the full chain is not available then indexing each block header isn't possible.
	if fullChainAvailable {
		leth.bloomIndexer = eth.NewBloomIndexer(chainDb, params.BloomBitsBlocksClient, params.HelperTrieConfirmations, fullChainAvailable)
		leth.chtIndexer = light.NewChtIndexer(chainDb, leth.odr, params.CHTFrequency, params.HelperTrieConfirmations, fullChainAvailable)
		leth.bloomTrieIndexer = light.NewBloomTrieIndexer(chainDb, leth.odr, params.BloomBitsBlocksClient, params.BloomTrieFrequency, fullChainAvailable)
	}
	leth.odr.SetIndexers(leth.chtIndexer, leth.bloomTrieIndexer, leth.bloomIndexer)

	checkpoint := config.Checkpoint
	if checkpoint == nil {
		checkpoint = params.TrustedCheckpoints[genesisHash]
	}
	// Note: NewLightChain adds the trusted checkpoint so it needs an ODR with
	// indexers already set but not started yet
	if leth.blockchain, err = light.NewLightChain(leth.odr, leth.chainConfig, leth.engine, checkpoint); err != nil {
		return nil, err
	}

	// Set the blockchain for the EVMHandler singleton that geth can use to make calls to smart contracts.
	// Note that this should NOT be used when executing smart contract calls done via end user transactions.
	contract_comm.SetInternalEVMHandler(leth.blockchain)

	leth.chainReader = leth.blockchain
	leth.txPool = light.NewTxPool(leth.chainConfig, leth.blockchain, leth.relay)

	// Set up checkpoint oracle.
	oracle := config.CheckpointOracle
	if oracle == nil {
		oracle = params.CheckpointOracles[genesisHash]
	}
	leth.oracle = checkpointoracle.New(oracle, leth.localCheckpoint)

	// Note: AddChildIndexer starts the update process for the child
	if leth.bloomIndexer != nil && leth.bloomTrieIndexer != nil {
		leth.bloomIndexer.AddChildIndexer(leth.bloomTrieIndexer)
		leth.bloomIndexer.Start(leth.blockchain)
	}
	if leth.chtIndexer != nil {
		leth.chtIndexer.Start(leth.blockchain)
	}

	// TODO mcortesi (needs etherbase & gatewayFee?)
	leth.handler = newClientHandler(syncMode, config.UltraLightServers, config.UltraLightFraction, checkpoint, leth, config.GatewayFee)
	if leth.handler.ulc != nil {
		log.Warn("Ultra light client is enabled", "trustedNodes", len(leth.handler.ulc.keys), "minTrustedFraction", leth.handler.ulc.fraction)
		leth.blockchain.DisableCheckFreq()
	}
	// Rewind the chain in case of an incompatible config upgrade.
	if compat, ok := genesisErr.(*params.ConfigCompatError); ok {
		log.Warn("Rewinding chain to upgrade configuration", "err", compat)
		leth.blockchain.SetHead(compat.RewindTo)
		rawdb.WriteChainConfig(chainDb, genesisHash, chainConfig)
	}

	leth.ApiBackend = &LesApiBackend{ctx.ExtRPCEnabled(), leth}

	leth.chainreader = &LightChainReader{
		config:     leth.chainConfig,
		blockchain: leth.blockchain,
	}

	// If the engine is istanbul, then inject the blockchain
	if istanbul, isIstanbul := leth.engine.(*istanbulBackend.Backend); isIstanbul {
		istanbul.SetChain(leth.chainreader, nil, nil)
	}

	return leth, nil
}

// vtSubscription implements serverPeerSubscriber
type vtSubscription lpc.ValueTracker

// registerPeer implements serverPeerSubscriber
func (v *vtSubscription) registerPeer(p *serverPeer) {
	vt := (*lpc.ValueTracker)(v)
	p.setValueTracker(vt, vt.Register(p.ID()))
	p.updateVtParams()
}

// unregisterPeer implements serverPeerSubscriber
func (v *vtSubscription) unregisterPeer(p *serverPeer) {
	vt := (*lpc.ValueTracker)(v)
	vt.Unregister(p.ID())
	p.setValueTracker(nil, nil)
}

type LightDummyAPI struct{}

// Etherbase is the address that mining rewards will be send to
func (s *LightDummyAPI) Etherbase() (common.Address, error) {
	return common.Address{}, fmt.Errorf("mining is not supported in light mode")
}

// Coinbase is the address that mining rewards will be send to (alias for Etherbase)
func (s *LightDummyAPI) Coinbase() (common.Address, error) {
	return common.Address{}, fmt.Errorf("mining is not supported in light mode")
}

// Hashrate returns the POW hashrate
func (s *LightDummyAPI) Hashrate() hexutil.Uint {
	return 0
}

// Mining returns an indication if this node is currently mining.
func (s *LightDummyAPI) Mining() bool {
	return false
}

// APIs returns the collection of RPC services the ethereum package offers.
// NOTE, some of these services probably need to be moved to somewhere else.
func (s *LightEthereum) APIs() []rpc.API {
	apis := ethapi.GetAPIs(s.ApiBackend)
	apis = append(apis, s.engine.APIs(s.BlockChain().HeaderChain())...)
	return append(apis, []rpc.API{
		{
			Namespace: "eth",
			Version:   "1.0",
			Service:   &LightDummyAPI{},
			Public:    true,
		}, {
			Namespace: "eth",
			Version:   "1.0",
			Service:   downloader.NewPublicDownloaderAPI(s.handler.downloader, s.eventMux),
			Public:    true,
		}, {
			Namespace: "les",
			Version:   "1.0",
			Service:   NewPrivateLightClientAPI(s),
			Public:    false,
		}, {
			Namespace: "eth",
			Version:   "1.0",
			Service:   filters.NewPublicFilterAPI(s.ApiBackend, true),
			Public:    true,
		}, {
			Namespace: "net",
			Version:   "1.0",
			Service:   s.netRPCService,
			Public:    true,
		}, {
			Namespace: "les",
			Version:   "1.0",
			Service:   NewPrivateLightAPI(&s.lesCommons),
			Public:    false,
		}, {
			Namespace: "lespay",
			Version:   "1.0",
			Service:   lpc.NewPrivateClientAPI(s.valueTracker),
			Public:    false,
		},
	}...)
}

func (s *LightEthereum) ResetWithGenesisBlock(gb *types.Block) {
	s.blockchain.ResetWithGenesisBlock(gb)
}

func (s *LightEthereum) BlockChain() *light.LightChain      { return s.blockchain }
func (s *LightEthereum) TxPool() *light.TxPool              { return s.txPool }
func (s *LightEthereum) Engine() consensus.Engine           { return s.engine }
func (s *LightEthereum) LesVersion() int                    { return int(ClientProtocolVersions[0]) }
func (s *LightEthereum) Downloader() *downloader.Downloader { return s.handler.downloader }
func (s *LightEthereum) EventMux() *event.TypeMux           { return s.eventMux }

// Protocols implements node.Service, returning all the currently configured
// network protocols to start.
func (s *LightEthereum) Protocols() []p2p.Protocol {
	return s.makeProtocols(ClientProtocolVersions, s.handler.runPeer, func(id enode.ID) interface{} {
		if p := s.peers.peer(peerIdToString(id)); p != nil {
			return p.Info()
		}
		return nil
	})
}

// Start implements node.Service, starting all internal goroutines needed by the
// light ethereum protocol implementation.
func (s *LightEthereum) Start(srvr *p2p.Server) error {
	log.Warn("Light client mode is an experimental feature")

	// Start bloom request workers.
	s.wg.Add(bloomServiceThreads)
	s.startBloomHandlers(params.BloomBitsBlocksClient)

	s.netRPCService = ethapi.NewPublicNetAPI(srvr, s.config.NetworkId)

	// clients are searching for the first advertised protocol in the list
	protocolVersion := AdvertiseProtocolVersions[0]
	s.serverPool.start(srvr, lesTopic(s.blockchain.Genesis().Hash(), protocolVersion))
	return nil
}

func (s *LightEthereum) GetRandomPeerEtherbase() common.Address {
	return s.peers.randomPeerEtherbase()
}

// Stop implements node.Service, terminating all internal goroutines used by the
// Ethereum protocol.
func (s *LightEthereum) Stop() error {
	close(s.closeCh)
	s.peers.close()
	s.reqDist.close()
	s.odr.Stop()
	s.relay.Stop()
	if s.bloomIndexer != nil {
		s.bloomIndexer.Close()
	}
	if s.chtIndexer != nil {
		s.chtIndexer.Close()
	}
	s.blockchain.Stop()
	s.handler.stop()
	s.txPool.Stop()
	s.engine.Close()
	s.eventMux.Stop()
	s.serverPool.stop()
	s.valueTracker.Stop()
	s.chainDb.Close()
	s.wg.Wait()
	log.Info("Light ethereum stopped")
	return nil
}

// SetClient sets the rpc client and binds the registrar contract.
func (s *LightEthereum) SetContractBackend(backend bind.ContractBackend) {
	if s.oracle == nil {
		return
	}
	s.oracle.Start(backend)
}<|MERGE_RESOLUTION|>--- conflicted
+++ resolved
@@ -52,7 +52,6 @@
 type LightEthereum struct {
 	lesCommons
 
-<<<<<<< HEAD
 	peers       *serverPeerSet
 	reqDist     *requestDistributor
 	retriever   *retrieveManager
@@ -63,18 +62,7 @@
 	blockchain  *light.LightChain
 	serverPool  *serverPool
 	chainreader *LightChainReader
-=======
-	peers        *serverPeerSet
-	reqDist      *requestDistributor
-	retriever    *retrieveManager
-	odr          *LesOdr
-	relay        *lesTxRelay
-	handler      *clientHandler
-	txPool       *light.TxPool
-	blockchain   *light.LightChain
-	serverPool   *serverPool
 	valueTracker *lpc.ValueTracker
->>>>>>> 0851646e
 
 	bloomRequests chan chan *bloombits.Retrieval // Channel receiving bloom data retrieval requests
 	bloomIndexer  *core.ChainIndexer             // Bloom indexer operating during block imports
