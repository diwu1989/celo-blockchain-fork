// Copyright 2015 The go-ethereum Authors
// This file is part of the go-ethereum library.
//
// The go-ethereum library is free software: you can redistribute it and/or modify
// it under the terms of the GNU Lesser General Public License as published by
// the Free Software Foundation, either version 3 of the License, or
// (at your option) any later version.
//
// The go-ethereum library is distributed in the hope that it will be useful,
// but WITHOUT ANY WARRANTY; without even the implied warranty of
// MERCHANTABILITY or FITNESS FOR A PARTICULAR PURPOSE. See the
// GNU Lesser General Public License for more details.
//
// You should have received a copy of the GNU Lesser General Public License
// along with the go-ethereum library. If not, see <http://www.gnu.org/licenses/>.

// Package downloader contains the manual full chain synchronisation.
package downloader

import (
	"errors"
	"fmt"
	"math"
	"math/big"
	"sync"
	"sync/atomic"
	"time"

	ethereum "github.com/celo-org/celo-blockchain"
	"github.com/celo-org/celo-blockchain/common"
	"github.com/celo-org/celo-blockchain/consensus/istanbul"
	"github.com/celo-org/celo-blockchain/core/rawdb"
	"github.com/celo-org/celo-blockchain/core/state/snapshot"
	"github.com/celo-org/celo-blockchain/core/types"
	"github.com/celo-org/celo-blockchain/eth/protocols/snap"
	"github.com/celo-org/celo-blockchain/ethdb"
	"github.com/celo-org/celo-blockchain/event"
	"github.com/celo-org/celo-blockchain/log"
	"github.com/celo-org/celo-blockchain/metrics"
	"github.com/celo-org/celo-blockchain/params"
	"github.com/celo-org/celo-blockchain/trie"
)

var (
	MaxBlockFetch       = 128 // Amount of blocks to be fetched per retrieval request
	MaxHeaderFetch      = 192 // Amount of block headers to be fetched per retrieval request
	MaxEpochHeaderFetch = 192 // Number of epoch block headers to fetch (only used in IBFT consensus + Lightest sync mode)
	MaxSkeletonSize     = 128 // Number of header fetches to need for a skeleton assembly
	MaxReceiptFetch     = 256 // Amount of transaction receipts to allow fetching per request
	MaxStateFetch       = 384 // Amount of node state values to allow fetching per request

	maxQueuedHeaders            = 32 * 1024                         // [eth/62] Maximum number of headers to queue for import (DOS protection)
	maxHeadersProcess           = 2048                              // Number of header download results to import at once into the chain
	maxResultsProcess           = 2048                              // Number of content download results to import at once into the chain
	fullMaxForkAncestry  uint64 = params.FullImmutabilityThreshold  // Maximum chain reorganisation (locally redeclared so tests can reduce it)
	lightMaxForkAncestry uint64 = params.LightImmutabilityThreshold // Maximum chain reorganisation (locally redeclared so tests can reduce it)

	reorgProtThreshold   = 48 // Threshold number of recent blocks to disable mini reorg protection
	reorgProtHeaderDelay = 2  // Number of headers to delay delivering to cover mini reorgs

	fsHeaderCheckFrequency        = 100             // Verification frequency of the downloaded headers during fast sync
	fsHeaderSafetyNet             = 2048            // Number of headers to discard in case a chain violation is detected
	fsHeaderForceVerify           = 24              // Number of headers to verify before and after the pivot to accept it
	fsHeaderContCheck             = 3 * time.Second // Time interval to check for header continuations during state download
	fsMinFullBlocks        uint64 = 64              // Number of blocks to retrieve fully even in fast sync
)

var (
	errBusy                    = errors.New("busy")
	errUnknownPeer             = errors.New("peer is unknown or unhealthy")
	errBadPeer                 = errors.New("action from bad peer ignored")
	errStallingPeer            = errors.New("peer is stalling")
	errUnsyncedPeer            = errors.New("unsynced peer")
	errNoPeers                 = errors.New("no peers to keep download active")
	errTimeout                 = errors.New("timeout")
	errEmptyHeaderSet          = errors.New("empty header set by peer")
	errPeersUnavailable        = errors.New("no peers available or all tried for download")
	errInvalidAncestor         = errors.New("retrieved ancestor is invalid")
	errInvalidChain            = errors.New("retrieved hash chain is invalid")
	errInvalidBody             = errors.New("retrieved block body is invalid")
	errInvalidReceipt          = errors.New("retrieved receipt is invalid")
	errCancelStateFetch        = errors.New("state data download canceled (requested)")
	errCancelContentProcessing = errors.New("content processing canceled (requested)")
	errCanceled                = errors.New("syncing canceled (requested)")
	errNoSyncActive            = errors.New("no sync active")
	errTooOld                  = errors.New("peer's protocol version too old")
	errNoAncestorFound         = errors.New("no common ancestor found")
)

// If you adding a new variable add it at the bottom. Otherwise, you can end up making some uint64 unaligned to 8-byte
// boundary. That seems fine with ARM but on X86 (emulator), atomic loading of 64-bit variables causes a confusing crash.
// Some variables like rttEstimate are loaded atomically with atomic.LoadUint64()

type Downloader struct {
	mode uint32         // Synchronisation mode defining the strategy used (per sync cycle), use d.getMode() to get the SyncMode
	mux  *event.TypeMux // Event multiplexer to announce sync operation events

	checkpoint uint64   // Checkpoint block number to enforce head against (e.g. fast sync)
	genesis    uint64   // Genesis block number to limit sync to (e.g. light client CHT)
	queue      *queue   // Scheduler for selecting the hashes to download
	peers      *peerSet // Set of active peers from which download can proceed

	stateDB    ethdb.Database  // Database to state sync into (and deduplicate via)
	stateBloom *trie.SyncBloom // Bloom filter for fast trie node and contract code existence checks

	// Statistics
	syncStatsChainOrigin uint64 // Origin block number where syncing started at
	syncStatsChainHeight uint64 // Highest block number known when syncing started
	syncStatsState       stateSyncStats
	syncStatsLock        sync.RWMutex // Lock protecting the sync stats fields

	lightchain LightChain
	blockchain BlockChain

	// Callbacks
	dropPeer peerDropFn // Drops a peer for misbehaving

	// Status
	synchroniseMock func(id string, hash common.Hash) error // Replacement for synchronise during testing
	synchronising   int32
	notified        int32
	committed       int32
	ancientLimit    uint64 // The maximum block number which can be regarded as ancient data.
	ancientLimitMu  sync.Mutex

	// Channels
	headerCh      chan dataPack        // Channel receiving inbound block headers
	bodyCh        chan dataPack        // Channel receiving inbound block bodies
	receiptCh     chan dataPack        // Channel receiving inbound receipts
	bodyWakeCh    chan bool            // Channel to signal the block body fetcher of new tasks
	receiptWakeCh chan bool            // Channel to signal the receipt fetcher of new tasks
	headerProcCh  chan []*types.Header // Channel to feed the header processor new tasks

	// State sync
	pivotHeader *types.Header // Pivot block header to dynamically push the syncing state root
	pivotLock   sync.RWMutex  // Lock protecting pivot header reads from updates

	snapSync       bool         // Whether to run state sync over the snap protocol
	SnapSyncer     *snap.Syncer // TODO(karalabe): make private! hack for now
	stateSyncStart chan *stateSync
	trackStateReq  chan *stateReq
	stateCh        chan dataPack // Channel receiving inbound node state data

	// Cancellation and termination
	cancelPeer string         // Identifier of the peer currently being used as the master (cancel on drop)
	cancelCh   chan struct{}  // Channel to cancel mid-flight syncs
	cancelLock sync.RWMutex   // Lock to protect the cancel channel and peer in delivers
	cancelWg   sync.WaitGroup // Make sure all fetcher goroutines have exited.

	quitCh        chan struct{} // Quit channel to signal termination
	quitLock      sync.Mutex    // Lock to prevent double closes
	epoch         uint64        // Epoch value is useful in IBFT consensus
	ibftConsensus bool          // True if we are in IBFT consensus mode

	// Testing hooks
	syncInitHook     func(uint64, uint64)  // Method to call upon initiating a new sync run
	bodyFetchHook    func([]*types.Header) // Method to call upon starting a block body fetch
	receiptFetchHook func([]*types.Header) // Method to call upon starting a receipt fetch
	chainInsertHook  func([]*fetchResult)  // Method to call upon inserting a chain of blocks (possibly in multiple invocations)
}

// LightChain encapsulates functions required to synchronise a light chain.
type LightChain interface {
	// HasHeader verifies a header's presence in the local chain.
	HasHeader(common.Hash, uint64) bool

	// GetHeaderByHash retrieves a header from the local chain.
	GetHeaderByHash(common.Hash) *types.Header

	// GetHeaderByHash retrieves a header from the local chain by number.
	GetHeaderByNumber(uint64) *types.Header

	// CurrentHeader retrieves the head header from the local chain.
	CurrentHeader() *types.Header

	// GetTd returns the total difficulty of a local block.
	GetTd(common.Hash, uint64) *big.Int

	// InsertHeaderChain inserts a batch of headers into the local chain.
	InsertHeaderChain([]*types.Header, int, bool) (int, error)

	Config() *params.ChainConfig
	// SetHead rewinds the local chain to a new head.
	SetHead(uint64) error
}

// BlockChain encapsulates functions required to sync a (full or fast) blockchain.
type BlockChain interface {
	LightChain

	// HasBlock verifies a block's presence in the local chain.
	HasBlock(common.Hash, uint64) bool

	// HasFastBlock verifies a fast block's presence in the local chain.
	HasFastBlock(common.Hash, uint64) bool

	// GetBlockByHash retrieves a block from the local chain.
	GetBlockByHash(common.Hash) *types.Block

	// CurrentBlock retrieves the head block from the local chain.
	CurrentBlock() *types.Block

	// CurrentFastBlock retrieves the head fast block from the local chain.
	CurrentFastBlock() *types.Block

	// FastSyncCommitHead directly commits the head block to a certain entity.
	FastSyncCommitHead(common.Hash) error

	// InsertChain inserts a batch of blocks into the local chain.
	InsertChain(types.Blocks) (int, error)

	// InsertReceiptChain inserts a batch of receipts into the local chain.
	InsertReceiptChain(types.Blocks, []types.Receipts, uint64) (int, error)

	// GetBlockByNumber retrieves a block from the database by number.
	GetBlockByNumber(uint64) *types.Block

	// Snapshots returns the blockchain snapshot tree to paused it during sync.
	Snapshots() *snapshot.Tree
}

// TODO(tim) previously passing mode here!

// New creates a new downloader to fetch hashes and blocks from remote peers.
func New(checkpoint uint64, stateDb ethdb.Database, stateBloom *trie.SyncBloom, mux *event.TypeMux, chain BlockChain, lightchain LightChain, dropPeer peerDropFn) *Downloader {
	if lightchain == nil {
		lightchain = chain
	}

	ibftConsensus := false
	epoch := uint64(0)
	if chain != nil && chain.Config() != nil && chain.Config().Istanbul != nil {
		epoch = chain.Config().Istanbul.Epoch
		ibftConsensus = true
	} else if lightchain != nil && lightchain.Config() != nil && lightchain.Config().Istanbul != nil {
		epoch = lightchain.Config().Istanbul.Epoch
		ibftConsensus = true
	}
	if epoch > math.MaxInt32 {
		panic(fmt.Sprintf("epoch is too big(%d), the code to fetch epoch headers casts epoch to an int to calculate value for skip variable", epoch))
	}

	dl := &Downloader{
		stateDB:        stateDb,
		stateBloom:     stateBloom,
		mux:            mux,
		checkpoint:     checkpoint,
		queue:          newQueue(blockCacheMaxItems, blockCacheInitialItems),
		peers:          newPeerSet(),
		blockchain:     chain,
		lightchain:     lightchain,
		dropPeer:       dropPeer,
		headerCh:       make(chan dataPack, 1),
		bodyCh:         make(chan dataPack, 1),
		receiptCh:      make(chan dataPack, 1),
		bodyWakeCh:     make(chan bool, 1),
		receiptWakeCh:  make(chan bool, 1),
		headerProcCh:   make(chan []*types.Header, 1),
		quitCh:         make(chan struct{}),
		stateCh:        make(chan dataPack),
		SnapSyncer:     snap.NewSyncer(stateDb),
		stateSyncStart: make(chan *stateSync),
		syncStatsState: stateSyncStats{
			processed: rawdb.ReadFastTrieProgress(stateDb),
		},
		trackStateReq: make(chan *stateReq),
		ibftConsensus: ibftConsensus,
		epoch:         epoch,
	}
	go dl.stateFetcher()
	return dl
}

// Progress retrieves the synchronisation boundaries, specifically the origin
// block where synchronisation started at (may have failed/suspended); the block
// or header sync is currently at; and the latest known block which the sync targets.
//
// In addition, during the state download phase of fast synchronisation the number
// of processed and the total number of known states are also returned. Otherwise
// these are zero.
func (d *Downloader) Progress() ethereum.SyncProgress {
	// Lock the current stats and return the progress
	d.syncStatsLock.RLock()
	defer d.syncStatsLock.RUnlock()

	current := uint64(0)
	mode := d.getMode()
	switch {
	case d.blockchain != nil && mode == FullSync:
		current = d.blockchain.CurrentBlock().NumberU64()
	case d.blockchain != nil && mode == FastSync:
		current = d.blockchain.CurrentFastBlock().NumberU64()
	case d.lightchain != nil:
		current = d.lightchain.CurrentHeader().Number.Uint64()
	default:
		log.Error("Unknown downloader chain/mode combo", "light", d.lightchain != nil, "full", d.blockchain != nil, "mode", mode)
	}
	log.Debug(fmt.Sprintf("Current head is %v", current))
	return ethereum.SyncProgress{
		StartingBlock: d.syncStatsChainOrigin,
		CurrentBlock:  current,
		HighestBlock:  d.syncStatsChainHeight,
		PulledStates:  d.syncStatsState.processed,
		KnownStates:   d.syncStatsState.processed + d.syncStatsState.pending,
	}
}

// Synchronising returns whether the downloader is currently retrieving blocks.
func (d *Downloader) Synchronising() bool {
	return atomic.LoadInt32(&d.synchronising) > 0
}

// RegisterPeer injects a new download peer into the set of block source to be
// used for fetching hashes and blocks from.
func (d *Downloader) RegisterPeer(id string, version uint, peer Peer) error {
	var logger log.Logger
	if len(id) < 16 {
		// Tests use short IDs, don't choke on them
		logger = log.New("peer", id)
	} else {
		logger = log.New("peer", id[:8])
	}
	logger.Trace("Registering sync peer")
	if err := d.peers.Register(newPeerConnection(id, version, peer, logger)); err != nil {
		logger.Error("Failed to register sync peer", "err", err)
		return err
	}
	return nil
}

// RegisterLightPeer injects a light client peer, wrapping it so it appears as a regular peer.
func (d *Downloader) RegisterLightPeer(id string, version uint, peer LightPeer) error {
	return d.RegisterPeer(id, version, &lightPeerWrapper{peer})
}

// UnregisterPeer remove a peer from the known list, preventing any action from
// the specified peer. An effort is also made to return any pending fetches into
// the queue.
func (d *Downloader) UnregisterPeer(id string) error {
	// Unregister the peer from the active peer set and revoke any fetch tasks
	var logger log.Logger
	if len(id) < 16 {
		// Tests use short IDs, don't choke on them
		logger = log.New("peer", id)
	} else {
		logger = log.New("peer", id[:8])
	}
	logger.Trace("Unregistering sync peer")
	if err := d.peers.Unregister(id); err != nil {
		logger.Error("Failed to unregister sync peer", "err", err)
		return err
	}
	d.queue.Revoke(id)

	return nil
}

// Synchronise tries to sync up our local block chain with a remote peer, both
// adding various sanity checks as well as wrapping it with various log entries.
func (d *Downloader) Synchronise(id string, head common.Hash, td *big.Int, mode SyncMode) error {
	err := d.synchronise(id, head, td, mode)

	switch err {
	case nil, errBusy, errCanceled:
		return err
	}
	if errors.Is(err, errInvalidChain) || errors.Is(err, errBadPeer) || errors.Is(err, errTimeout) ||
		errors.Is(err, errStallingPeer) || errors.Is(err, errUnsyncedPeer) || errors.Is(err, errEmptyHeaderSet) ||
		errors.Is(err, errPeersUnavailable) || errors.Is(err, errTooOld) || errors.Is(err, errInvalidAncestor) {
		log.Warn("Synchronisation failed, dropping peer", "peer", id, "err", err)
		if d.dropPeer == nil {
			// The dropPeer method is nil when `--copydb` is used for a local copy.
			// Timeouts can occur if e.g. compaction hits at the wrong time, and can be ignored
			log.Warn("Downloader wants to drop peer, but peerdrop-function is not set", "peer", id)
		} else {
			d.dropPeer(id)
		}
		return err
	}
	log.Warn("Synchronisation failed, retrying", "err", err)
	return err
}

// synchronise will select the peer and use it for synchronising. If an empty string is given
// it will use the best peer possible and synchronize if its TD is higher than our own. If any of the
// checks fail an error will be returned. This method is synchronous
func (d *Downloader) synchronise(id string, hash common.Hash, td *big.Int, mode SyncMode) error {
	// Mock out the synchronisation if testing
	if d.synchroniseMock != nil {
		return d.synchroniseMock(id, hash)
	}
	// Make sure only one goroutine is ever allowed past this point at once
	if !atomic.CompareAndSwapInt32(&d.synchronising, 0, 1) {
		return errBusy
	}
	defer atomic.StoreInt32(&d.synchronising, 0)

	// Post a user notification of the sync (only once per session)
	if atomic.CompareAndSwapInt32(&d.notified, 0, 1) {
		log.Info("Block synchronisation started")
	}
	// If we are already full syncing, but have a fast-sync bloom filter laying
	// around, make sure it doesn't use memory any more. This is a special case
	// when the user attempts to fast sync a new empty network.
	if mode == FullSync && d.stateBloom != nil {
		d.stateBloom.Close()
	}
	// If snap sync was requested, create the snap scheduler and switch to fast
	// sync mode. Long term we could drop fast sync or merge the two together,
	// but until snap becomes prevalent, we should support both. TODO(karalabe).
	if mode == SnapSync {
		if !d.snapSync {
			// Snap sync uses the snapshot namespace to store potentially flakey data until
			// sync completely heals and finishes. Pause snapshot maintenance in the mean
			// time to prevent access.
			if snapshots := d.blockchain.Snapshots(); snapshots != nil { // Only nil in tests
				snapshots.Disable()
			}
			log.Warn("Enabling snapshot sync prototype")
			d.snapSync = true
		}
		mode = FastSync
	}
	// Reset the queue, peer set and wake channels to clean any internal leftover state
	d.queue.Reset(blockCacheMaxItems, blockCacheInitialItems)
	d.peers.Reset()

	for _, ch := range []chan bool{d.bodyWakeCh, d.receiptWakeCh} {
		select {
		case <-ch:
		default:
		}
	}
	for _, ch := range []chan dataPack{d.headerCh, d.bodyCh, d.receiptCh} {
		for empty := false; !empty; {
			select {
			case <-ch:
			default:
				empty = true
			}
		}
	}
	for empty := false; !empty; {
		select {
		case <-d.headerProcCh:
		default:
			empty = true
		}
	}
	// Create cancel channel for aborting mid-flight and mark the master peer
	d.cancelLock.Lock()
	d.cancelCh = make(chan struct{})
	d.cancelPeer = id
	d.cancelLock.Unlock()

	defer d.Cancel() // No matter what, we can't leave the cancel channel open

	// Atomically set the requested sync mode
	atomic.StoreUint32(&d.mode, uint32(mode))

	// Retrieve the origin peer and initiate the downloading process
	p := d.peers.Peer(id)
	if p == nil {
		return errUnknownPeer
	}
	return d.syncWithPeer(p, hash, td)
}

func (d *Downloader) getMode() SyncMode {
	return SyncMode(atomic.LoadUint32(&d.mode))
}

// syncWithPeer starts a block synchronization based on the hash chain from the
// specified peer and head hash.
func (d *Downloader) syncWithPeer(p *peerConnection, hash common.Hash, td *big.Int) (err error) {
	d.mux.Post(StartEvent{})
	defer func() {
		// reset on error
		if err != nil {
			d.mux.Post(FailedEvent{err})
		} else {
			latest := d.lightchain.CurrentHeader()
			d.mux.Post(DoneEvent{latest})
		}
	}()
<<<<<<< HEAD
	if p.version < istanbul.Celo66 {
		return fmt.Errorf("%w: advertized %d < required %d", errTooOld, p.version, istanbul.Celo66)
=======
	if p.version < eth.ETH66 {
		return fmt.Errorf("%w: advertized %d < required %d", errTooOld, p.version, eth.ETH66)
>>>>>>> d3f018fd
	}
	mode := d.getMode()

	log.Debug("Synchronising with the network", "peer", p.id, "eth", p.version, "head", hash, "td", td, "mode", mode)
	defer func(start time.Time) {
		log.Debug("Synchronisation terminated", "elapsed", common.PrettyDuration(time.Since(start)))
	}(time.Now())

	// Look up the sync boundaries: the common ancestor and the target block
	latest, pivot, err := d.fetchHead(p)
	if err != nil {
		return err
	}
	if mode == FastSync && pivot == nil {
		// If no pivot block was returned, the head is below the min full block
		// threshold (i.e. new chian). In that case we won't really fast sync
		// anyway, but still need a valid pivot block to avoid some code hitting
		// nil panics on an access.
		pivot = d.blockchain.CurrentBlock().Header()
	}
	height := latest.Number.Uint64()

	origin, err := d.findAncestor(p, latest)
	if err != nil {
		return err
	}
	d.syncStatsLock.Lock()
	if d.syncStatsChainHeight <= origin || d.syncStatsChainOrigin > origin {
		d.syncStatsChainOrigin = origin
	}
	log.Debug(fmt.Sprintf("After the check origin is %d height is %d", origin, height))
	d.syncStatsChainHeight = height
	d.syncStatsLock.Unlock()

	// Ensure our origin point is below any fast sync pivot point
	if mode == FastSync {
		pivotNumber := pivot.Number.Uint64()
		// Write out the pivot into the database so a rollback beyond it will
		// reenable fast sync
		rawdb.WriteLastPivotNumber(d.stateDB, pivotNumber)
		if pivotNumber == 0 {
			origin = 0
		} else if pivotNumber <= origin {
			origin = pivotNumber - 1
		}
	}
	d.committed = 1
	if mode == FastSync && pivot.Number.Uint64() != 0 {
		d.committed = 0
	}
	if mode == FastSync {
		// Set the ancient data limitation.
		// If we are running fast sync, all block data older than ancientLimit will be
		// written to the ancient store. More recent data will be written to the active
		// database and will wait for the freezer to migrate.
		//
		// If there is a checkpoint available, then calculate the ancientLimit through
		// that. Otherwise calculate the ancient limit through the advertised height
		// of the remote peer.
		//
		// The reason for picking checkpoint first is that a malicious peer can give us
		// a fake (very high) height, forcing the ancient limit to also be very high.
		// The peer would start to feed us valid blocks until head, resulting in all of
		// the blocks might be written into the ancient store. A following mini-reorg
		// could cause issues.
		if d.checkpoint != 0 && d.checkpoint > fullMaxForkAncestry+1 {
			d.ancientLimit = d.checkpoint
		} else if height > fullMaxForkAncestry+1 {
			d.ancientLimit = height - fullMaxForkAncestry - 1
		} else {
			d.ancientLimit = 0
		}
		frozen, _ := d.stateDB.Ancients() // Ignore the error here since light client can also hit here.

		// If a part of blockchain data has already been written into active store,
		// disable the ancient style insertion explicitly.
		if origin >= frozen && frozen != 0 {
			d.ancientLimit = 0
			log.Info("Disabling direct-ancient mode", "origin", origin, "ancient", frozen-1)
		} else if d.ancientLimit > 0 {
			log.Debug("Enabling direct-ancient mode", "ancient", d.ancientLimit)
		}
		// Rewind the ancient store and blockchain if reorg happens.
		if origin+1 < frozen {
			if err := d.lightchain.SetHead(origin + 1); err != nil {
				return err
			}
		}
	}
	// Initiate the sync using a concurrent header and content retrieval algorithm
	d.queue.Prepare(origin+1, mode)
	if d.syncInitHook != nil {
		d.syncInitHook(origin, height)
	}
	fetchers := []func() error{
		func() error { return d.fetchHeaders(p, origin+1, height) }, // Headers are always retrieved
		func() error { return d.fetchBodies(origin + 1) },           // Bodies are retrieved during normal and fast sync
		func() error { return d.fetchReceipts(origin + 1) },         // Receipts are retrieved during fast sync
		func() error { return d.processHeaders(origin+1, td) },
	}
	if mode == FastSync {
		d.pivotLock.Lock()
		d.pivotHeader = pivot
		d.pivotLock.Unlock()

		fetchers = append(fetchers, func() error { return d.processFastSyncContent() })
	} else if mode == FullSync {
		fetchers = append(fetchers, d.processFullSyncContent)
	}
	return d.spawnSync(fetchers)
}

// spawnSync runs d.process and all given fetcher functions to completion in
// separate goroutines, returning the first error that appears.
func (d *Downloader) spawnSync(fetchers []func() error) error {
	errc := make(chan error, len(fetchers))
	d.cancelWg.Add(len(fetchers))
	for _, fn := range fetchers {
		fn := fn
		go func() { defer d.cancelWg.Done(); errc <- fn() }()
	}
	// Wait for the first error, then terminate the others.
	var err error
	for i := 0; i < len(fetchers); i++ {
		if i == len(fetchers)-1 {
			// Close the queue when all fetchers have exited.
			// This will cause the block processor to end when
			// it has processed the queue.
			d.queue.Close()
		}
		if err = <-errc; err != nil && err != errCanceled {
			break
		}
	}
	d.queue.Close()
	d.Cancel()
	return err
}

// cancel aborts all of the operations and resets the queue. However, cancel does
// not wait for the running download goroutines to finish. This method should be
// used when cancelling the downloads from inside the downloader.
func (d *Downloader) cancel() {
	// Close the current cancel channel
	d.cancelLock.Lock()
	defer d.cancelLock.Unlock()

	if d.cancelCh != nil {
		select {
		case <-d.cancelCh:
			// Channel was already closed
		default:
			close(d.cancelCh)
		}
	}
}

// Cancel aborts all of the operations and waits for all download goroutines to
// finish before returning.
func (d *Downloader) Cancel() {
	d.cancel()
	d.cancelWg.Wait()
	d.ancientLimitMu.Lock()
	defer d.ancientLimitMu.Unlock()
	d.ancientLimit = 0
	log.Debug("Reset ancient limit to zero")
}

// Terminate interrupts the downloader, canceling all pending operations.
// The downloader cannot be reused after calling Terminate.
func (d *Downloader) Terminate() {
	// Close the termination channel (make sure double close is allowed)
	d.quitLock.Lock()
	select {
	case <-d.quitCh:
	default:
		close(d.quitCh)
	}
	if d.stateBloom != nil {
		d.stateBloom.Close()
	}
	d.quitLock.Unlock()

	// Cancel any pending download requests
	d.Cancel()
}

// fetchHead retrieves the head header and prior pivot block (if available) from
// a remote peer.
func (d *Downloader) fetchHead(p *peerConnection) (head *types.Header, pivot *types.Header, err error) {
	p.log.Debug("Retrieving remote chain head")
	mode := d.getMode()

	// Request the advertised remote head block and wait for the response
	latest, td := p.peer.Head()
	fetch := 1
	if mode == FastSync {
		fetch = 2 // head + pivot headers
	}
	height := td.Uint64() - 1 // height == TD - 1
	beginningEpochBlockNumber := d.calcPivot(height)
	// NOTE: the beginningEpochBlockNumber is subtracting fsMinFullBlocks to the height,
	// so, height and beginningEpochBlockNumber will be the same ONLY if the head is the genesis block
	blocksFromHeightToEpochBlock := height - beginningEpochBlockNumber

	go p.peer.RequestHeadersByHash(latest, fetch, int(blocksFromHeightToEpochBlock-1), true)

	ttl := d.peers.rates.TargetTimeout()
	timeout := time.After(ttl)
	for {
		select {
		case <-d.cancelCh:
			return nil, nil, errCanceled

		case packet := <-d.headerCh:
			// Discard anything not from the origin peer
			if packet.PeerId() != p.id {
				log.Debug("Received headers from incorrect peer", "peer", packet.PeerId())
				break
			}
			// Make sure the peer gave us at least one and at most the requested headers
			headers := packet.(*headerPack).headers
			if len(headers) == 0 || len(headers) > fetch {
				return nil, nil, fmt.Errorf("%w: returned headers %d != requested %d", errBadPeer, len(headers), fetch)
			}
			// The first header needs to be the head, validate against the checkpoint
			// and request. If only 1 header was returned, make sure there's no pivot
			// or there was not one requested.
			head := headers[0]
			if (mode == FastSync || mode == LightSync) && head.Number.Uint64() < d.checkpoint {
				return nil, nil, fmt.Errorf("%w: remote head %d below checkpoint %d", errUnsyncedPeer, head.Number, d.checkpoint)
			}
			if len(headers) == 1 {
				if mode == FastSync && head.Number.Uint64() > blocksFromHeightToEpochBlock {
					return nil, nil, fmt.Errorf("%w: no pivot included along head header", errBadPeer)
				}
				p.log.Debug("Remote head identified, no pivot", "number", head.Number, "hash", head.Hash())
				return head, nil, nil
			}
			// At this point we have 2 headers in total and the first is the
			// validated head of the chian. Check the pivot number and return,
			pivot := headers[1]
			if pivot.Number.Uint64() != beginningEpochBlockNumber {
				return nil, nil, fmt.Errorf("%w: remote pivot %d != requested %d", errInvalidChain, pivot.Number, beginningEpochBlockNumber)
			}
			return head, pivot, nil

		case <-timeout:
			p.log.Debug("Waiting for head header timed out", "elapsed", ttl)
			return nil, nil, errTimeout

		case <-d.bodyCh:
		case <-d.receiptCh:
			// Out of bounds delivery, ignore
		}
	}
}

// calculateRequestSpan calculates what headers to request from a peer when trying to determine the
// common ancestor.
// It returns parameters to be used for peer.RequestHeadersByNumber:
//  from - starting block number
//  count - number of headers to request
//  skip - number of headers to skip
// and also returns 'max', the last block which is expected to be returned by the remote peers,
// given the (from,count,skip)
func calculateRequestSpan(remoteHeight, localHeight uint64) (int64, int, int, uint64) {
	var (
		from     int
		count    int
		MaxCount = MaxHeaderFetch / 16
	)
	// requestHead is the highest block that we will ask for. If requestHead is not offset,
	// the highest block that we will get is 16 blocks back from head, which means we
	// will fetch 14 or 15 blocks unnecessarily in the case the height difference
	// between us and the peer is 1-2 blocks, which is most common
	requestHead := int(remoteHeight) - 1
	if requestHead < 0 {
		requestHead = 0
	}
	// requestBottom is the lowest block we want included in the query
	// Ideally, we want to include the one just below our own head
	requestBottom := int(localHeight - 1)
	if requestBottom < 0 {
		requestBottom = 0
	}
	totalSpan := requestHead - requestBottom
	span := 1 + totalSpan/MaxCount
	if span < 2 {
		span = 2
	}
	if span > 16 {
		span = 16
	}

	count = 1 + totalSpan/span
	if count > MaxCount {
		count = MaxCount
	}
	if count < 2 {
		count = 2
	}
	from = requestHead - (count-1)*span
	if from < 0 {
		from = 0
	}
	max := from + (count-1)*span
	return int64(from), count, span - 1, uint64(max)
}

// findAncestor tries to locate the common ancestor link of the local chain and
// a remote peers blockchain. In the general case when our node was in sync and
// on the correct chain, checking the top N links should already get us a match.
// In the rare scenario when we ended up on a long reorganisation (i.e. none of
// the head links match), we do a binary search to find the common ancestor.
func (d *Downloader) findAncestor(p *peerConnection, remoteHeader *types.Header) (uint64, error) {
	// Figure out the valid ancestor range to prevent rewrite attacks
	var (
		floor        = int64(-1)
		localHeight  uint64
		remoteHeight = remoteHeader.Number.Uint64()
	)
	mode := d.getMode()
	switch mode {
	case FullSync:
		localHeight = d.blockchain.CurrentBlock().NumberU64()
	case FastSync:
		localHeight = d.blockchain.CurrentFastBlock().NumberU64()
	default:
		localHeight = d.lightchain.CurrentHeader().Number.Uint64()
	}
	p.log.Debug("Looking for common ancestor", "local", localHeight, "remote", remoteHeight)

	// Recap floor value for binary search
	maxForkAncestry := fullMaxForkAncestry
	if d.getMode() == LightSync {
		maxForkAncestry = lightMaxForkAncestry
	}
	if localHeight >= maxForkAncestry {
		// We're above the max reorg threshold, find the earliest fork point
		floor = int64(localHeight - maxForkAncestry)
	}

	// TODO(tim) TODO(ashishb) see https://github.com/celo-org/celo-blockchain/commit/6c312a24b6041385c33eca066ff5604af315a41e

	// If we're doing a light sync, ensure the floor doesn't go below the CHT, as
	// all headers before that point will be missing.
	if !mode.SyncFullBlockChain() {
		// If we don't know the current CHT position, find it
		if d.genesis == 0 {
			header := d.lightchain.CurrentHeader()
			for header != nil {
				d.genesis = header.Number.Uint64()
				if floor >= int64(d.genesis)-1 {
					break
				}
				header = d.lightchain.GetHeaderByHash(header.ParentHash)
			}
		}
		// We already know the "genesis" block number, cap floor to that
		if floor < int64(d.genesis)-1 {
			floor = int64(d.genesis) - 1
		}
	}

	ancestor, err := d.findAncestorSpanSearch(p, mode, remoteHeight, localHeight, floor)
	if err == nil {
		return ancestor, nil
	}
	// The returned error was not nil.
	// If the error returned does not reflect that a common ancestor was not found, return it.
	// If the error reflects that a common ancestor was not found, continue to binary search,
	// where the error value will be reassigned.
	if !errors.Is(err, errNoAncestorFound) {
		return 0, err
	}

	ancestor, err = d.findAncestorBinarySearch(p, mode, remoteHeight, floor)
	if err != nil {
		return 0, err
	}
	return ancestor, nil
}

func (d *Downloader) findAncestorSpanSearch(p *peerConnection, mode SyncMode, remoteHeight, localHeight uint64, floor int64) (commonAncestor uint64, err error) {
	from, count, skip, max := calculateRequestSpan(remoteHeight, localHeight)

	p.log.Trace("Span searching for common ancestor", "count", count, "from", from, "skip", skip)
	go p.peer.RequestHeadersByNumber(uint64(from), count, skip, false)

	// Wait for the remote response to the head fetch
	number, hash := uint64(0), common.Hash{}

	ttl := d.peers.rates.TargetTimeout()
	timeout := time.After(ttl)

	for finished := false; !finished; {
		select {
		case <-d.cancelCh:
			return 0, errCanceled

		case packet := <-d.headerCh:
			// Discard anything not from the origin peer
			if packet.PeerId() != p.id {
				log.Debug("Received headers from incorrect peer", "peer", packet.PeerId())
				break
			}
			// Make sure the peer actually gave something valid
			headers := packet.(*headerPack).headers
			if len(headers) == 0 {
				p.log.Warn("Empty head header set")
				return 0, errEmptyHeaderSet
			}
			// Make sure the peer's reply conforms to the request
			for i, header := range headers {
				expectNumber := from + int64(i)*int64(skip+1)
				if number := header.Number.Int64(); number != expectNumber {
					p.log.Warn("Head headers broke chain ordering", "index", i, "requested", expectNumber, "received", number, "localHeight", localHeight, "remoteHeight", remoteHeight)
					return 0, fmt.Errorf("%w: %v", errInvalidChain, errors.New("head headers broke chain ordering"))
				}
			}
			// Check if a common ancestor was found
			finished = true
			for i := len(headers) - 1; i >= 0; i-- {
				// Skip any headers that underflow/overflow our requested set
				if headers[i].Number.Int64() < from || headers[i].Number.Uint64() > max {
					continue
				}
				// Otherwise check if we already know the header or not
				h := headers[i].Hash()
				n := headers[i].Number.Uint64()

				var known bool
				switch mode {
				case FullSync:
					known = d.blockchain.HasBlock(h, n)
				case FastSync:
					known = d.blockchain.HasFastBlock(h, n)
				default:
					known = d.lightchain.HasHeader(h, n)
				}
				if known {
					number, hash = n, h
					break
				}
			}

		case <-timeout:
			p.log.Debug("Waiting for head header timed out", "elapsed", ttl)
			return 0, errTimeout

		case <-d.bodyCh:
		case <-d.receiptCh:
			// Out of bounds delivery, ignore
		}
	}
	// If the head fetch already found an ancestor, return
	if hash != (common.Hash{}) {
		if int64(number) <= floor {
			p.log.Warn("Ancestor below allowance", "number", number, "hash", hash, "allowance", floor)
			return 0, errInvalidAncestor
		}
		p.log.Debug("Found common ancestor", "number", number, "hash", hash)
		return number, nil
	}
	return 0, errNoAncestorFound
}

func (d *Downloader) findAncestorBinarySearch(p *peerConnection, mode SyncMode, remoteHeight uint64, floor int64) (commonAncestor uint64, err error) {
	hash := common.Hash{}

	// Ancestor not found, we need to binary search over our chain
	start, end := uint64(0), remoteHeight
	if floor > 0 {
		start = uint64(floor)
	}
	p.log.Trace("Binary searching for common ancestor", "start", start, "end", end)

	for start+1 < end {
		// Split our chain interval in two, and request the hash to cross check
		check := (start + end) / 2

		ttl := d.peers.rates.TargetTimeout()
		timeout := time.After(ttl)

		go p.peer.RequestHeadersByNumber(check, 1, 0, false)

		// Wait until a reply arrives to this request
		for arrived := false; !arrived; {
			select {
			case <-d.cancelCh:
				return 0, errCanceled

			case packet := <-d.headerCh:
				// Discard anything not from the origin peer
				if packet.PeerId() != p.id {
					log.Debug("Received headers from incorrect peer", "peer", packet.PeerId())
					break
				}
				// Make sure the peer actually gave something valid
				headers := packet.(*headerPack).headers
				if len(headers) != 1 {
					p.log.Warn("Multiple headers for single request", "headers", len(headers))
					return 0, fmt.Errorf("%w: multiple headers (%d) for single request", errBadPeer, len(headers))
				}
				arrived = true

				// Modify the search interval based on the response
				h := headers[0].Hash()
				n := headers[0].Number.Uint64()

				var known bool
				switch mode {
				case FullSync:
					known = d.blockchain.HasBlock(h, n)
				case FastSync:
					known = d.blockchain.HasFastBlock(h, n)
				default:
					known = d.lightchain.HasHeader(h, n)
				}
				if !known {
					end = check
					break
				}
				header := d.lightchain.GetHeaderByHash(h) // Independent of sync mode, header surely exists
				if header.Number.Uint64() != check {
					p.log.Warn("Received non requested header", "number", header.Number, "hash", header.Hash(), "request", check)
					return 0, fmt.Errorf("%w: non-requested header (%d)", errBadPeer, header.Number)
				}
				start = check
				hash = h

			case <-timeout:
				p.log.Debug("Waiting for search header timed out", "elapsed", ttl)
				return 0, errTimeout

			case <-d.bodyCh:
			case <-d.receiptCh:
				// Out of bounds delivery, ignore
			}
		}
	}
	// Ensure valid ancestry and return
	if int64(start) <= floor {
		p.log.Warn("Ancestor below allowance", "number", start, "hash", hash, "allowance", floor)
		return 0, errInvalidAncestor
	}
	p.log.Debug("Found common ancestor", "number", start, "hash", hash)
	return start, nil
}

// fetchHeaders keeps retrieving headers concurrently from the number
// requested, until no more are returned, potentially throttling on the way. To
// facilitate concurrency but still protect against malicious nodes sending bad
// headers, we construct a header chain skeleton using the "origin" peer we are
// syncing with, and fill in the missing headers using anyone else. Headers from
// other peers are only accepted if they map cleanly to the skeleton. If no one
// can fill in the skeleton - not even the origin peer - it's assumed invalid and
// the origin is dropped.
// height = latest block announced by the peers.
func (d *Downloader) fetchHeaders(p *peerConnection, from uint64, height uint64) error {
	p.log.Debug("fetchHeaders", "origin", from, "height", height)
	defer p.log.Debug("Header download terminated")

	// Create a timeout timer, and the associated header fetcher
	skeleton := true            // Skeleton assembly phase or finishing up
	pivoting := false           // Whether the next request is pivot verification
	request := time.Now()       // time of the last skeleton fetch request
	timeout := time.NewTimer(0) // timer to dump a non-responsive active peer
	<-timeout.C                 // timeout channel should be initially empty
	defer timeout.Stop()
	epoch := d.epoch

	var ttl time.Duration
	getHeaders := func(from uint64) {
		request = time.Now()

		ttl = d.peers.rates.TargetTimeout()
		timeout.Reset(ttl)

		if skeleton {
			p.log.Trace("Fetching skeleton headers", "count", MaxHeaderFetch, "from", from)
			go p.peer.RequestHeadersByNumber(from+uint64(MaxHeaderFetch)-1, MaxSkeletonSize, MaxHeaderFetch-1, false)
		} else {
			count := MaxHeaderFetch
			skip := 0
			p.log.Trace("Fetching full headers", "count", count, "from", from)
			go p.peer.RequestHeadersByNumber(from, MaxHeaderFetch, skip, false)
		}
	}

	mode := d.getMode()
	getEpochHeaders := func(fromEpochBlock uint64) {
		if mode != LightestSync {
			panic("This method should be called only in LightestSync mode")
		}
		if fromEpochBlock%epoch != 0 {
			panic(fmt.Sprintf(
				"Logic error: getEpochHeaders received a request to fetch non-epoch block %d with epoch %d",
				fromEpochBlock, epoch))
		}

		request = time.Now()

		ttl = d.peers.rates.TargetTimeout()
		timeout.Reset(ttl)

		// if epoch is 100 and we fetch from=1000 and skip=100 then we will get
		// 1000, 1101, 1202, 1303 ...
		// So, skip has to be epoch - 1 to get the right set of blocks.
		skip := int(epoch - 1)
		count := MaxEpochHeaderFetch
		log.Trace("getEpochHeaders", "from", fromEpochBlock, "count", count, "skip", skip)
		p.log.Trace("Fetching full headers", "count", count, "from", fromEpochBlock)
		go p.peer.RequestHeadersByNumber(fromEpochBlock, count, skip, false)
	}

	// Returns true if a header(s) fetch request was made, false if the syncing is finished.
	getEpochOrNormalHeaders := func(from uint64) bool {
		// Download the epoch headers including and beyond the current head.
		nextEpochBlock := (from-1)/epoch*epoch + epoch
		// If we're still not synced up to the latest epoch, sync only epoch headers.
		// Otherwise, sync block headers as we would normally in light sync.
		log.Trace("Getting headers in lightest sync mode", "from", from, "height", height, "nextEpochBlock", nextEpochBlock, "epoch", epoch)
		if nextEpochBlock < height {
			getEpochHeaders(nextEpochBlock)
			return true
		} else if from <= height {
			getHeaders(height)
			return true
		} else {
			// During repeated invocations, "from" can be more than height since the blocks could have
			// created after this method was invoked and in that case, the from which is one beyond the
			// last fetched header number can be more than the height.
			// If we have already fetched a block header >= height block header then we declare that the sync
			// is finished and stop.
			return false
		}
	}
	// TODO(ponti): Re add the "moving" pivot, after changing the way we calculate the uptimeScore
	// getNextPivot := func() {
	// 	pivoting = true
	// 	request = time.Now()

	// 	ttl = d.requestTTL()
	// 	timeout.Reset(ttl)

	// 	d.pivotLock.RLock()
	// 	pivot := d.pivotHeader.Number.Uint64()
	// 	d.pivotLock.RUnlock()

	// 	p.log.Trace("Fetching next pivot header", "number", pivot+fsMinFullBlocks)
	// 	go p.peer.RequestHeadersByNumber(pivot+fsMinFullBlocks, 2, int(fsMinFullBlocks-9), false) // move +64 when it's 2x64-8 deep
	// }
	// Start pulling the header chain skeleton until all is done
	ancestor := from

	if mode == LightestSync {
		if epoch == 0 {
			panic("Epoch cannot be 0 in IBFT + LightestSync")
		}
		// Don't fetch skeleton, only fetch the headers.
		skeleton = false
		getEpochOrNormalHeaders(from)
	} else {
		log.Trace("getHeaders#initialHeaderDownload", "from", from)
		getHeaders(from)
	}

	for {
		select {
		case <-d.cancelCh:
			return errCanceled

		case packet := <-d.headerCh:
			// Make sure the active peer is giving us the skeleton headers
			if packet.PeerId() != p.id {
				log.Debug("Received skeleton from incorrect peer", "peer", packet.PeerId())
				break
			}
			headerReqTimer.UpdateSince(request)
			timeout.Stop()

			// If the pivot is being checked, move if it became stale and run the real retrieval
			var pivot uint64

			d.pivotLock.RLock()
			if d.pivotHeader != nil {
				pivot = d.pivotHeader.Number.Uint64()
			}
			d.pivotLock.RUnlock()

			if pivoting {
				if packet.Items() == 2 {
					// Retrieve the headers and do some sanity checks, just in case
					headers := packet.(*headerPack).headers

					if have, want := headers[0].Number.Uint64(), pivot+fsMinFullBlocks; have != want {
						log.Warn("Peer sent invalid next pivot", "have", have, "want", want)
						return fmt.Errorf("%w: next pivot number %d != requested %d", errInvalidChain, have, want)
					}
					if have, want := headers[1].Number.Uint64(), pivot+2*fsMinFullBlocks-8; have != want {
						log.Warn("Peer sent invalid pivot confirmer", "have", have, "want", want)
						return fmt.Errorf("%w: next pivot confirmer number %d != requested %d", errInvalidChain, have, want)
					}
					log.Warn("Pivot seemingly stale, moving", "old", pivot, "new", headers[0].Number)
					pivot = headers[0].Number.Uint64()

					d.pivotLock.Lock()
					d.pivotHeader = headers[0]
					d.pivotLock.Unlock()

					// Write out the pivot into the database so a rollback beyond
					// it will reenable fast sync and update the state root that
					// the state syncer will be downloading.
					rawdb.WriteLastPivotNumber(d.stateDB, pivot)
				}
				pivoting = false
				getHeaders(from)
				continue
			}
			// If the skeleton's finished, pull any remaining head headers directly from the origin
			if skeleton && packet.Items() == 0 {
				skeleton = false
				log.Trace("getHeaders, skeleton finished, download remaining headers")
				getHeaders(from)
				continue
			}
			// If no more headers are inbound, notify the content fetchers and return
			if packet.Items() == 0 {
				// Don't abort header fetches while the pivot is downloading
				if atomic.LoadInt32(&d.committed) == 0 && pivot <= from {
					p.log.Debug("No headers, waiting for pivot commit")
					select {
					case <-time.After(fsHeaderContCheck):
						getHeaders(from)
						continue
					case <-d.cancelCh:
						return errCanceled
					}
				}
				// Pivot done (or not in fast sync) and no more headers, terminate the process
				p.log.Debug("No more headers available")
				select {
				case d.headerProcCh <- nil:
					return nil
				case <-d.cancelCh:
					return errCanceled
				}
			}
			// Received headers
			headers := packet.(*headerPack).headers

			// If we received a skeleton batch, resolve internals concurrently
			if skeleton {
				filled, proced, err := d.fillHeaderSkeleton(from, headers)
				if err != nil {
					p.log.Debug("Skeleton chain invalid", "err", err)
					return fmt.Errorf("%w: %v", errInvalidChain, err)
				}
				headers = filled[proced:]
				from += uint64(proced)
			} else {
				// If we're closing in on the chain head, but haven't yet reached it, delay
				// the last few headers so mini reorgs on the head don't cause invalid hash
				// chain errors.

				// Don't delay last few headers in IBFT since we are not expecting chain reorgs in IBFT
				if !d.ibftConsensus {
					if n := len(headers); n > 0 {
						// Retrieve the current head we're at
						var head uint64
						if mode == LightSync {
							head = d.lightchain.CurrentHeader().Number.Uint64()
						} else {
							head = d.blockchain.CurrentFastBlock().NumberU64()
							if full := d.blockchain.CurrentBlock().NumberU64(); head < full {
								head = full
							}
						}
						// If the head is below the common ancestor, we're actually deduplicating
						// already existing chain segments, so use the ancestor as the fake head.
						// Otherwise we might end up delaying header deliveries pointlessly.
						if head < ancestor {
							head = ancestor
						}
						// If the head is way older than this batch, delay the last few headers
						if head+uint64(reorgProtThreshold) < headers[n-1].Number.Uint64() {
							delay := reorgProtHeaderDelay
							if delay > n {
								delay = n
							}
							headers = headers[:n-delay]
						}
					}
				}
			}
			// Insert all the new headers and fetch the next batch
			if len(headers) > 0 {
				p.log.Trace("Scheduling new headers", "count", len(headers), "from", from)
				select {
				case d.headerProcCh <- headers:
				case <-d.cancelCh:
					return errCanceled
				}
				// In all other sync modes, we fetch the block immediately after the current block.
				// In the lightest sync mode, increment the value by epoch instead.
				if mode == LightestSync {
					lastFetchedHeaderNumber := headers[len(headers)-1].Number.Uint64()
					moreHeaderFetchesPending := getEpochOrNormalHeaders(lastFetchedHeaderNumber + 1)
					if !moreHeaderFetchesPending {
						p.log.Debug("No more headers available")
						select {
						case d.headerProcCh <- nil:
							return nil
						case <-d.cancelCh:
							return errCanceled
						}
					}
				} else {
					from += uint64(len(headers))
					log.Trace("getHeaders#downloadMoreHeaders", "from", from)
					// If we're still skeleton filling fast sync, check pivot staleness
					// before continuing to the next skeleton filling

					// TODO(ponti): Re add the "moving" pivot, after changing the way we calculate the uptimeScore
					// if skeleton && pivot > 0 {
					// 	getNextPivot()
					// } else {
					getHeaders(from)
					// }
				}
			} else {
				// No headers delivered, or all of them being delayed, sleep a bit and retry
				p.log.Trace("All headers delayed, waiting")
				select {
				case <-time.After(fsHeaderContCheck):
					if mode == LightestSync {
						getEpochOrNormalHeaders(from)
					} else {
						getHeaders(from)
					}
					continue
				case <-d.cancelCh:
					return errCanceled
				}
			}

		case <-timeout.C:
			if d.dropPeer == nil {
				// The dropPeer method is nil when `--copydb` is used for a local copy.
				// Timeouts can occur if e.g. compaction hits at the wrong time, and can be ignored
				p.log.Warn("Downloader wants to drop peer, but peerdrop-function is not set", "peer", p.id)
				break
			}
			// Header retrieval timed out, consider the peer bad and drop
			p.log.Warn("Header request timed out, dropping peer", "elapsed", ttl)
			headerTimeoutMeter.Mark(1)
			d.dropPeer(p.id)

			// Finish the sync gracefully instead of dumping the gathered data though
			for _, ch := range []chan bool{d.bodyWakeCh, d.receiptWakeCh} {
				select {
				case ch <- false:
				case <-d.cancelCh:
				}
			}
			select {
			case d.headerProcCh <- nil:
			case <-d.cancelCh:
			}
			return fmt.Errorf("%w: header request timed out", errBadPeer)
		}
	}
}

// fillHeaderSkeleton concurrently retrieves headers from all our available peers
// and maps them to the provided skeleton header chain.
//
// Any partial results from the beginning of the skeleton is (if possible) forwarded
// immediately to the header processor to keep the rest of the pipeline full even
// in the case of header stalls.
//
// The method returns the entire filled skeleton and also the number of headers
// already forwarded for processing.
func (d *Downloader) fillHeaderSkeleton(from uint64, skeleton []*types.Header) ([]*types.Header, int, error) {
	log.Debug("Filling up skeleton", "from", from)
	d.queue.ScheduleSkeleton(from, skeleton)

	var (
		deliver = func(packet dataPack) (int, error) {
			pack := packet.(*headerPack)
			return d.queue.DeliverHeaders(pack.peerID, pack.headers, d.headerProcCh)
		}
		expire  = func() map[string]int { return d.queue.ExpireHeaders(d.peers.rates.TargetTimeout()) }
		reserve = func(p *peerConnection, count int) (*fetchRequest, bool, bool) {
			return d.queue.ReserveHeaders(p, count), false, false
		}
		fetch    = func(p *peerConnection, req *fetchRequest) error { return p.FetchHeaders(req.From, MaxHeaderFetch) }
		capacity = func(p *peerConnection) int { return p.HeaderCapacity(d.peers.rates.TargetRoundTrip()) }
		setIdle  = func(p *peerConnection, accepted int, deliveryTime time.Time) {
			p.SetHeadersIdle(accepted, deliveryTime)
		}
	)
	err := d.fetchParts(d.headerCh, deliver, d.queue.headerContCh, expire,
		d.queue.PendingHeaders, d.queue.InFlightHeaders, reserve,
		nil, fetch, d.queue.CancelHeaders, capacity, d.peers.HeaderIdlePeers, setIdle, "headers")

	log.Debug("Skeleton fill terminated", "err", err)

	filled, proced := d.queue.RetrieveHeaders()
	return filled, proced, err
}

// fetchBodies iteratively downloads the scheduled block bodies, taking any
// available peers, reserving a chunk of blocks for each, waiting for delivery
// and also periodically checking for timeouts.
func (d *Downloader) fetchBodies(from uint64) error {
	log.Debug("Downloading block bodies", "origin", from)

	var (
		deliver = func(packet dataPack) (int, error) {
			pack := packet.(*bodyPack)
			return d.queue.DeliverBodies(pack.peerID, pack.transactions, pack.randomness, pack.epochSnarkData)
		}
		expire   = func() map[string]int { return d.queue.ExpireBodies(d.peers.rates.TargetTimeout()) }
		fetch    = func(p *peerConnection, req *fetchRequest) error { return p.FetchBodies(req) }
		capacity = func(p *peerConnection) int { return p.BlockCapacity(d.peers.rates.TargetRoundTrip()) }
		setIdle  = func(p *peerConnection, accepted int, deliveryTime time.Time) { p.SetBodiesIdle(accepted, deliveryTime) }
	)
	err := d.fetchParts(d.bodyCh, deliver, d.bodyWakeCh, expire,
		d.queue.PendingBlocks, d.queue.InFlightBlocks, d.queue.ReserveBodies,
		d.bodyFetchHook, fetch, d.queue.CancelBodies, capacity, d.peers.BodyIdlePeers, setIdle, "bodies")

	log.Debug("Block body download terminated", "err", err)
	return err
}

// fetchReceipts iteratively downloads the scheduled block receipts, taking any
// available peers, reserving a chunk of receipts for each, waiting for delivery
// and also periodically checking for timeouts.
func (d *Downloader) fetchReceipts(from uint64) error {
	log.Debug("Downloading transaction receipts", "origin", from)

	var (
		deliver = func(packet dataPack) (int, error) {
			pack := packet.(*receiptPack)
			return d.queue.DeliverReceipts(pack.peerID, pack.receipts)
		}
		expire   = func() map[string]int { return d.queue.ExpireReceipts(d.peers.rates.TargetTimeout()) }
		fetch    = func(p *peerConnection, req *fetchRequest) error { return p.FetchReceipts(req) }
		capacity = func(p *peerConnection) int { return p.ReceiptCapacity(d.peers.rates.TargetRoundTrip()) }
		setIdle  = func(p *peerConnection, accepted int, deliveryTime time.Time) {
			p.SetReceiptsIdle(accepted, deliveryTime)
		}
	)
	err := d.fetchParts(d.receiptCh, deliver, d.receiptWakeCh, expire,
		d.queue.PendingReceipts, d.queue.InFlightReceipts, d.queue.ReserveReceipts,
		d.receiptFetchHook, fetch, d.queue.CancelReceipts, capacity, d.peers.ReceiptIdlePeers, setIdle, "receipts")

	log.Debug("Transaction receipt download terminated", "err", err)
	return err
}

// fetchParts iteratively downloads scheduled block parts, taking any available
// peers, reserving a chunk of fetch requests for each, waiting for delivery and
// also periodically checking for timeouts.
//
// As the scheduling/timeout logic mostly is the same for all downloaded data
// types, this method is used by each for data gathering and is instrumented with
// various callbacks to handle the slight differences between processing them.
//
// The instrumentation parameters:
//  - errCancel:   error type to return if the fetch operation is cancelled (mostly makes logging nicer)
//  - deliveryCh:  channel from which to retrieve downloaded data packets (merged from all concurrent peers)
//  - deliver:     processing callback to deliver data packets into type specific download queues (usually within `queue`)
//  - wakeCh:      notification channel for waking the fetcher when new tasks are available (or sync completed)
//  - expire:      task callback method to abort requests that took too long and return the faulty peers (traffic shaping)
//  - pending:     task callback for the number of requests still needing download (detect completion/non-completability)
//  - inFlight:    task callback for the number of in-progress requests (wait for all active downloads to finish)
//  - throttle:    task callback to check if the processing queue is full and activate throttling (bound memory use)
//  - reserve:     task callback to reserve new download tasks to a particular peer (also signals partial completions)
//  - fetchHook:   tester callback to notify of new tasks being initiated (allows testing the scheduling logic)
//  - fetch:       network callback to actually send a particular download request to a physical remote peer
//  - cancel:      task callback to abort an in-flight download request and allow rescheduling it (in case of lost peer)
//  - capacity:    network callback to retrieve the estimated type-specific bandwidth capacity of a peer (traffic shaping)
//  - idle:        network callback to retrieve the currently (type specific) idle peers that can be assigned tasks
//  - setIdle:     network callback to set a peer back to idle and update its estimated capacity (traffic shaping)
//  - kind:        textual label of the type being downloaded to display in log messages
func (d *Downloader) fetchParts(deliveryCh chan dataPack, deliver func(dataPack) (int, error), wakeCh chan bool,
	expire func() map[string]int, pending func() int, inFlight func() bool, reserve func(*peerConnection, int) (*fetchRequest, bool, bool),
	fetchHook func([]*types.Header), fetch func(*peerConnection, *fetchRequest) error, cancel func(*fetchRequest), capacity func(*peerConnection) int,
	idle func() ([]*peerConnection, int), setIdle func(*peerConnection, int, time.Time), kind string) error {

	// Create a ticker to detect expired retrieval tasks
	ticker := time.NewTicker(100 * time.Millisecond)
	defer ticker.Stop()

	update := make(chan struct{}, 1)

	// Prepare the queue and fetch block parts until the block header fetcher's done
	finished := false
	for {
		select {
		case <-d.cancelCh:
			return errCanceled

		case packet := <-deliveryCh:
			deliveryTime := time.Now()
			// If the peer was previously banned and failed to deliver its pack
			// in a reasonable time frame, ignore its message.
			if peer := d.peers.Peer(packet.PeerId()); peer != nil {
				// Deliver the received chunk of data and check chain validity
				accepted, err := deliver(packet)
				if errors.Is(err, errInvalidChain) {
					return err
				}
				// Unless a peer delivered something completely else than requested (usually
				// caused by a timed out request which came through in the end), set it to
				// idle. If the delivery's stale, the peer should have already been idled.
				if !errors.Is(err, errStaleDelivery) {
					setIdle(peer, accepted, deliveryTime)
				}
				// Issue a log to the user to see what's going on
				switch {
				case err == nil && packet.Items() == 0:
					peer.log.Trace("Requested data not delivered", "type", kind)
				case err == nil:
					peer.log.Trace("Delivered new batch of data", "type", kind, "count", packet.Stats())
				default:
					peer.log.Debug("Failed to deliver retrieved data", "type", kind, "err", err)
				}
			}
			// Blocks assembled, try to update the progress
			select {
			case update <- struct{}{}:
			default:
			}

		case cont := <-wakeCh:
			// The header fetcher sent a continuation flag, check if it's done
			if !cont {
				finished = true
			}
			// Headers arrive, try to update the progress
			select {
			case update <- struct{}{}:
			default:
			}

		case <-ticker.C:
			// Sanity check update the progress
			select {
			case update <- struct{}{}:
			default:
			}

		case <-update:
			// Short circuit if we lost all our peers
			if d.peers.Len() == 0 {
				return errNoPeers
			}
			// Check for fetch request timeouts and demote the responsible peers
			for pid, fails := range expire() {
				if peer := d.peers.Peer(pid); peer != nil {
					// If a lot of retrieval elements expired, we might have overestimated the remote peer or perhaps
					// ourselves. Only reset to minimal throughput but don't drop just yet. If even the minimal times
					// out that sync wise we need to get rid of the peer.
					//
					// The reason the minimum threshold is 2 is because the downloader tries to estimate the bandwidth
					// and latency of a peer separately, which requires pushing the measures capacity a bit and seeing
					// how response times reacts, to it always requests one more than the minimum (i.e. min 2).
					if fails > 2 {
						peer.log.Trace("Data delivery timed out", "type", kind)
						setIdle(peer, 0, time.Now())
					} else {
						peer.log.Warn("Stalling delivery, dropping", "type", kind)

						if d.dropPeer == nil {
							// The dropPeer method is nil when `--copydb` is used for a local copy.
							// Timeouts can occur if e.g. compaction hits at the wrong time, and can be ignored
							peer.log.Warn("Downloader wants to drop peer, but peerdrop-function is not set", "peer", pid)
						} else {
							d.dropPeer(pid)

							// If this peer was the master peer, abort sync immediately
							d.cancelLock.RLock()
							master := pid == d.cancelPeer
							d.cancelLock.RUnlock()

							if master {
								d.cancel()
								return errTimeout
							}
						}
					}
				}
			}
			// If there's nothing more to fetch, wait or terminate
			if pending() == 0 {
				if !inFlight() && finished {
					log.Debug("Data fetching completed", "type", kind)
					return nil
				}
				break
			}
			// Send a download request to all idle peers, until throttled
			progressed, throttled, running := false, false, inFlight()
			idles, total := idle()
			pendCount := pending()
			for _, peer := range idles {
				// Short circuit if throttling activated
				if throttled {
					break
				}
				// Short circuit if there is no more available task.
				if pendCount = pending(); pendCount == 0 {
					break
				}
				// Reserve a chunk of fetches for a peer. A nil can mean either that
				// no more headers are available, or that the peer is known not to
				// have them.
				request, progress, throttle := reserve(peer, capacity(peer))
				if progress {
					progressed = true
				}
				if throttle {
					throttled = true
					throttleCounter.Inc(1)
				}
				if request == nil {
					continue
				}
				if request.From > 0 {
					peer.log.Trace("Requesting new batch of data", "type", kind, "from", request.From)
				} else {
					peer.log.Trace("Requesting new batch of data", "type", kind, "count", len(request.Headers), "from", request.Headers[0].Number)
				}
				// Fetch the chunk and make sure any errors return the hashes to the queue
				if fetchHook != nil {
					fetchHook(request.Headers)
				}
				if err := fetch(peer, request); err != nil {
					// Although we could try and make an attempt to fix this, this error really
					// means that we've double allocated a fetch task to a peer. If that is the
					// case, the internal state of the downloader and the queue is very wrong so
					// better hard crash and note the error instead of silently accumulating into
					// a much bigger issue.
					panic(fmt.Sprintf("%v: %s fetch assignment failed", peer, kind))
				}
				running = true
			}
			// Make sure that we have peers available for fetching. If all peers have been tried
			// and all failed throw an error
			if !progressed && !throttled && !running && len(idles) == total && pendCount > 0 {
				return errPeersUnavailable
			}
		}
	}
}

// processHeaders takes batches of retrieved headers from an input channel and
// keeps processing and scheduling them into the header chain and downloader's
// queue until the stream ends or a failure occurs.
func (d *Downloader) processHeaders(origin uint64, td *big.Int) error {
	// Keep a count of uncertain headers to roll back
	var (
		rollback    uint64 // Zero means no rollback (fine as you can't unroll the genesis)
		rollbackErr error
		mode        = d.getMode()
	)
	defer func() {
		if rollback > 0 {
			lastHeader, lastFastBlock, lastBlock := d.lightchain.CurrentHeader().Number, common.Big0, common.Big0
			if mode.SyncFullBlockChain() {
				lastFastBlock = d.blockchain.CurrentFastBlock().Number()
				lastBlock = d.blockchain.CurrentBlock().Number()
			}
			if err := d.lightchain.SetHead(rollback - 1); err != nil { // -1 to target the parent of the first uncertain block
				// We're already unwinding the stack, only print the error to make it more visible
				log.Error("Failed to roll back chain segment", "head", rollback-1, "err", err)
			}
			curFastBlock, curBlock := common.Big0, common.Big0
			if mode.SyncFullBlockChain() {
				curFastBlock = d.blockchain.CurrentFastBlock().Number()
				curBlock = d.blockchain.CurrentBlock().Number()
			}
			log.Warn("Rolled back chain segment",
				"header", fmt.Sprintf("%d->%d", lastHeader, d.lightchain.CurrentHeader().Number),
				"fast", fmt.Sprintf("%d->%d", lastFastBlock, curFastBlock),
				"block", fmt.Sprintf("%d->%d", lastBlock, curBlock), "reason", rollbackErr)
		}
	}()
	// Wait for batches of headers to process
	gotHeaders := false

	for {
		select {
		case <-d.cancelCh:
			rollbackErr = errCanceled
			return errCanceled

		case headers := <-d.headerProcCh:
			// Terminate header processing if we synced up
			if len(headers) == 0 {
				// Notify everyone that headers are fully processed
				for _, ch := range []chan bool{d.bodyWakeCh, d.receiptWakeCh} {
					select {
					case ch <- false:
					case <-d.cancelCh:
					}
				}
				// If no headers were retrieved at all, the peer violated its TD promise that it had a
				// better chain compared to ours. The only exception is if its promised blocks were
				// already imported by other means (e.g. fetcher):
				//
				// R <remote peer>, L <local node>: Both at block 10
				// R: Mine block 11, and propagate it to L
				// L: Queue block 11 for import
				// L: Notice that R's head and TD increased compared to ours, start sync
				// L: Import of block 11 finishes
				// L: Sync begins, and finds common ancestor at 11
				// L: Request new headers up from 11 (R's TD was higher, it must have something)
				// R: Nothing to give
				if mode.SyncFullBlockChain() {
					head := d.blockchain.CurrentBlock()
					if !gotHeaders && td.Cmp(d.blockchain.GetTd(head.Hash(), head.NumberU64())) > 0 {
						rollbackErr = errStallingPeer
						return errStallingPeer
					}
				}
				// If fast or light syncing, ensure promised headers are indeed delivered. This is
				// needed to detect scenarios where an attacker feeds a bad pivot and then bails out
				// of delivering the post-pivot blocks that would flag the invalid content.
				//
				// This check cannot be executed "as is" for full imports, since blocks may still be
				// queued for processing when the header download completes. However, as long as the
				// peer gave us something useful, we're already happy/progressed (above check).
				if mode == FastSync || mode == LightSync {
					head := d.lightchain.CurrentHeader()
					if td.Cmp(d.lightchain.GetTd(head.Hash(), head.Number.Uint64())) > 0 {
						rollbackErr = errStallingPeer
						return errStallingPeer
					}
				}
				// Disable any rollback and return
				rollback = 0
				return nil
			}
			// Otherwise split the chunk of headers into batches and process them
			gotHeaders = true
			for len(headers) > 0 {
				// Terminate if something failed in between processing chunks
				select {
				case <-d.cancelCh:
					rollbackErr = errCanceled
					return errCanceled
				default:
				}
				// Select the next chunk of headers to import
				limit := maxHeadersProcess
				if limit > len(headers) {
					limit = len(headers)
				}
				chunk := headers[:limit]

				// In case of header only syncing, validate the chunk immediately
				if mode == FastSync || !mode.SyncFullBlockChain() { // mode != FullSync ?
					// If we're importing pure headers, verify based on their recentness
					var pivot uint64

					d.pivotLock.RLock()
					if d.pivotHeader != nil {
						pivot = d.pivotHeader.Number.Uint64()
					}
					d.pivotLock.RUnlock()

					frequency := fsHeaderCheckFrequency
					if chunk[len(chunk)-1].Number.Uint64()+uint64(fsHeaderForceVerify) > pivot {
						frequency = 1
					}
					if n, err := d.lightchain.InsertHeaderChain(chunk, frequency, mode.SyncFullHeaderChain()); err != nil {
						rollbackErr = err

						// If some headers were inserted, track them as uncertain
						if (mode == FastSync || frequency > 1) && n > 0 && rollback == 0 {
							rollback = chunk[0].Number.Uint64()
						}
						log.Warn("Invalid header encountered", "number", chunk[n].Number, "hash", chunk[n].Hash(), "parent", chunk[n].ParentHash, "err", err)
						return fmt.Errorf("%w: %v", errInvalidChain, err)
					}
					// All verifications passed, track all headers within the alloted limits
					if mode == FastSync {
						head := chunk[len(chunk)-1].Number.Uint64()
						if head-rollback > uint64(fsHeaderSafetyNet) {
							rollback = head - uint64(fsHeaderSafetyNet)
						} else {
							rollback = 1
						}
					}
				}
				// Unless we're doing light chains, schedule the headers for associated content retrieval
				if mode.SyncFullBlockChain() {
					// If we've reached the allowed number of pending headers, stall a bit
					for d.queue.PendingBlocks() >= maxQueuedHeaders || d.queue.PendingReceipts() >= maxQueuedHeaders {
						select {
						case <-d.cancelCh:
							rollbackErr = errCanceled
							return errCanceled
						case <-time.After(time.Second):
						}
					}
					// Otherwise insert the headers for content retrieval
					inserts := d.queue.Schedule(chunk, origin)
					if len(inserts) != len(chunk) {
						log.Debug("Stale headers")
						rollbackErr = fmt.Errorf("stale headers: len inserts %v len(chunk) %v", len(inserts), len(chunk))
						return fmt.Errorf("%w: stale headers", errBadPeer)
					}
				}
				headers = headers[limit:]
				origin += uint64(limit)
			}
			// Update the highest block number we know if a higher one is found.
			d.syncStatsLock.Lock()
			if d.syncStatsChainHeight < origin {
				d.syncStatsChainHeight = origin - 1
			}
			d.syncStatsLock.Unlock()

			// Signal the content downloaders of the availablility of new tasks
			for _, ch := range []chan bool{d.bodyWakeCh, d.receiptWakeCh} {
				select {
				case ch <- true:
				default:
				}
			}
		}
	}
}

// processFullSyncContent takes fetch results from the queue and imports them into the chain.
func (d *Downloader) processFullSyncContent() error {
	for {
		results := d.queue.Results(true)
		if len(results) == 0 {
			return nil
		}
		if d.chainInsertHook != nil {
			d.chainInsertHook(results)
		}
		if err := d.importBlockResults(results); err != nil {
			return err
		}
	}
}

func (d *Downloader) importBlockResults(results []*fetchResult) error {
	// Check for any early termination requests
	if len(results) == 0 {
		return nil
	}
	select {
	case <-d.quitCh:
		return errCancelContentProcessing
	default:
	}
	// Retrieve the a batch of results to import
	first, last := results[0].Header, results[len(results)-1].Header
	log.Debug("Inserting downloaded chain", "items", len(results),
		"firstnum", first.Number, "firsthash", first.Hash(),
		"lastnum", last.Number, "lasthash", last.Hash(),
	)
	blocks := make([]*types.Block, len(results))
	for i, result := range results {
		blocks[i] = types.NewBlockWithHeader(result.Header).WithBody(result.Transactions, result.Randomness, result.EpochSnarkData)
	}
	if index, err := d.blockchain.InsertChain(blocks); err != nil {
		if index < len(results) {
			log.Debug("Downloaded item processing failed", "number", results[index].Header.Number, "hash", results[index].Header.Hash(), "err", err)
		} else {
			// The InsertChain method in blockchain.go will sometimes return an out-of-bounds index,
			// when it needs to preprocess blocks to import a sidechain.
			// The importer will put together a new list of blocks to import, which is a superset
			// of the blocks delivered from the downloader, and the indexing will be off.
			log.Debug("Downloaded item processing failed on sidechain import", "index", index, "err", err)
		}
		return fmt.Errorf("%w: %v", errInvalidChain, err)
	}
	return nil
}

func max(a uint64, b uint64) uint64 {
	if a < b {
		return b
	}
	return a
}

func computePivot(height uint64, epochSize uint64) uint64 {
	if height <= fsMinFullBlocks {
		return 0
	}
	target := height - fsMinFullBlocks
	targetEpoch := istanbul.GetEpochNumber(target, epochSize)

	// if target is on first epoch start on genesis
	if targetEpoch <= 1 {
		return 0
	}

	// else start on first block of the epoch
	pivot, _ := istanbul.GetEpochFirstBlockNumber(targetEpoch, epochSize)
	return pivot

}

func (d *Downloader) calcPivot(height uint64) uint64 {
	// If epoch is not set (not IBFT) use old logic
	if d.epoch == 0 {
		if fsMinFullBlocks > height {
			return 0
		}
		return height - fsMinFullBlocks
	}
	return computePivot(height, d.epoch)
}

// processFastSyncContent takes fetch results from the queue and writes them to the
// database. It also controls the synchronisation of state nodes of the pivot block.
func (d *Downloader) processFastSyncContent() error {
	// Start syncing state of the reported head block. This should get us most of
	// the state of the pivot block.
	d.pivotLock.RLock()
	sync := d.syncState(d.pivotHeader.Root)
	d.pivotLock.RUnlock()

	defer func() {
		// The `sync` object is replaced every time the pivot moves. We need to
		// defer close the very last active one, hence the lazy evaluation vs.
		// calling defer sync.Cancel() !!!
		sync.Cancel()
	}()

	closeOnErr := func(s *stateSync) {
		if err := s.Wait(); err != nil && err != errCancelStateFetch && err != errCanceled && err != snap.ErrCancelled {
			d.queue.Close() // wake up Results
		}
	}
	go closeOnErr(sync)
	// To cater for moving pivot points, track the pivot block and subsequently
	// accumulated download results separately.
	var (
		oldPivot *fetchResult   // Locked in pivot block, might change eventually
		oldTail  []*fetchResult // Downloaded content after the pivot
	)
	for {
		// Wait for the next batch of downloaded data to be available, and if the pivot
		// block became stale, move the goalpost
		results := d.queue.Results(oldPivot == nil) // Block if we're not monitoring pivot staleness
		if len(results) == 0 {
			// If pivot sync is done, stop
			if oldPivot == nil {
				return sync.Cancel()
			}
			// If sync failed, stop
			select {
			case <-d.cancelCh:
				sync.Cancel()
				return errCanceled
			default:
			}
		}
		if d.chainInsertHook != nil {
			d.chainInsertHook(results)
		}
		// If we haven't downloaded the pivot block yet, check pivot staleness
		// notifications from the header downloader
		d.pivotLock.RLock()
		pivot := d.pivotHeader
		d.pivotLock.RUnlock()

		if oldPivot == nil {
			if pivot.Root != sync.root {
				sync.Cancel()
				sync = d.syncState(pivot.Root)

				go closeOnErr(sync)
			}
		} else {
			results = append(append([]*fetchResult{oldPivot}, oldTail...), results...)
		}
		// Split around the pivot block and process the two sides via fast/full sync
		if atomic.LoadInt32(&d.committed) == 0 {
			latest := results[len(results)-1].Header
			// If the height is above the pivot block by 2 sets, it means the pivot
			// become stale in the network and it was garbage collected, move to a
			// new pivot.
			//
			// Note, we have `reorgProtHeaderDelay` number of blocks withheld, Those
			// need to be taken into account, otherwise we're detecting the pivot move
			// late and will drop peers due to unavailable state!!!
			if height := latest.Number.Uint64(); height > pivot.Number.Uint64()+2*max(d.epoch, fsMinFullBlocks)-uint64(reorgProtHeaderDelay) {
				newPivot := d.calcPivot(height)
				log.Warn("Pivot became stale, moving", "old", pivot, "new", newPivot)

				pivot = d.lightchain.GetHeaderByNumber(newPivot)
				d.pivotLock.Lock()
				d.pivotHeader = pivot
				d.pivotLock.Unlock()
				// Write out the pivot into the database so a rollback beyond it will
				// reenable fast sync
				rawdb.WriteLastPivotNumber(d.stateDB, newPivot)
			}
		}
		P, beforeP, afterP := splitAroundPivot(pivot.Number.Uint64(), results)
		if err := d.commitFastSyncData(beforeP, sync); err != nil {
			return err
		}
		if P != nil {
			// If new pivot block found, cancel old state retrieval and restart
			if oldPivot != P {
				sync.Cancel()
				sync = d.syncState(P.Header.Root)

				go closeOnErr(sync)
				oldPivot = P
			}
			// Wait for completion, occasionally checking for pivot staleness
			select {
			case <-sync.done:
				if sync.err != nil {
					return sync.err
				}
				if err := d.commitPivotBlock(P); err != nil {
					return err
				}
				oldPivot = nil

			case <-time.After(time.Second):
				oldTail = afterP
				continue
			}
		}
		// Fast sync done, pivot commit done, full import
		if err := d.importBlockResults(afterP); err != nil {
			return err
		}
	}
}

func splitAroundPivot(pivot uint64, results []*fetchResult) (p *fetchResult, before, after []*fetchResult) {
	if len(results) == 0 {
		return nil, nil, nil
	}
	if lastNum := results[len(results)-1].Header.Number.Uint64(); lastNum < pivot {
		// the pivot is somewhere in the future
		return nil, results, nil
	}
	// This can also be optimized, but only happens very seldom
	for _, result := range results {
		num := result.Header.Number.Uint64()
		switch {
		case num < pivot:
			before = append(before, result)
		case num == pivot:
			p = result
		default:
			after = append(after, result)
		}
	}
	return p, before, after
}

func (d *Downloader) commitFastSyncData(results []*fetchResult, stateSync *stateSync) error {
	// Check for any early termination requests
	if len(results) == 0 {
		return nil
	}
	select {
	case <-d.quitCh:
		return errCancelContentProcessing
	case <-stateSync.done:
		if err := stateSync.Wait(); err != nil {
			return err
		}
	default:
	}
	// Retrieve the a batch of results to import
	first, last := results[0].Header, results[len(results)-1].Header
	log.Debug("Inserting fast-sync blocks", "items", len(results),
		"firstnum", first.Number, "firsthash", first.Hash(),
		"lastnumn", last.Number, "lasthash", last.Hash(),
	)
	blocks := make([]*types.Block, len(results))
	receipts := make([]types.Receipts, len(results))
	for i, result := range results {
		blocks[i] = types.NewBlockWithHeader(result.Header).WithBody(result.Transactions, result.Randomness, result.EpochSnarkData)
		receipts[i] = result.Receipts
	}
	if index, err := d.blockchain.InsertReceiptChain(blocks, receipts, d.ancientLimit); err != nil {
		log.Debug("Downloaded item processing failed", "number", results[index].Header.Number, "hash", results[index].Header.Hash(), "err", err)
		return fmt.Errorf("%w: %v", errInvalidChain, err)
	}
	return nil
}

func (d *Downloader) commitPivotBlock(result *fetchResult) error {
	block := types.NewBlockWithHeader(result.Header).WithBody(result.Transactions, result.Randomness, result.EpochSnarkData)
	log.Debug("Committing fast sync pivot as new head", "number", block.Number(), "hash", block.Hash())

	// Commit the pivot block as the new head, will require full sync from here on
	if _, err := d.blockchain.InsertReceiptChain([]*types.Block{block}, []types.Receipts{result.Receipts}, d.ancientLimit); err != nil {
		return err
	}
	if err := d.blockchain.FastSyncCommitHead(block.Hash()); err != nil {
		return err
	}
	atomic.StoreInt32(&d.committed, 1)

	// If we had a bloom filter for the state sync, deallocate it now. Note, we only
	// deallocate internally, but keep the empty wrapper. This ensures that if we do
	// a rollback after committing the pivot and restarting fast sync, we don't end
	// up using a nil bloom. Empty bloom is fine, it just returns that it does not
	// have the info we need, so reach down to the database instead.
	if d.stateBloom != nil {
		d.stateBloom.Close()
	}
	return nil
}

// DeliverHeaders injects a new batch of block headers received from a remote
// node into the download schedule.
func (d *Downloader) DeliverHeaders(id string, headers []*types.Header) error {
	return d.deliver(d.headerCh, &headerPack{id, headers}, headerInMeter, headerDropMeter)
}

// DeliverBodies injects a new batch of block bodies received from a remote node.
func (d *Downloader) DeliverBodies(id string, transactions [][]*types.Transaction, randomness []*types.Randomness, epochSnarkData []*types.EpochSnarkData) (err error) {
	return d.deliver(d.bodyCh, &bodyPack{id, transactions, randomness, epochSnarkData}, bodyInMeter, bodyDropMeter)
}

// DeliverReceipts injects a new batch of receipts received from a remote node.
func (d *Downloader) DeliverReceipts(id string, receipts [][]*types.Receipt) error {
	return d.deliver(d.receiptCh, &receiptPack{id, receipts}, receiptInMeter, receiptDropMeter)
}

// DeliverNodeData injects a new batch of node state data received from a remote node.
func (d *Downloader) DeliverNodeData(id string, data [][]byte) error {
	return d.deliver(d.stateCh, &statePack{id, data}, stateInMeter, stateDropMeter)
}

// DeliverSnapPacket is invoked from a peer's message handler when it transmits a
// data packet for the local node to consume.
func (d *Downloader) DeliverSnapPacket(peer *snap.Peer, packet snap.Packet) error {
	switch packet := packet.(type) {
	case *snap.AccountRangePacket:
		hashes, accounts, err := packet.Unpack()
		if err != nil {
			return err
		}
		return d.SnapSyncer.OnAccounts(peer, packet.ID, hashes, accounts, packet.Proof)

	case *snap.StorageRangesPacket:
		hashset, slotset := packet.Unpack()
		return d.SnapSyncer.OnStorage(peer, packet.ID, hashset, slotset, packet.Proof)

	case *snap.ByteCodesPacket:
		return d.SnapSyncer.OnByteCodes(peer, packet.ID, packet.Codes)

	case *snap.TrieNodesPacket:
		return d.SnapSyncer.OnTrieNodes(peer, packet.ID, packet.Nodes)

	default:
		return fmt.Errorf("unexpected snap packet type: %T", packet)
	}
}

// deliver injects a new batch of data received from a remote node.
func (d *Downloader) deliver(destCh chan dataPack, packet dataPack, inMeter, dropMeter metrics.Meter) (err error) {
	// Update the delivery metrics for both good and failed deliveries
	inMeter.Mark(int64(packet.Items()))
	defer func() {
		if err != nil {
			dropMeter.Mark(int64(packet.Items()))
		}
	}()
	// Deliver or abort if the sync is canceled while queuing
	d.cancelLock.RLock()
	cancel := d.cancelCh
	d.cancelLock.RUnlock()
	if cancel == nil {
		return errNoSyncActive
	}
	select {
	case destCh <- packet:
		return nil
	case <-cancel:
		return errNoSyncActive
	}
}<|MERGE_RESOLUTION|>--- conflicted
+++ resolved
@@ -483,13 +483,8 @@
 			d.mux.Post(DoneEvent{latest})
 		}
 	}()
-<<<<<<< HEAD
-	if p.version < istanbul.Celo66 {
-		return fmt.Errorf("%w: advertized %d < required %d", errTooOld, p.version, istanbul.Celo66)
-=======
-	if p.version < eth.ETH66 {
-		return fmt.Errorf("%w: advertized %d < required %d", errTooOld, p.version, eth.ETH66)
->>>>>>> d3f018fd
+	if p.version < istanbul.Celo67 {
+		return fmt.Errorf("%w: advertized %d < required %d", errTooOld, p.version, istanbul.Celo67)
 	}
 	mode := d.getMode()
 
