// Copyright 2015 The go-ethereum Authors
// This file is part of the go-ethereum library.
//
// The go-ethereum library is free software: you can redistribute it and/or modify
// it under the terms of the GNU Lesser General Public License as published by
// the Free Software Foundation, either version 3 of the License, or
// (at your option) any later version.
//
// The go-ethereum library is distributed in the hope that it will be useful,
// but WITHOUT ANY WARRANTY; without even the implied warranty of
// MERCHANTABILITY or FITNESS FOR A PARTICULAR PURPOSE. See the
// GNU Lesser General Public License for more details.
//
// You should have received a copy of the GNU Lesser General Public License
// along with the go-ethereum library. If not, see <http://www.gnu.org/licenses/>.

// Package downloader contains the manual full chain synchronisation.
package downloader

import (
	"errors"
	"fmt"
	"math"
	"math/big"
	"sync"
	"sync/atomic"
	"time"

	ethereum "github.com/celo-org/celo-blockchain"
	"github.com/celo-org/celo-blockchain/common"
	"github.com/celo-org/celo-blockchain/consensus/istanbul"
	"github.com/celo-org/celo-blockchain/core/rawdb"
	"github.com/celo-org/celo-blockchain/core/types"
	"github.com/celo-org/celo-blockchain/ethdb"
	"github.com/celo-org/celo-blockchain/event"
	"github.com/celo-org/celo-blockchain/log"
	"github.com/celo-org/celo-blockchain/metrics"
	"github.com/celo-org/celo-blockchain/params"
	"github.com/celo-org/celo-blockchain/trie"
)

var (
	MaxHashFetch        = 512 // Amount of hashes to be fetched per retrieval request
	MaxBlockFetch       = 128 // Amount of blocks to be fetched per retrieval request
	MaxHeaderFetch      = 192 // Amount of block headers to be fetched per retrieval request
	MaxEpochHeaderFetch = 192 // Number of epoch block headers to fetch (only used in IBFT consensus + Lightest sync mode)
	MaxSkeletonSize     = 128 // Number of header fetches to need for a skeleton assembly
	MaxBodyFetch        = 128 // Amount of block bodies to be fetched per retrieval request
	MaxReceiptFetch     = 256 // Amount of transaction receipts to allow fetching per request
	MaxStateFetch       = 384 // Amount of node state values to allow fetching per request

	rttMinEstimate     = 2 * time.Second  // Minimum round-trip time to target for download requests
	rttMaxEstimate     = 20 * time.Second // Maximum round-trip time to target for download requests
	rttDefaultEstimate = 5 * time.Second  // Maximum round-trip time to target for download requests
	rttMinConfidence   = 0.1              // Worse confidence factor in our estimated RTT value
	ttlScaling         = 3                // Constant scaling factor for RTT -> TTL conversion
	ttlLimit           = time.Minute      // Maximum TTL allowance to prevent reaching crazy timeouts

	qosTuningPeers   = 5    // Number of peers to tune based on (best peers)
	qosConfidenceCap = 10   // Number of peers above which not to modify RTT confidence
	qosTuningImpact  = 0.25 // Impact that a new tuning target has on the previous value

	maxQueuedHeaders         = 32 * 1024                        // [eth/62] Maximum number of headers to queue for import (DOS protection)
	maxHeadersProcess        = 2048                             // Number of header download results to import at once into the chain
	maxResultsProcess        = 2048                             // Number of content download results to import at once into the chain
	maxForkAncestry   uint64 = params.FullImmutabilityThreshold // Maximum chain reorganisation (locally redeclared so tests can reduce it)

	reorgProtThreshold   = 48 // Threshold number of recent blocks to disable mini reorg protection
	reorgProtHeaderDelay = 2  // Number of headers to delay delivering to cover mini reorgs

	fsHeaderCheckFrequency        = 100             // Verification frequency of the downloaded headers during fast sync
	fsHeaderSafetyNet             = 2048            // Number of headers to discard in case a chain violation is detected
	fsHeaderForceVerify           = 24              // Number of headers to verify before and after the pivot to accept it
	fsHeaderContCheck             = 3 * time.Second // Time interval to check for header continuations during state download
	fsMinFullBlocks        uint64 = 64              // Number of blocks to retrieve fully even in fast sync
)

var (
	errBusy                    = errors.New("busy")
	errUnknownPeer             = errors.New("peer is unknown or unhealthy")
	errBadPeer                 = errors.New("action from bad peer ignored")
	errStallingPeer            = errors.New("peer is stalling")
	errUnsyncedPeer            = errors.New("unsynced peer")
	errNoPeers                 = errors.New("no peers to keep download active")
	errTimeout                 = errors.New("timeout")
	errEmptyHeaderSet          = errors.New("empty header set by peer")
	errPeersUnavailable        = errors.New("no peers available or all tried for download")
	errInvalidAncestor         = errors.New("retrieved ancestor is invalid")
	errInvalidChain            = errors.New("retrieved hash chain is invalid")
	errInvalidBody             = errors.New("retrieved block body is invalid")
	errInvalidReceipt          = errors.New("retrieved receipt is invalid")
	errCancelStateFetch        = errors.New("state data download canceled (requested)")
	errCancelContentProcessing = errors.New("content processing canceled (requested)")
	errCanceled                = errors.New("syncing canceled (requested)")
	errNoSyncActive            = errors.New("no sync active")
	errTooOld                  = errors.New("peer doesn't speak recent enough protocol version (need version >= 62)")
)

// If you adding a new variable add it at the bottom. Otherwise, you can end up making some uint64 unaligned to 8-byte
// boundary. That seems fine with ARM but on X86 (emulator), atomic loading of 64-bit variables causes a confusing crash.
// Some variables like rttEstimate are loaded atomically with atomic.LoadUint64()

type Downloader struct {
	// WARNING: The `rttEstimate` and `rttConfidence` fields are accessed atomically.
	// On 32 bit platforms, only 64-bit aligned fields can be atomic. The struct is
	// guaranteed to be so aligned, so take advantage of that. For more information,
	// see https://golang.org/pkg/sync/atomic/#pkg-note-BUG.
	rttEstimate   uint64 // Round trip time to target for download requests
	rttConfidence uint64 // Confidence in the estimated RTT (unit: millionths to allow atomic ops)

	Mode SyncMode       // Synchronisation mode defining the strategy used (per sync cycle)
	mux  *event.TypeMux // Event multiplexer to announce sync operation events

	checkpoint uint64   // Checkpoint block number to enforce head against (e.g. fast sync)
	genesis    uint64   // Genesis block number to limit sync to (e.g. light client CHT)
	queue      *queue   // Scheduler for selecting the hashes to download
	peers      *peerSet // Set of active peers from which download can proceed

	stateDB    ethdb.Database  // Database to state sync into (and deduplicate via)
	stateBloom *trie.SyncBloom // Bloom filter for fast trie node existence checks

	// Statistics
	syncStatsChainOrigin uint64 // Origin block number where syncing started at
	syncStatsChainHeight uint64 // Highest block number known when syncing started
	syncStatsState       stateSyncStats
	syncStatsLock        sync.RWMutex // Lock protecting the sync stats fields

	lightchain LightChain
	blockchain BlockChain

	// Callbacks
	dropPeer peerDropFn // Drops a peer for misbehaving

	// Status
	synchroniseMock func(id string, hash common.Hash) error // Replacement for synchronise during testing
	synchronising   int32
	notified        int32
	committed       int32
	ancientLimit    uint64 // The maximum block number which can be regarded as ancient data.

	// Channels
	headerCh      chan dataPack        // [eth/62] Channel receiving inbound block headers
	bodyCh        chan dataPack        // [eth/62] Channel receiving inbound block bodies
	receiptCh     chan dataPack        // [eth/63] Channel receiving inbound receipts
	bodyWakeCh    chan bool            // [eth/62] Channel to signal the block body fetcher of new tasks
	receiptWakeCh chan bool            // [eth/63] Channel to signal the receipt fetcher of new tasks
	headerProcCh  chan []*types.Header // [eth/62] Channel to feed the header processor new tasks

	// for stateFetcher
	stateSyncStart chan *stateSync
	trackStateReq  chan *stateReq
	stateCh        chan dataPack // [eth/63] Channel receiving inbound node state data

	// Cancellation and termination
	cancelPeer string         // Identifier of the peer currently being used as the master (cancel on drop)
	cancelCh   chan struct{}  // Channel to cancel mid-flight syncs
	cancelLock sync.RWMutex   // Lock to protect the cancel channel and peer in delivers
	cancelWg   sync.WaitGroup // Make sure all fetcher goroutines have exited.

	quitCh        chan struct{} // Quit channel to signal termination
	quitLock      sync.RWMutex  // Lock to prevent double closes
	epoch         uint64        // Epoch value is useful in IBFT consensus
	ibftConsensus bool          // True if we are in IBFT consensus mode

	// Testing hooks
	syncInitHook     func(uint64, uint64)  // Method to call upon initiating a new sync run
	bodyFetchHook    func([]*types.Header) // Method to call upon starting a block body fetch
	receiptFetchHook func([]*types.Header) // Method to call upon starting a receipt fetch
	chainInsertHook  func([]*fetchResult)  // Method to call upon inserting a chain of blocks (possibly in multiple invocations)
}

// LightChain encapsulates functions required to synchronise a light chain.
type LightChain interface {
	// HasHeader verifies a header's presence in the local chain.
	HasHeader(common.Hash, uint64) bool

	// GetHeaderByHash retrieves a header from the local chain.
	GetHeaderByHash(common.Hash) *types.Header

	// CurrentHeader retrieves the head header from the local chain.
	CurrentHeader() *types.Header

	// GetTd returns the total difficulty of a local block.
	GetTd(common.Hash, uint64) *big.Int

	// InsertHeaderChain inserts a batch of headers into the local chain.
	InsertHeaderChain([]*types.Header, int, bool) (int, error)

	Config() *params.ChainConfig
	// SetHead rewinds the local chain to a new head.
	SetHead(uint64) error
}

// BlockChain encapsulates functions required to sync a (full or fast) blockchain.
type BlockChain interface {
	LightChain

	// HasBlock verifies a block's presence in the local chain.
	HasBlock(common.Hash, uint64) bool

	// HasFastBlock verifies a fast block's presence in the local chain.
	HasFastBlock(common.Hash, uint64) bool

	// GetBlockByHash retrieves a block from the local chain.
	GetBlockByHash(common.Hash) *types.Block

	// CurrentBlock retrieves the head block from the local chain.
	CurrentBlock() *types.Block

	// CurrentFastBlock retrieves the head fast block from the local chain.
	CurrentFastBlock() *types.Block

	// FastSyncCommitHead directly commits the head block to a certain entity.
	FastSyncCommitHead(common.Hash) error

	// InsertChain inserts a batch of blocks into the local chain.
	InsertChain(types.Blocks) (int, error)

	// InsertReceiptChain inserts a batch of receipts into the local chain.
	InsertReceiptChain(types.Blocks, []types.Receipts, uint64) (int, error)
}

// TODO(tim) previously passing mode here!

// New creates a new downloader to fetch hashes and blocks from remote peers.
func New(checkpoint uint64, stateDb ethdb.Database, stateBloom *trie.SyncBloom, mux *event.TypeMux, chain BlockChain, lightchain LightChain, dropPeer peerDropFn) *Downloader {
	if lightchain == nil {
		lightchain = chain
	}

	ibftConsensus := false
	epoch := uint64(0)
	if chain != nil && chain.Config() != nil && chain.Config().Istanbul != nil {
		epoch = chain.Config().Istanbul.Epoch
		ibftConsensus = true
	} else if lightchain != nil && lightchain.Config() != nil && lightchain.Config().Istanbul != nil {
		epoch = lightchain.Config().Istanbul.Epoch
		ibftConsensus = true
	}
	if epoch > math.MaxInt32 {
		panic(fmt.Sprintf("epoch is too big(%d), the code to fetch epoch headers casts epoch to an int to calculate value for skip variable", epoch))
	}

	dl := &Downloader{
		stateDB:        stateDb,
		stateBloom:     stateBloom,
		mux:            mux,
		checkpoint:     checkpoint,
		queue:          newQueue(),
		peers:          newPeerSet(),
		rttEstimate:    uint64(rttDefaultEstimate),
		rttConfidence:  uint64(1000000),
		blockchain:     chain,
		lightchain:     lightchain,
		dropPeer:       dropPeer,
		headerCh:       make(chan dataPack, 1),
		bodyCh:         make(chan dataPack, 1),
		receiptCh:      make(chan dataPack, 1),
		bodyWakeCh:     make(chan bool, 1),
		receiptWakeCh:  make(chan bool, 1),
		headerProcCh:   make(chan []*types.Header, 1),
		quitCh:         make(chan struct{}),
		stateCh:        make(chan dataPack),
		stateSyncStart: make(chan *stateSync),
		syncStatsState: stateSyncStats{
			processed: rawdb.ReadFastTrieProgress(stateDb),
		},
		trackStateReq: make(chan *stateReq),
		ibftConsensus: ibftConsensus,
		epoch:         epoch,
	}
	go dl.qosTuner()
	go dl.stateFetcher()
	return dl
}

// Progress retrieves the synchronisation boundaries, specifically the origin
// block where synchronisation started at (may have failed/suspended); the block
// or header sync is currently at; and the latest known block which the sync targets.
//
// In addition, during the state download phase of fast synchronisation the number
// of processed and the total number of known states are also returned. Otherwise
// these are zero.
func (d *Downloader) Progress() ethereum.SyncProgress {
	// Lock the current stats and return the progress
	d.syncStatsLock.RLock()
	defer d.syncStatsLock.RUnlock()

	current := uint64(0)
	switch {
	case d.blockchain != nil && d.Mode == FullSync:
		current = d.blockchain.CurrentBlock().NumberU64()
	case d.blockchain != nil && d.Mode == FastSync:
		current = d.blockchain.CurrentFastBlock().NumberU64()
	case d.lightchain != nil:
		current = d.lightchain.CurrentHeader().Number.Uint64()
	default:
		log.Error("Unknown downloader chain/mode combo", "light", d.lightchain != nil, "full", d.blockchain != nil, "mode", d.Mode)
	}
	log.Debug(fmt.Sprintf("Current head is %v", current))
	return ethereum.SyncProgress{
		StartingBlock: d.syncStatsChainOrigin,
		CurrentBlock:  current,
		HighestBlock:  d.syncStatsChainHeight,
		PulledStates:  d.syncStatsState.processed,
		KnownStates:   d.syncStatsState.processed + d.syncStatsState.pending,
	}
}

// Synchronising returns whether the downloader is currently retrieving blocks.
func (d *Downloader) Synchronising() bool {
	return atomic.LoadInt32(&d.synchronising) > 0
}

// RegisterPeer injects a new download peer into the set of block source to be
// used for fetching hashes and blocks from.
func (d *Downloader) RegisterPeer(id string, version int, peer Peer) error {
	logger := log.New("peer", id)
	logger.Trace("Registering sync peer")
	if err := d.peers.Register(newPeerConnection(id, version, peer, logger)); err != nil {
		logger.Error("Failed to register sync peer", "err", err)
		return err
	}
	d.qosReduceConfidence()

	return nil
}

// RegisterLightPeer injects a light client peer, wrapping it so it appears as a regular peer.
func (d *Downloader) RegisterLightPeer(id string, version int, peer LightPeer) error {
	return d.RegisterPeer(id, version, &lightPeerWrapper{peer})
}

// UnregisterPeer remove a peer from the known list, preventing any action from
// the specified peer. An effort is also made to return any pending fetches into
// the queue.
func (d *Downloader) UnregisterPeer(id string) error {
	// Unregister the peer from the active peer set and revoke any fetch tasks
	logger := log.New("peer", id)
	logger.Trace("Unregistering sync peer")
	if err := d.peers.Unregister(id); err != nil {
		logger.Error("Failed to unregister sync peer", "err", err)
		return err
	}
	d.queue.Revoke(id)

	return nil
}

// Synchronise tries to sync up our local block chain with a remote peer, both
// adding various sanity checks as well as wrapping it with various log entries.
func (d *Downloader) Synchronise(id string, head common.Hash, td *big.Int, mode SyncMode) error {
	err := d.synchronise(id, head, td, mode)

	switch err {
	case nil, errBusy, errCanceled:
		return err
	}

	if errors.Is(err, errInvalidChain) {
		log.Warn("Synchronisation failed, dropping peer", "peer", id, "err", err)
		if d.dropPeer == nil {
			// The dropPeer method is nil when `--copydb` is used for a local copy.
			// Timeouts can occur if e.g. compaction hits at the wrong time, and can be ignored
			log.Warn("Downloader wants to drop peer, but peerdrop-function is not set", "peer", id)
		} else {
			d.dropPeer(id)
		}
		return err
	}

	switch err {
	case errTimeout, errBadPeer, errStallingPeer, errUnsyncedPeer,
		errEmptyHeaderSet, errPeersUnavailable, errTooOld,
		errInvalidAncestor:
		log.Warn("Synchronisation failed, dropping peer", "peer", id, "err", err)
		if d.dropPeer == nil {
			// The dropPeer method is nil when `--copydb` is used for a local copy.
			// Timeouts can occur if e.g. compaction hits at the wrong time, and can be ignored
			log.Warn("Downloader wants to drop peer, but peerdrop-function is not set", "peer", id)
		} else {
			d.dropPeer(id)
		}
	default:
		log.Warn("Synchronisation failed, retrying", "err", err)
	}
	return err
}

// synchronise will select the peer and use it for synchronising. If an empty string is given
// it will use the best peer possible and synchronize if its TD is higher than our own. If any of the
// checks fail an error will be returned. This method is synchronous
func (d *Downloader) synchronise(id string, hash common.Hash, td *big.Int, mode SyncMode) error {
	// Mock out the synchronisation if testing
	if d.synchroniseMock != nil {
		return d.synchroniseMock(id, hash)
	}
	// Make sure only one goroutine is ever allowed past this point at once
	if !atomic.CompareAndSwapInt32(&d.synchronising, 0, 1) {
		return errBusy
	}
	defer atomic.StoreInt32(&d.synchronising, 0)

	// Post a user notification of the sync (only once per session)
	if atomic.CompareAndSwapInt32(&d.notified, 0, 1) {
		log.Info("Block synchronisation started")
	}
	// If we are already full syncing, but have a fast-sync bloom filter laying
	// around, make sure it doesn't use memory any more. This is a special case
	// when the user attempts to fast sync a new empty network.
	if mode == FullSync && d.stateBloom != nil {
		d.stateBloom.Close()
	}
	// Reset the queue, peer set and wake channels to clean any internal leftover state
	d.queue.Reset()
	d.peers.Reset()

	for _, ch := range []chan bool{d.bodyWakeCh, d.receiptWakeCh} {
		select {
		case <-ch:
		default:
		}
	}
	for _, ch := range []chan dataPack{d.headerCh, d.bodyCh, d.receiptCh} {
		for empty := false; !empty; {
			select {
			case <-ch:
			default:
				empty = true
			}
		}
	}
	for empty := false; !empty; {
		select {
		case <-d.headerProcCh:
		default:
			empty = true
		}
	}
	// Create cancel channel for aborting mid-flight and mark the master peer
	d.cancelLock.Lock()
	d.cancelCh = make(chan struct{})
	d.cancelPeer = id
	d.cancelLock.Unlock()

	defer d.Cancel() // No matter what, we can't leave the cancel channel open

	// Set the requested sync mode, unless it's forbidden
	d.Mode = mode

	// Retrieve the origin peer and initiate the downloading process
	p := d.peers.Peer(id)
	if p == nil {
		return errUnknownPeer
	}
	return d.syncWithPeer(p, hash, td)
}

// syncWithPeer starts a block synchronization based on the hash chain from the
// specified peer and head hash.
func (d *Downloader) syncWithPeer(p *peerConnection, hash common.Hash, td *big.Int) (err error) {
	d.mux.Post(StartEvent{})
	defer func() {
		// reset on error
		if err != nil {
			d.mux.Post(FailedEvent{err})
		} else {
			latest := d.lightchain.CurrentHeader()
			d.mux.Post(DoneEvent{latest})
		}
	}()
	if p.version < 62 {
		return errTooOld
	}

	log.Debug("Synchronising with the network", "peer", p.id, "eth", p.version, "head", hash, "td", td, "mode", d.Mode)
	defer func(start time.Time) {
		log.Debug("Synchronisation terminated", "elapsed", common.PrettyDuration(time.Since(start)))
	}(time.Now())

	// Look up the sync boundaries: the common ancestor and the target block
	latest, err := d.fetchHeight(p)
	if err != nil {
		return err
	}
	height := latest.Number.Uint64()

	origin, err := d.findAncestor(p, latest)
	if err != nil {
		return err
	}
	d.syncStatsLock.Lock()
	if d.syncStatsChainHeight <= origin || d.syncStatsChainOrigin > origin {
		d.syncStatsChainOrigin = origin
	}
	log.Debug(fmt.Sprintf("After the check origin is %d height is %d", origin, height))
	d.syncStatsChainHeight = height
	d.syncStatsLock.Unlock()

	// Ensure our origin point is below any fast sync pivot point
	pivot := uint64(0)
	if d.Mode == FastSync {
		pivot = d.calcPivot(height)
		rawdb.WriteLastPivotNumber(d.stateDB, pivot)
		if pivot == 0 {
			origin = 0
		} else if pivot <= origin {
			origin = pivot - 1
		}
	}
	d.committed = 1
	if d.Mode == FastSync && pivot != 0 {
		d.committed = 0
	}
	if d.Mode == FastSync {
		// Set the ancient data limitation.
		// If we are running fast sync, all block data older than ancientLimit will be
		// written to the ancient store. More recent data will be written to the active
		// database and will wait for the freezer to migrate.
		//
		// If there is a checkpoint available, then calculate the ancientLimit through
		// that. Otherwise calculate the ancient limit through the advertised height
		// of the remote peer.
		//
		// The reason for picking checkpoint first is that a malicious peer can give us
		// a fake (very high) height, forcing the ancient limit to also be very high.
		// The peer would start to feed us valid blocks until head, resulting in all of
		// the blocks might be written into the ancient store. A following mini-reorg
		// could cause issues.
		if d.checkpoint != 0 && d.checkpoint > maxForkAncestry+1 {
			d.ancientLimit = d.checkpoint
		} else if height > maxForkAncestry+1 {
			d.ancientLimit = height - maxForkAncestry - 1
		}
		frozen, _ := d.stateDB.Ancients() // Ignore the error here since light client can also hit here.

		// If a part of blockchain data has already been written into active store,
		// disable the ancient style insertion explicitly.
		if origin >= frozen && frozen != 0 {
			d.ancientLimit = 0
			log.Info("Disabling direct-ancient mode", "origin", origin, "ancient", frozen-1)
		} else if d.ancientLimit > 0 {
			log.Debug("Enabling direct-ancient mode", "ancient", d.ancientLimit)
		}
		// Rewind the ancient store and blockchain if reorg happens.
		if origin+1 < frozen {
			if err := d.lightchain.SetHead(origin + 1); err != nil {
				return err
			}
		}
	}
	// Initiate the sync using a concurrent header and content retrieval algorithm
	d.queue.Prepare(origin+1, d.Mode)
	if d.syncInitHook != nil {
		d.syncInitHook(origin, height)
	}
	fetchers := []func() error{
		func() error { return d.fetchHeaders(p, origin+1, pivot, height) }, // Headers are always retrieved
		func() error { return d.fetchBodies(origin + 1) },                  // Bodies are retrieved during normal and fast sync
		func() error { return d.fetchReceipts(origin + 1) },                // Receipts are retrieved during fast sync
		func() error { return d.processHeaders(origin+1, pivot, td) },
	}
	if d.Mode == FastSync {
		fetchers = append(fetchers, func() error { return d.processFastSyncContent(latest) })
	} else if d.Mode == FullSync {
		fetchers = append(fetchers, d.processFullSyncContent)
	}
	return d.spawnSync(fetchers)
}

// spawnSync runs d.process and all given fetcher functions to completion in
// separate goroutines, returning the first error that appears.
func (d *Downloader) spawnSync(fetchers []func() error) error {
	errc := make(chan error, len(fetchers))
	d.cancelWg.Add(len(fetchers))
	for _, fn := range fetchers {
		fn := fn
		go func() { defer d.cancelWg.Done(); errc <- fn() }()
	}
	// Wait for the first error, then terminate the others.
	var err error
	for i := 0; i < len(fetchers); i++ {
		if i == len(fetchers)-1 {
			// Close the queue when all fetchers have exited.
			// This will cause the block processor to end when
			// it has processed the queue.
			d.queue.Close()
		}
		if err = <-errc; err != nil && err != errCanceled {
			break
		}
	}
	d.queue.Close()
	d.Cancel()
	return err
}

// cancel aborts all of the operations and resets the queue. However, cancel does
// not wait for the running download goroutines to finish. This method should be
// used when cancelling the downloads from inside the downloader.
func (d *Downloader) cancel() {
	// Close the current cancel channel
	d.cancelLock.Lock()
	defer d.cancelLock.Unlock()

	if d.cancelCh != nil {
		select {
		case <-d.cancelCh:
			// Channel was already closed
		default:
			close(d.cancelCh)
		}
	}
}

// Cancel aborts all of the operations and waits for all download goroutines to
// finish before returning.
func (d *Downloader) Cancel() {
	d.cancel()
	d.cancelWg.Wait()

	d.ancientLimit = 0
	log.Debug("Reset ancient limit to zero")
}

// Terminate interrupts the downloader, canceling all pending operations.
// The downloader cannot be reused after calling Terminate.
func (d *Downloader) Terminate() {
	// Close the termination channel (make sure double close is allowed)
	d.quitLock.Lock()
	select {
	case <-d.quitCh:
	default:
		close(d.quitCh)
	}
	d.quitLock.Unlock()

	// Cancel any pending download requests
	d.Cancel()
}

// fetchHeight retrieves the head header of the remote peer to aid in estimating
// the total time a pending synchronisation would take.
func (d *Downloader) fetchHeight(p *peerConnection) (*types.Header, error) {
	p.log.Debug("Retrieving remote chain height")

	// Request the advertised remote head block and wait for the response
	head, _ := p.peer.Head()
	go p.peer.RequestHeadersByHash(head, 1, 0, false)

	ttl := d.requestTTL()
	timeout := time.After(ttl)
	for {
		select {
		case <-d.cancelCh:
			return nil, errCanceled

		case packet := <-d.headerCh:
			// Discard anything not from the origin peer
			if packet.PeerId() != p.id {
				log.Debug("Received headers from incorrect peer", "peer", packet.PeerId())
				break
			}
			// Make sure the peer actually gave something valid
			headers := packet.(*headerPack).headers
			if len(headers) != 1 {
				p.log.Debug("Multiple headers for single request", "headers", len(headers))
				return nil, errBadPeer
			}
			head := headers[0]
			if (d.Mode == FastSync || d.Mode == LightSync) && head.Number.Uint64() < d.checkpoint {
				p.log.Warn("Remote head below checkpoint", "number", head.Number, "hash", head.Hash())
				return nil, errUnsyncedPeer
			}
			p.log.Debug("Remote head header identified", "number", head.Number, "hash", head.Hash())
			return head, nil

		case <-timeout:
			p.log.Debug("Waiting for head header timed out", "elapsed", ttl)
			return nil, errTimeout

		case <-d.bodyCh:
		case <-d.receiptCh:
			// Out of bounds delivery, ignore
		}
	}
}

// calculateRequestSpan calculates what headers to request from a peer when trying to determine the
// common ancestor.
// It returns parameters to be used for peer.RequestHeadersByNumber:
//  from - starting block number
//  count - number of headers to request
//  skip - number of headers to skip
// and also returns 'max', the last block which is expected to be returned by the remote peers,
// given the (from,count,skip)
func calculateRequestSpan(remoteHeight, localHeight uint64) (int64, int, int, uint64) {
	var (
		from     int
		count    int
		MaxCount = MaxHeaderFetch / 16
	)
	// requestHead is the highest block that we will ask for. If requestHead is not offset,
	// the highest block that we will get is 16 blocks back from head, which means we
	// will fetch 14 or 15 blocks unnecessarily in the case the height difference
	// between us and the peer is 1-2 blocks, which is most common
	requestHead := int(remoteHeight) - 1
	if requestHead < 0 {
		requestHead = 0
	}
	// requestBottom is the lowest block we want included in the query
	// Ideally, we want to include the one just below our own head
	requestBottom := int(localHeight - 1)
	if requestBottom < 0 {
		requestBottom = 0
	}
	totalSpan := requestHead - requestBottom
	span := 1 + totalSpan/MaxCount
	if span < 2 {
		span = 2
	}
	if span > 16 {
		span = 16
	}

	count = 1 + totalSpan/span
	if count > MaxCount {
		count = MaxCount
	}
	if count < 2 {
		count = 2
	}
	from = requestHead - (count-1)*span
	if from < 0 {
		from = 0
	}
	max := from + (count-1)*span
	return int64(from), count, span - 1, uint64(max)
}

// findAncestor tries to locate the common ancestor link of the local chain and
// a remote peers blockchain. In the general case when our node was in sync and
// on the correct chain, checking the top N links should already get us a match.
// In the rare scenario when we ended up on a long reorganisation (i.e. none of
// the head links match), we do a binary search to find the common ancestor.
func (d *Downloader) findAncestor(p *peerConnection, remoteHeader *types.Header) (uint64, error) {
	// Figure out the valid ancestor range to prevent rewrite attacks
	var (
		floor        = int64(-1)
		localHeight  uint64
		remoteHeight = remoteHeader.Number.Uint64()
	)
	switch d.Mode {
	case FullSync:
		localHeight = d.blockchain.CurrentBlock().NumberU64()
	case FastSync:
		localHeight = d.blockchain.CurrentFastBlock().NumberU64()
	default:
		localHeight = d.lightchain.CurrentHeader().Number.Uint64()
	}
	p.log.Debug("Looking for common ancestor", "local", localHeight, "remote", remoteHeight)

	// Recap floor value for binary search
	if localHeight >= maxForkAncestry {
		// We're above the max reorg threshold, find the earliest fork point
		floor = int64(localHeight - maxForkAncestry)
	}

	// TODO(tim) TODO(ashishb) see https://github.com/celo-org/celo-blockchain/commit/6c312a24b6041385c33eca066ff5604af315a41e

	// If we're doing a light sync, ensure the floor doesn't go below the CHT, as
	// all headers before that point will be missing.
<<<<<<< HEAD
	if !d.Mode.SyncFullBlockChain() {
		// If we dont know the current CHT position, find it
=======
	if d.mode == LightSync {
		// If we don't know the current CHT position, find it
>>>>>>> 4f2784b3
		if d.genesis == 0 {
			header := d.lightchain.CurrentHeader()
			for header != nil {
				d.genesis = header.Number.Uint64()
				if floor >= int64(d.genesis)-1 {
					break
				}
				header = d.lightchain.GetHeaderByHash(header.ParentHash)
			}
		}
		// We already know the "genesis" block number, cap floor to that
		if floor < int64(d.genesis)-1 {
			floor = int64(d.genesis) - 1
		}
	}

	from, count, skip, max := calculateRequestSpan(remoteHeight, localHeight)

	p.log.Trace("Span searching for common ancestor", "count", count, "from", from, "skip", skip)
	go p.peer.RequestHeadersByNumber(uint64(from), count, skip, false)

	// Wait for the remote response to the head fetch
	number, hash := uint64(0), common.Hash{}

	ttl := d.requestTTL()
	timeout := time.After(ttl)

	for finished := false; !finished; {
		select {
		case <-d.cancelCh:
			return 0, errCanceled

		case packet := <-d.headerCh:
			// Discard anything not from the origin peer
			if packet.PeerId() != p.id {
				log.Debug("Received headers from incorrect peer", "peer", packet.PeerId())
				break
			}
			// Make sure the peer actually gave something valid
			headers := packet.(*headerPack).headers
			if len(headers) == 0 {
				p.log.Warn("Empty head header set")
				return 0, errEmptyHeaderSet
			}
			// Make sure the peer's reply conforms to the request
			for i, header := range headers {
				expectNumber := from + int64(i)*int64(skip+1)
				if number := header.Number.Int64(); number != expectNumber {
					p.log.Warn("Head headers broke chain ordering", "index", i, "requested", expectNumber, "received", number, "localHeight", localHeight, "remoteHeight", remoteHeight)
					return 0, fmt.Errorf("%w: %v", errInvalidChain, errors.New("head headers broke chain ordering"))
				}
			}
			// Check if a common ancestor was found
			finished = true
			for i := len(headers) - 1; i >= 0; i-- {
				// Skip any headers that underflow/overflow our requested set
				if headers[i].Number.Int64() < from || headers[i].Number.Uint64() > max {
					continue
				}
				// Otherwise check if we already know the header or not
				h := headers[i].Hash()
				n := headers[i].Number.Uint64()

				var known bool
				switch d.Mode {
				case FullSync:
					known = d.blockchain.HasBlock(h, n)
				case FastSync:
					known = d.blockchain.HasFastBlock(h, n)
				default:
					known = d.lightchain.HasHeader(h, n)
				}
				if known {
					number, hash = n, h
					break
				}
			}

		case <-timeout:
			p.log.Debug("Waiting for head header timed out", "elapsed", ttl)
			return 0, errTimeout

		case <-d.bodyCh:
		case <-d.receiptCh:
			// Out of bounds delivery, ignore
		}
	}
	// If the head fetch already found an ancestor, return
	if hash != (common.Hash{}) {
		if int64(number) <= floor {
			p.log.Warn("Ancestor below allowance", "number", number, "hash", hash, "allowance", floor)
			return 0, errInvalidAncestor
		}
		p.log.Debug("Found common ancestor", "number", number, "hash", hash)
		return number, nil
	}
	// Ancestor not found, we need to binary search over our chain
	start, end := uint64(0), remoteHeight
	if floor > 0 {
		start = uint64(floor)
	}
	p.log.Trace("Binary searching for common ancestor", "start", start, "end", end)

	for start+1 < end {
		// Split our chain interval in two, and request the hash to cross check
		check := (start + end) / 2

		ttl := d.requestTTL()
		timeout := time.After(ttl)

		go p.peer.RequestHeadersByNumber(check, 1, 0, false)

		// Wait until a reply arrives to this request
		for arrived := false; !arrived; {
			select {
			case <-d.cancelCh:
				return 0, errCanceled

			case packer := <-d.headerCh:
				// Discard anything not from the origin peer
				if packer.PeerId() != p.id {
					log.Debug("Received headers from incorrect peer", "peer", packer.PeerId())
					break
				}
				// Make sure the peer actually gave something valid
				headers := packer.(*headerPack).headers
				if len(headers) != 1 {
					p.log.Debug("Multiple headers for single request", "headers", len(headers))
					return 0, errBadPeer
				}
				arrived = true

				// Modify the search interval based on the response
				h := headers[0].Hash()
				n := headers[0].Number.Uint64()

				var known bool
				switch d.Mode {
				case FullSync:
					known = d.blockchain.HasBlock(h, n)
				case FastSync:
					known = d.blockchain.HasFastBlock(h, n)
				default:
					known = d.lightchain.HasHeader(h, n)
				}
				if !known {
					end = check
					break
				}
				header := d.lightchain.GetHeaderByHash(h) // Independent of sync mode, header surely exists
				if header.Number.Uint64() != check {
					p.log.Debug("Received non requested header", "number", header.Number, "hash", header.Hash(), "request", check)
					return 0, errBadPeer
				}
				start = check
				hash = h

			case <-timeout:
				p.log.Debug("Waiting for search header timed out", "elapsed", ttl)
				return 0, errTimeout

			case <-d.bodyCh:
			case <-d.receiptCh:
				// Out of bounds delivery, ignore
			}
		}
	}
	// Ensure valid ancestry and return
	if int64(start) <= floor {
		p.log.Warn("Ancestor below allowance", "number", start, "hash", hash, "allowance", floor)
		return 0, errInvalidAncestor
	}
	p.log.Debug("Found common ancestor", "number", start, "hash", hash)
	return start, nil
}

// fetchHeaders keeps retrieving headers concurrently from the number
// requested, until no more are returned, potentially throttling on the way. To
// facilitate concurrency but still protect against malicious nodes sending bad
// headers, we construct a header chain skeleton using the "origin" peer we are
// syncing with, and fill in the missing headers using anyone else. Headers from
// other peers are only accepted if they map cleanly to the skeleton. If no one
// can fill in the skeleton - not even the origin peer - it's assumed invalid and
// the origin is dropped.
// height = latest block announced by the peers.
func (d *Downloader) fetchHeaders(p *peerConnection, from uint64, pivot uint64, height uint64) error {
	p.log.Debug("fetchHeaders", "origin", from, "pivot", pivot, "height", height)
	defer p.log.Debug("Header download terminated")

	// Create a timeout timer, and the associated header fetcher
	skeleton := true            // Skeleton assembly phase or finishing up
	request := time.Now()       // time of the last skeleton fetch request
	timeout := time.NewTimer(0) // timer to dump a non-responsive active peer
	<-timeout.C                 // timeout channel should be initially empty
	defer timeout.Stop()
	epoch := d.epoch

	var ttl time.Duration
	getHeaders := func(from uint64) {
		request = time.Now()

		ttl = d.requestTTL()
		timeout.Reset(ttl)

		if skeleton {
			p.log.Trace("Fetching skeleton headers", "count", MaxHeaderFetch, "from", from)
			go p.peer.RequestHeadersByNumber(from+uint64(MaxHeaderFetch)-1, MaxSkeletonSize, MaxHeaderFetch-1, false)
		} else {
			count := MaxHeaderFetch
			skip := 0
			p.log.Trace("Fetching full headers", "count", count, "from", from)
			go p.peer.RequestHeadersByNumber(from, MaxHeaderFetch, skip, false)
		}
	}

	getEpochHeaders := func(fromEpochBlock uint64) {
		if d.Mode != LightestSync {
			panic("This method should be called only in LightestSync mode")
		}
		if fromEpochBlock%epoch != 0 {
			panic(fmt.Sprintf(
				"Logic error: getEpochHeaders received a request to fetch non-epoch block %d with epoch %d",
				fromEpochBlock, epoch))
		}

		request = time.Now()

		ttl = d.requestTTL()
		timeout.Reset(ttl)

		// if epoch is 100 and we fetch from=1000 and skip=100 then we will get
		// 1000, 1101, 1202, 1303 ...
		// So, skip has to be epoch - 1 to get the right set of blocks.
		skip := int(epoch - 1)
		count := MaxEpochHeaderFetch
		log.Trace("getEpochHeaders", "from", fromEpochBlock, "count", count, "skip", skip)
		p.log.Trace("Fetching full headers", "count", count, "from", fromEpochBlock)
		go p.peer.RequestHeadersByNumber(fromEpochBlock, count, skip, false)
	}

	// Returns true if a header(s) fetch request was made, false if the syncing is finished.
	getEpochOrNormalHeaders := func(from uint64) bool {
		// Download the epoch headers including and beyond the current head.
		nextEpochBlock := (from-1)/epoch*epoch + epoch
		// If we're still not synced up to the latest epoch, sync only epoch headers.
		// Otherwise, sync block headers as we would normally in light sync.
		log.Trace("Getting headers in lightest sync mode", "from", from, "height", height, "nextEpochBlock", nextEpochBlock, "epoch", epoch)
		if nextEpochBlock < height {
			getEpochHeaders(nextEpochBlock)
			return true
		} else if from <= height {
			getHeaders(height)
			return true
		} else {
			// During repeated invocations, "from" can be more than height since the blocks could have
			// created after this method was invoked and in that case, the from which is one beyond the
			// last fetched header number can be more than the height.
			// If we have already fetched a block header >= height block header then we declare that the sync
			// is finished and stop.
			return false
		}
	}
	// Start pulling the header chain skeleton until all is done
	ancestor := from

	if d.Mode == LightestSync {
		if epoch == 0 {
			panic("Epoch cannot be 0 in IBFT + LightestSync")
		}
		// Don't fetch skeleton, only fetch the headers.
		skeleton = false
		getEpochOrNormalHeaders(from)
	} else {
		log.Trace("getHeaders#initialHeaderDownload", "from", from)
		getHeaders(from)
	}

	for {
		select {
		case <-d.cancelCh:
			return errCanceled

		case packet := <-d.headerCh:
			// Make sure the active peer is giving us the skeleton headers
			if packet.PeerId() != p.id {
				log.Debug("Received skeleton from incorrect peer", "peer", packet.PeerId())
				break
			}
			headerReqTimer.UpdateSince(request)
			timeout.Stop()

			// If the skeleton's finished, pull any remaining head headers directly from the origin
			if packet.Items() == 0 && skeleton {
				skeleton = false
				log.Trace("getHeaders, skeleton finished, download remaining headers")
				getHeaders(from)
				continue
			}
			// If no more headers are inbound, notify the content fetchers and return
			if packet.Items() == 0 {
				// Don't abort header fetches while the pivot is downloading
				if atomic.LoadInt32(&d.committed) == 0 && pivot <= from {
					p.log.Debug("No headers, waiting for pivot commit")
					select {
					case <-time.After(fsHeaderContCheck):
						getHeaders(from)
						continue
					case <-d.cancelCh:
						return errCanceled
					}
				}
				// Pivot done (or not in fast sync) and no more headers, terminate the process
				p.log.Debug("No more headers available")
				select {
				case d.headerProcCh <- nil:
					return nil
				case <-d.cancelCh:
					return errCanceled
				}
			}
			// Received headers
			headers := packet.(*headerPack).headers

			// If we received a skeleton batch, resolve internals concurrently
			if skeleton {
				filled, proced, err := d.fillHeaderSkeleton(from, headers)
				if err != nil {
					p.log.Debug("Skeleton chain invalid", "err", err)
					return fmt.Errorf("%w: %v", errInvalidChain, err)
				}
				headers = filled[proced:]
				from += uint64(proced)
			} else {
				// If we're closing in on the chain head, but haven't yet reached it, delay
				// the last few headers so mini reorgs on the head don't cause invalid hash
				// chain errors.

				// Don't delay last few headers in IBFT since we are not expecting chain reorgs in IBFT
				if !d.ibftConsensus {
					if n := len(headers); n > 0 {
						// Retrieve the current head we're at
						var head uint64
						if d.Mode == LightSync {
							head = d.lightchain.CurrentHeader().Number.Uint64()
						} else {
							head = d.blockchain.CurrentFastBlock().NumberU64()
							if full := d.blockchain.CurrentBlock().NumberU64(); head < full {
								head = full
							}
						}
						// If the head is below the common ancestor, we're actually deduplicating
						// already existing chain segments, so use the ancestor as the fake head.
						// Otherwise we might end up delaying header deliveries pointlessly.
						if head < ancestor {
							head = ancestor
						}
						// If the head is way older than this batch, delay the last few headers
						if head+uint64(reorgProtThreshold) < headers[n-1].Number.Uint64() {
							delay := reorgProtHeaderDelay
							if delay > n {
								delay = n
							}
							headers = headers[:n-delay]
						}
					}
				}
			}
			// Insert all the new headers and fetch the next batch
			if len(headers) > 0 {
				p.log.Trace("Scheduling new headers", "count", len(headers), "from", from)
				select {
				case d.headerProcCh <- headers:
				case <-d.cancelCh:
					return errCanceled
				}
				// In all other sync modes, we fetch the block immediately after the current block.
				// In the lightest sync mode, increment the value by epoch instead.
				if d.Mode == LightestSync {
					lastFetchedHeaderNumber := headers[len(headers)-1].Number.Uint64()
					moreHeaderFetchesPending := getEpochOrNormalHeaders(lastFetchedHeaderNumber + 1)
					if !moreHeaderFetchesPending {
						p.log.Debug("No more headers available")
						select {
						case d.headerProcCh <- nil:
							return nil
						case <-d.cancelCh:
							return errCanceled
						}
					}
				} else {
					from += uint64(len(headers))
					log.Trace("getHeaders#downloadMoreHeaders", "from", from)
					getHeaders(from)
				}
			} else {
				// No headers delivered, or all of them being delayed, sleep a bit and retry
				p.log.Trace("All headers delayed, waiting")
				select {
				case <-time.After(fsHeaderContCheck):
					if d.Mode == LightestSync {
						getEpochOrNormalHeaders(from)
					} else {
						getHeaders(from)
					}
					continue
				case <-d.cancelCh:
					return errCanceled
				}
			}

		case <-timeout.C:
			if d.dropPeer == nil {
				// The dropPeer method is nil when `--copydb` is used for a local copy.
				// Timeouts can occur if e.g. compaction hits at the wrong time, and can be ignored
				p.log.Warn("Downloader wants to drop peer, but peerdrop-function is not set", "peer", p.id)
				break
			}
			// Header retrieval timed out, consider the peer bad and drop
			p.log.Warn("Header request timed out, dropping peer", "elapsed", ttl)
			headerTimeoutMeter.Mark(1)
			d.dropPeer(p.id)

			// Finish the sync gracefully instead of dumping the gathered data though
			for _, ch := range []chan bool{d.bodyWakeCh, d.receiptWakeCh} {
				select {
				case ch <- false:
				case <-d.cancelCh:
				}
			}
			select {
			case d.headerProcCh <- nil:
			case <-d.cancelCh:
			}
			return errBadPeer
		}
	}
}

// fillHeaderSkeleton concurrently retrieves headers from all our available peers
// and maps them to the provided skeleton header chain.
//
// Any partial results from the beginning of the skeleton is (if possible) forwarded
// immediately to the header processor to keep the rest of the pipeline full even
// in the case of header stalls.
//
// The method returns the entire filled skeleton and also the number of headers
// already forwarded for processing.
func (d *Downloader) fillHeaderSkeleton(from uint64, skeleton []*types.Header) ([]*types.Header, int, error) {
	log.Debug("Filling up skeleton", "from", from)
	d.queue.ScheduleSkeleton(from, skeleton)

	var (
		deliver = func(packet dataPack) (int, error) {
			pack := packet.(*headerPack)
			return d.queue.DeliverHeaders(pack.peerID, pack.headers, d.headerProcCh)
		}
		expire   = func() map[string]int { return d.queue.ExpireHeaders(d.requestTTL()) }
		throttle = func() bool { return false }
		reserve  = func(p *peerConnection, count int) (*fetchRequest, bool, error) {
			return d.queue.ReserveHeaders(p, count), false, nil
		}
		fetch    = func(p *peerConnection, req *fetchRequest) error { return p.FetchHeaders(req.From, MaxHeaderFetch) }
		capacity = func(p *peerConnection) int { return p.HeaderCapacity(d.requestRTT()) }
		setIdle  = func(p *peerConnection, accepted int) { p.SetHeadersIdle(accepted) }
	)
	err := d.fetchParts(d.headerCh, deliver, d.queue.headerContCh, expire,
		d.queue.PendingHeaders, d.queue.InFlightHeaders, throttle, reserve,
		nil, fetch, d.queue.CancelHeaders, capacity, d.peers.HeaderIdlePeers, setIdle, "headers")

	log.Debug("Skeleton fill terminated", "err", err)

	filled, proced := d.queue.RetrieveHeaders()
	return filled, proced, err
}

// fetchBodies iteratively downloads the scheduled block bodies, taking any
// available peers, reserving a chunk of blocks for each, waiting for delivery
// and also periodically checking for timeouts.
func (d *Downloader) fetchBodies(from uint64) error {
	log.Debug("Downloading block bodies", "origin", from)

	var (
		deliver = func(packet dataPack) (int, error) {
			pack := packet.(*bodyPack)
			return d.queue.DeliverBodies(pack.peerID, pack.transactions, pack.randomness, pack.epochSnarkData)
		}
		expire   = func() map[string]int { return d.queue.ExpireBodies(d.requestTTL()) }
		fetch    = func(p *peerConnection, req *fetchRequest) error { return p.FetchBodies(req) }
		capacity = func(p *peerConnection) int { return p.BlockCapacity(d.requestRTT()) }
		setIdle  = func(p *peerConnection, accepted int) { p.SetBodiesIdle(accepted) }
	)
	err := d.fetchParts(d.bodyCh, deliver, d.bodyWakeCh, expire,
		d.queue.PendingBlocks, d.queue.InFlightBlocks, d.queue.ShouldThrottleBlocks, d.queue.ReserveBodies,
		d.bodyFetchHook, fetch, d.queue.CancelBodies, capacity, d.peers.BodyIdlePeers, setIdle, "bodies")

	log.Debug("Block body download terminated", "err", err)
	return err
}

// fetchReceipts iteratively downloads the scheduled block receipts, taking any
// available peers, reserving a chunk of receipts for each, waiting for delivery
// and also periodically checking for timeouts.
func (d *Downloader) fetchReceipts(from uint64) error {
	log.Debug("Downloading transaction receipts", "origin", from)

	var (
		deliver = func(packet dataPack) (int, error) {
			pack := packet.(*receiptPack)
			return d.queue.DeliverReceipts(pack.peerID, pack.receipts)
		}
		expire   = func() map[string]int { return d.queue.ExpireReceipts(d.requestTTL()) }
		fetch    = func(p *peerConnection, req *fetchRequest) error { return p.FetchReceipts(req) }
		capacity = func(p *peerConnection) int { return p.ReceiptCapacity(d.requestRTT()) }
		setIdle  = func(p *peerConnection, accepted int) { p.SetReceiptsIdle(accepted) }
	)
	err := d.fetchParts(d.receiptCh, deliver, d.receiptWakeCh, expire,
		d.queue.PendingReceipts, d.queue.InFlightReceipts, d.queue.ShouldThrottleReceipts, d.queue.ReserveReceipts,
		d.receiptFetchHook, fetch, d.queue.CancelReceipts, capacity, d.peers.ReceiptIdlePeers, setIdle, "receipts")

	log.Debug("Transaction receipt download terminated", "err", err)
	return err
}

// fetchParts iteratively downloads scheduled block parts, taking any available
// peers, reserving a chunk of fetch requests for each, waiting for delivery and
// also periodically checking for timeouts.
//
// As the scheduling/timeout logic mostly is the same for all downloaded data
// types, this method is used by each for data gathering and is instrumented with
// various callbacks to handle the slight differences between processing them.
//
// The instrumentation parameters:
//  - errCancel:   error type to return if the fetch operation is cancelled (mostly makes logging nicer)
//  - deliveryCh:  channel from which to retrieve downloaded data packets (merged from all concurrent peers)
//  - deliver:     processing callback to deliver data packets into type specific download queues (usually within `queue`)
//  - wakeCh:      notification channel for waking the fetcher when new tasks are available (or sync completed)
//  - expire:      task callback method to abort requests that took too long and return the faulty peers (traffic shaping)
//  - pending:     task callback for the number of requests still needing download (detect completion/non-completability)
//  - inFlight:    task callback for the number of in-progress requests (wait for all active downloads to finish)
//  - throttle:    task callback to check if the processing queue is full and activate throttling (bound memory use)
//  - reserve:     task callback to reserve new download tasks to a particular peer (also signals partial completions)
//  - fetchHook:   tester callback to notify of new tasks being initiated (allows testing the scheduling logic)
//  - fetch:       network callback to actually send a particular download request to a physical remote peer
//  - cancel:      task callback to abort an in-flight download request and allow rescheduling it (in case of lost peer)
//  - capacity:    network callback to retrieve the estimated type-specific bandwidth capacity of a peer (traffic shaping)
//  - idle:        network callback to retrieve the currently (type specific) idle peers that can be assigned tasks
//  - setIdle:     network callback to set a peer back to idle and update its estimated capacity (traffic shaping)
//  - kind:        textual label of the type being downloaded to display in log messages
func (d *Downloader) fetchParts(deliveryCh chan dataPack, deliver func(dataPack) (int, error), wakeCh chan bool,
	expire func() map[string]int, pending func() int, inFlight func() bool, throttle func() bool, reserve func(*peerConnection, int) (*fetchRequest, bool, error),
	fetchHook func([]*types.Header), fetch func(*peerConnection, *fetchRequest) error, cancel func(*fetchRequest), capacity func(*peerConnection) int,
	idle func() ([]*peerConnection, int), setIdle func(*peerConnection, int), kind string) error {

	// Create a ticker to detect expired retrieval tasks
	ticker := time.NewTicker(100 * time.Millisecond)
	defer ticker.Stop()

	update := make(chan struct{}, 1)

	// Prepare the queue and fetch block parts until the block header fetcher's done
	finished := false
	for {
		select {
		case <-d.cancelCh:
			return errCanceled

		case packet := <-deliveryCh:
			// If the peer was previously banned and failed to deliver its pack
			// in a reasonable time frame, ignore its message.
			if peer := d.peers.Peer(packet.PeerId()); peer != nil {
				// Deliver the received chunk of data and check chain validity
				accepted, err := deliver(packet)
				if errors.Is(err, errInvalidChain) {
					return err
				}
				// Unless a peer delivered something completely else than requested (usually
				// caused by a timed out request which came through in the end), set it to
				// idle. If the delivery's stale, the peer should have already been idled.
				if !errors.Is(err, errStaleDelivery) {
					setIdle(peer, accepted)
				}
				// Issue a log to the user to see what's going on
				switch {
				case err == nil && packet.Items() == 0:
					peer.log.Trace("Requested data not delivered", "type", kind)
				case err == nil:
					peer.log.Trace("Delivered new batch of data", "type", kind, "count", packet.Stats())
				default:
					peer.log.Trace("Failed to deliver retrieved data", "type", kind, "err", err)
				}
			}
			// Blocks assembled, try to update the progress
			select {
			case update <- struct{}{}:
			default:
			}

		case cont := <-wakeCh:
			// The header fetcher sent a continuation flag, check if it's done
			if !cont {
				finished = true
			}
			// Headers arrive, try to update the progress
			select {
			case update <- struct{}{}:
			default:
			}

		case <-ticker.C:
			// Sanity check update the progress
			select {
			case update <- struct{}{}:
			default:
			}

		case <-update:
			// Short circuit if we lost all our peers
			if d.peers.Len() == 0 {
				return errNoPeers
			}
			// Check for fetch request timeouts and demote the responsible peers
			for pid, fails := range expire() {
				if peer := d.peers.Peer(pid); peer != nil {
					// If a lot of retrieval elements expired, we might have overestimated the remote peer or perhaps
					// ourselves. Only reset to minimal throughput but don't drop just yet. If even the minimal times
					// out that sync wise we need to get rid of the peer.
					//
					// The reason the minimum threshold is 2 is because the downloader tries to estimate the bandwidth
					// and latency of a peer separately, which requires pushing the measures capacity a bit and seeing
					// how response times reacts, to it always requests one more than the minimum (i.e. min 2).
					if fails > 2 {
						peer.log.Trace("Data delivery timed out", "type", kind)
						setIdle(peer, 0)
					} else {
						peer.log.Warn("Stalling delivery, dropping", "type", kind)

						if d.dropPeer == nil {
							// The dropPeer method is nil when `--copydb` is used for a local copy.
							// Timeouts can occur if e.g. compaction hits at the wrong time, and can be ignored
							peer.log.Warn("Downloader wants to drop peer, but peerdrop-function is not set", "peer", pid)
						} else {
							d.dropPeer(pid)

							// If this peer was the master peer, abort sync immediately
							d.cancelLock.RLock()
							master := pid == d.cancelPeer
							d.cancelLock.RUnlock()

							if master {
								d.cancel()
								return errTimeout
							}
						}
					}
				}
			}
			// If there's nothing more to fetch, wait or terminate
			if pending() == 0 {
				if !inFlight() && finished {
					log.Debug("Data fetching completed", "type", kind)
					return nil
				}
				break
			}
			// Send a download request to all idle peers, until throttled
			progressed, throttled, running := false, false, inFlight()
			idles, total := idle()

			for _, peer := range idles {
				// Short circuit if throttling activated
				if throttle() {
					throttled = true
					break
				}
				// Short circuit if there is no more available task.
				if pending() == 0 {
					break
				}
				// Reserve a chunk of fetches for a peer. A nil can mean either that
				// no more headers are available, or that the peer is known not to
				// have them.
				request, progress, err := reserve(peer, capacity(peer))
				if err != nil {
					return err
				}
				if progress {
					progressed = true
				}
				if request == nil {
					continue
				}
				if request.From > 0 {
					peer.log.Trace("Requesting new batch of data", "type", kind, "from", request.From)
				} else {
					peer.log.Trace("Requesting new batch of data", "type", kind, "count", len(request.Headers), "from", request.Headers[0].Number)
				}
				// Fetch the chunk and make sure any errors return the hashes to the queue
				if fetchHook != nil {
					fetchHook(request.Headers)
				}
				if err := fetch(peer, request); err != nil {
					// Although we could try and make an attempt to fix this, this error really
					// means that we've double allocated a fetch task to a peer. If that is the
					// case, the internal state of the downloader and the queue is very wrong so
					// better hard crash and note the error instead of silently accumulating into
					// a much bigger issue.
					panic(fmt.Sprintf("%v: %s fetch assignment failed", peer, kind))
				}
				running = true
			}
			// Make sure that we have peers available for fetching. If all peers have been tried
			// and all failed throw an error
			if !progressed && !throttled && !running && len(idles) == total && pending() > 0 {
				return errPeersUnavailable
			}
		}
	}
}

// processHeaders takes batches of retrieved headers from an input channel and
// keeps processing and scheduling them into the header chain and downloader's
// queue until the stream ends or a failure occurs.
func (d *Downloader) processHeaders(origin uint64, pivot uint64, td *big.Int) error {
	// Keep a count of uncertain headers to roll back
	var (
		rollback    uint64 // Zero means no rollback (fine as you can't unroll the genesis)
		rollbackErr error
		mode        = d.Mode
	)
	defer func() {
		if rollback > 0 {
			lastHeader, lastFastBlock, lastBlock := d.lightchain.CurrentHeader().Number, common.Big0, common.Big0
			if d.Mode.SyncFullBlockChain() {
				lastFastBlock = d.blockchain.CurrentFastBlock().Number()
				lastBlock = d.blockchain.CurrentBlock().Number()
			}
			if err := d.lightchain.SetHead(rollback - 1); err != nil { // -1 to target the parent of the first uncertain block
				// We're already unwinding the stack, only print the error to make it more visible
				log.Error("Failed to roll back chain segment", "head", rollback-1, "err", err)
			}
			curFastBlock, curBlock := common.Big0, common.Big0
			if d.Mode.SyncFullBlockChain() {
				curFastBlock = d.blockchain.CurrentFastBlock().Number()
				curBlock = d.blockchain.CurrentBlock().Number()
			}
			log.Warn("Rolled back chain segment",
				"header", fmt.Sprintf("%d->%d", lastHeader, d.lightchain.CurrentHeader().Number),
				"fast", fmt.Sprintf("%d->%d", lastFastBlock, curFastBlock),
				"block", fmt.Sprintf("%d->%d", lastBlock, curBlock), "reason", rollbackErr)
		}
	}()
	// Wait for batches of headers to process
	gotHeaders := false

	for {
		select {
		case <-d.cancelCh:
			rollbackErr = errCanceled
			return errCanceled

		case headers := <-d.headerProcCh:
			// Terminate header processing if we synced up
			if len(headers) == 0 {
				// Notify everyone that headers are fully processed
				for _, ch := range []chan bool{d.bodyWakeCh, d.receiptWakeCh} {
					select {
					case ch <- false:
					case <-d.cancelCh:
					}
				}
				// If no headers were retrieved at all, the peer violated its TD promise that it had a
				// better chain compared to ours. The only exception is if its promised blocks were
				// already imported by other means (e.g. fetcher):
				//
				// R <remote peer>, L <local node>: Both at block 10
				// R: Mine block 11, and propagate it to L
				// L: Queue block 11 for import
				// L: Notice that R's head and TD increased compared to ours, start sync
				// L: Import of block 11 finishes
				// L: Sync begins, and finds common ancestor at 11
				// L: Request new headers up from 11 (R's TD was higher, it must have something)
				// R: Nothing to give
				if d.Mode.SyncFullBlockChain() {
					head := d.blockchain.CurrentBlock()
					if !gotHeaders && td.Cmp(d.blockchain.GetTd(head.Hash(), head.NumberU64())) > 0 {
						rollbackErr = errStallingPeer
						return errStallingPeer
					}
				}
				// If fast or light syncing, ensure promised headers are indeed delivered. This is
				// needed to detect scenarios where an attacker feeds a bad pivot and then bails out
				// of delivering the post-pivot blocks that would flag the invalid content.
				//
				// This check cannot be executed "as is" for full imports, since blocks may still be
				// queued for processing when the header download completes. However, as long as the
				// peer gave us something useful, we're already happy/progressed (above check).

				if d.Mode == FastSync || d.Mode == LightSync {
					head := d.lightchain.CurrentHeader()
					if td.Cmp(d.lightchain.GetTd(head.Hash(), head.Number.Uint64())) > 0 {
						rollbackErr = errStallingPeer
						return errStallingPeer
					}
				}
				// Disable any rollback and return
				rollback = 0
				return nil
			}
			// Otherwise split the chunk of headers into batches and process them
			gotHeaders = true
			for len(headers) > 0 {
				// Terminate if something failed in between processing chunks
				select {
				case <-d.cancelCh:
					rollbackErr = errCanceled
					return errCanceled
				default:
				}
				// Select the next chunk of headers to import
				limit := maxHeadersProcess
				if limit > len(headers) {
					limit = len(headers)
				}
				chunk := headers[:limit]

				// In case of header only syncing, validate the chunk immediately
				if mode == FastSync || !mode.SyncFullBlockChain() {
					// If we're importing pure headers, verify based on their recentness
					frequency := fsHeaderCheckFrequency
					if chunk[len(chunk)-1].Number.Uint64()+uint64(fsHeaderForceVerify) > pivot {
						frequency = 1
					}
					if n, err := d.lightchain.InsertHeaderChain(chunk, frequency, d.Mode.SyncFullHeaderChain()); err != nil {
						rollbackErr = err

						// If some headers were inserted, track them as uncertain
						if n > 0 && rollback == 0 {
							rollback = chunk[0].Number.Uint64()
						}
						log.Debug("Invalid header encountered", "number", chunk[n].Number, "hash", chunk[n].Hash(), "err", err)
						return fmt.Errorf("%w: %v", errInvalidChain, err)
					}
					// All verifications passed, track all headers within the alloted limits
					head := chunk[len(chunk)-1].Number.Uint64()
					if head-rollback > uint64(fsHeaderSafetyNet) {
						rollback = head - uint64(fsHeaderSafetyNet)
					} else {
						rollback = 1
					}
				}
				// Unless we're doing light chains, schedule the headers for associated content retrieval
				if d.Mode.SyncFullBlockChain() {
					// If we've reached the allowed number of pending headers, stall a bit
					for d.queue.PendingBlocks() >= maxQueuedHeaders || d.queue.PendingReceipts() >= maxQueuedHeaders {
						select {
						case <-d.cancelCh:
							rollbackErr = errCanceled
							return errCanceled
						case <-time.After(time.Second):
						}
					}
					// Otherwise insert the headers for content retrieval
					inserts := d.queue.Schedule(chunk, origin)
					if len(inserts) != len(chunk) {
						log.Debug("Stale headers")
						rollbackErr = errBadPeer
						return errBadPeer
					}
				}
				headers = headers[limit:]
				origin += uint64(limit)
			}
			// Update the highest block number we know if a higher one is found.
			d.syncStatsLock.Lock()
			if d.syncStatsChainHeight < origin {
				d.syncStatsChainHeight = origin - 1
			}
			d.syncStatsLock.Unlock()

			// Signal the content downloaders of the availablility of new tasks
			for _, ch := range []chan bool{d.bodyWakeCh, d.receiptWakeCh} {
				select {
				case ch <- true:
				default:
				}
			}
		}
	}
}

// processFullSyncContent takes fetch results from the queue and imports them into the chain.
func (d *Downloader) processFullSyncContent() error {
	for {
		results := d.queue.Results(true)
		if len(results) == 0 {
			return nil
		}
		if d.chainInsertHook != nil {
			d.chainInsertHook(results)
		}
		if err := d.importBlockResults(results); err != nil {
			return err
		}
	}
}

func (d *Downloader) importBlockResults(results []*fetchResult) error {
	// Check for any early termination requests
	if len(results) == 0 {
		return nil
	}
	select {
	case <-d.quitCh:
		return errCancelContentProcessing
	default:
	}
	// Retrieve the a batch of results to import
	first, last := results[0].Header, results[len(results)-1].Header
	log.Debug("Inserting downloaded chain", "items", len(results),
		"firstnum", first.Number, "firsthash", first.Hash(),
		"lastnum", last.Number, "lasthash", last.Hash(),
	)
	blocks := make([]*types.Block, len(results))
	for i, result := range results {
		blocks[i] = types.NewBlockWithHeader(result.Header).WithBody(result.Transactions, result.Randomness, result.EpochSnarkData)
	}
	if index, err := d.blockchain.InsertChain(blocks); err != nil {
		if index < len(results) {
			log.Debug("Downloaded item processing failed", "number", results[index].Header.Number, "hash", results[index].Header.Hash(), "err", err)
		} else {
			// The InsertChain method in blockchain.go will sometimes return an out-of-bounds index,
			// when it needs to preprocess blocks to import a sidechain.
			// The importer will put together a new list of blocks to import, which is a superset
			// of the blocks delivered from the downloader, and the indexing will be off.
			log.Debug("Downloaded item processing failed on sidechain import", "index", index, "err", err)
		}
		return fmt.Errorf("%w: %v", errInvalidChain, err)
	}
	return nil
}

func max(a uint64, b uint64) uint64 {
	if a < b {
		return b
	}
	return a
}

func computePivot(height uint64, epochSize uint64) uint64 {
	if height <= fsMinFullBlocks {
		return 0
	}
	target := height - fsMinFullBlocks
	targetEpoch := istanbul.GetEpochNumber(target, epochSize)

	// if target is on first epoch start on genesis
	if targetEpoch <= 1 {
		return 0
	}

	// else start on first block of the epoch
	pivot, _ := istanbul.GetEpochFirstBlockNumber(targetEpoch, epochSize)
	return pivot

}

func (d *Downloader) calcPivot(height uint64) uint64 {
	// If epoch is not set (not IBFT) use old logic
	if d.epoch == 0 {
		if fsMinFullBlocks > height {
			return 0
		}
		return height - fsMinFullBlocks
	}
	return computePivot(height, d.epoch)
}

// processFastSyncContent takes fetch results from the queue and writes them to the
// database. It also controls the synchronisation of state nodes of the pivot block.
func (d *Downloader) processFastSyncContent(latest *types.Header) error {
	// Start syncing state of the reported head block. This should get us most of
	// the state of the pivot block.
	sync := d.syncState(latest.Root)
	defer sync.Cancel()
	closeOnErr := func(s *stateSync) {
		if err := s.Wait(); err != nil && err != errCancelStateFetch && err != errCanceled {
			d.queue.Close() // wake up Results
		}
	}
	go closeOnErr(sync)

	// Figure out the ideal pivot block. Note, that this goalpost may move if the
	// sync takes long enough for the chain head to move significantly.
	pivot := d.calcPivot(latest.Number.Uint64())
	// To cater for moving pivot points, track the pivot block and subsequently
	// accumulated download results separately.
	var (
		oldPivot *fetchResult   // Locked in pivot block, might change eventually
		oldTail  []*fetchResult // Downloaded content after the pivot
	)
	for {
		// Wait for the next batch of downloaded data to be available, and if the pivot
		// block became stale, move the goalpost
		results := d.queue.Results(oldPivot == nil) // Block if we're not monitoring pivot staleness
		if len(results) == 0 {
			// If pivot sync is done, stop
			if oldPivot == nil {
				return sync.Cancel()
			}
			// If sync failed, stop
			select {
			case <-d.cancelCh:
				sync.Cancel()
				return errCanceled
			default:
			}
		}
		if d.chainInsertHook != nil {
			d.chainInsertHook(results)
		}
		if oldPivot != nil {
			results = append(append([]*fetchResult{oldPivot}, oldTail...), results...)
		}
		// Split around the pivot block and process the two sides via fast/full sync
		if atomic.LoadInt32(&d.committed) == 0 {
			latest = results[len(results)-1].Header
			if height := latest.Number.Uint64(); height > pivot+2*max(d.epoch, fsMinFullBlocks) {
				newPivot := d.calcPivot(height)
				log.Warn("Pivot became stale, moving", "old", pivot, "new", newPivot)
				pivot = newPivot
				// Write out the pivot into the database so a rollback beyond it will
				// reenable fast sync
				rawdb.WriteLastPivotNumber(d.stateDB, pivot)
			}
		}
		P, beforeP, afterP := splitAroundPivot(pivot, results)
		if err := d.commitFastSyncData(beforeP, sync); err != nil {
			return err
		}
		if P != nil {
			// If new pivot block found, cancel old state retrieval and restart
			if oldPivot != P {
				sync.Cancel()

				sync = d.syncState(P.Header.Root)
				defer sync.Cancel()
				go closeOnErr(sync)
				oldPivot = P
			}
			// Wait for completion, occasionally checking for pivot staleness
			select {
			case <-sync.done:
				if sync.err != nil {
					return sync.err
				}
				if err := d.commitPivotBlock(P); err != nil {
					return err
				}
				oldPivot = nil

			case <-time.After(time.Second):
				oldTail = afterP
				continue
			}
		}
		// Fast sync done, pivot commit done, full import
		if err := d.importBlockResults(afterP); err != nil {
			return err
		}
	}
}

func splitAroundPivot(pivot uint64, results []*fetchResult) (p *fetchResult, before, after []*fetchResult) {
	for _, result := range results {
		num := result.Header.Number.Uint64()
		switch {
		case num < pivot:
			before = append(before, result)
		case num == pivot:
			p = result
		default:
			after = append(after, result)
		}
	}
	return p, before, after
}

func (d *Downloader) commitFastSyncData(results []*fetchResult, stateSync *stateSync) error {
	// Check for any early termination requests
	if len(results) == 0 {
		return nil
	}
	select {
	case <-d.quitCh:
		return errCancelContentProcessing
	case <-stateSync.done:
		if err := stateSync.Wait(); err != nil {
			return err
		}
	default:
	}
	// Retrieve the a batch of results to import
	first, last := results[0].Header, results[len(results)-1].Header
	log.Debug("Inserting fast-sync blocks", "items", len(results),
		"firstnum", first.Number, "firsthash", first.Hash(),
		"lastnumn", last.Number, "lasthash", last.Hash(),
	)
	blocks := make([]*types.Block, len(results))
	receipts := make([]types.Receipts, len(results))
	for i, result := range results {
		blocks[i] = types.NewBlockWithHeader(result.Header).WithBody(result.Transactions, result.Randomness, result.EpochSnarkData)
		receipts[i] = result.Receipts
	}
	if index, err := d.blockchain.InsertReceiptChain(blocks, receipts, d.ancientLimit); err != nil {
		log.Debug("Downloaded item processing failed", "number", results[index].Header.Number, "hash", results[index].Header.Hash(), "err", err)
		return fmt.Errorf("%w: %v", errInvalidChain, err)
	}
	return nil
}

func (d *Downloader) commitPivotBlock(result *fetchResult) error {
	block := types.NewBlockWithHeader(result.Header).WithBody(result.Transactions, result.Randomness, result.EpochSnarkData)
	log.Debug("Committing fast sync pivot as new head", "number", block.Number(), "hash", block.Hash())

	// Commit the pivot block as the new head, will require full sync from here on
	if _, err := d.blockchain.InsertReceiptChain([]*types.Block{block}, []types.Receipts{result.Receipts}, d.ancientLimit); err != nil {
		return err
	}
	if err := d.blockchain.FastSyncCommitHead(block.Hash()); err != nil {
		return err
	}
	atomic.StoreInt32(&d.committed, 1)

	// If we had a bloom filter for the state sync, deallocate it now. Note, we only
	// deallocate internally, but keep the empty wrapper. This ensures that if we do
	// a rollback after committing the pivot and restarting fast sync, we don't end
	// up using a nil bloom. Empty bloom is fine, it just returns that it does not
	// have the info we need, so reach down to the database instead.
	if d.stateBloom != nil {
		d.stateBloom.Close()
	}
	return nil
}

// DeliverHeaders injects a new batch of block headers received from a remote
// node into the download schedule.
func (d *Downloader) DeliverHeaders(id string, headers []*types.Header) (err error) {
	return d.deliver(id, d.headerCh, &headerPack{id, headers}, headerInMeter, headerDropMeter)
}

// DeliverBodies injects a new batch of block bodies received from a remote node.
func (d *Downloader) DeliverBodies(id string, transactions [][]*types.Transaction, randomness []*types.Randomness, epochSnarkData []*types.EpochSnarkData) (err error) {
	return d.deliver(id, d.bodyCh, &bodyPack{id, transactions, randomness, epochSnarkData}, bodyInMeter, bodyDropMeter)
}

// DeliverReceipts injects a new batch of receipts received from a remote node.
func (d *Downloader) DeliverReceipts(id string, receipts [][]*types.Receipt) (err error) {
	return d.deliver(id, d.receiptCh, &receiptPack{id, receipts}, receiptInMeter, receiptDropMeter)
}

// DeliverNodeData injects a new batch of node state data received from a remote node.
func (d *Downloader) DeliverNodeData(id string, data [][]byte) (err error) {
	return d.deliver(id, d.stateCh, &statePack{id, data}, stateInMeter, stateDropMeter)
}

// deliver injects a new batch of data received from a remote node.
func (d *Downloader) deliver(id string, destCh chan dataPack, packet dataPack, inMeter, dropMeter metrics.Meter) (err error) {
	// Update the delivery metrics for both good and failed deliveries
	inMeter.Mark(int64(packet.Items()))
	defer func() {
		if err != nil {
			dropMeter.Mark(int64(packet.Items()))
		}
	}()
	// Deliver or abort if the sync is canceled while queuing
	d.cancelLock.RLock()
	cancel := d.cancelCh
	d.cancelLock.RUnlock()
	if cancel == nil {
		return errNoSyncActive
	}
	select {
	case destCh <- packet:
		return nil
	case <-cancel:
		return errNoSyncActive
	}
}

// qosTuner is the quality of service tuning loop that occasionally gathers the
// peer latency statistics and updates the estimated request round trip time.
func (d *Downloader) qosTuner() {
	for {
		// Retrieve the current median RTT and integrate into the previoust target RTT
		rtt := time.Duration((1-qosTuningImpact)*float64(atomic.LoadUint64(&d.rttEstimate)) + qosTuningImpact*float64(d.peers.medianRTT()))
		atomic.StoreUint64(&d.rttEstimate, uint64(rtt))

		// A new RTT cycle passed, increase our confidence in the estimated RTT
		conf := atomic.LoadUint64(&d.rttConfidence)
		conf = conf + (1000000-conf)/2
		atomic.StoreUint64(&d.rttConfidence, conf)

		// Log the new QoS values and sleep until the next RTT
		log.Trace("Recalculated downloader QoS values", "rtt", rtt, "confidence", float64(conf)/1000000.0, "ttl", d.requestTTL())
		select {
		case <-d.quitCh:
			return
		case <-time.After(rtt):
		}
	}
}

// qosReduceConfidence is meant to be called when a new peer joins the downloader's
// peer set, needing to reduce the confidence we have in out QoS estimates.
func (d *Downloader) qosReduceConfidence() {
	// If we have a single peer, confidence is always 1
	peers := uint64(d.peers.Len())
	if peers == 0 {
		// Ensure peer connectivity races don't catch us off guard
		return
	}
	if peers == 1 {
		atomic.StoreUint64(&d.rttConfidence, 1000000)
		return
	}
	// If we have a ton of peers, don't drop confidence)
	if peers >= uint64(qosConfidenceCap) {
		return
	}
	// Otherwise drop the confidence factor
	conf := atomic.LoadUint64(&d.rttConfidence) * (peers - 1) / peers
	if float64(conf)/1000000 < rttMinConfidence {
		conf = uint64(rttMinConfidence * 1000000)
	}
	atomic.StoreUint64(&d.rttConfidence, conf)

	rtt := time.Duration(atomic.LoadUint64(&d.rttEstimate))
	log.Debug("Relaxed downloader QoS values", "rtt", rtt, "confidence", float64(conf)/1000000.0, "ttl", d.requestTTL())
}

// requestRTT returns the current target round trip time for a download request
// to complete in.
//
// Note, the returned RTT is .9 of the actually estimated RTT. The reason is that
// the downloader tries to adapt queries to the RTT, so multiple RTT values can
// be adapted to, but smaller ones are preferred (stabler download stream).
func (d *Downloader) requestRTT() time.Duration {
	return time.Duration(atomic.LoadUint64(&d.rttEstimate)) * 9 / 10
}

// requestTTL returns the current timeout allowance for a single download request
// to finish under.
func (d *Downloader) requestTTL() time.Duration {
	var (
		rtt  = time.Duration(atomic.LoadUint64(&d.rttEstimate))
		conf = float64(atomic.LoadUint64(&d.rttConfidence)) / 1000000.0
	)
	ttl := time.Duration(ttlScaling) * time.Duration(float64(rtt)/conf)
	if ttl > ttlLimit {
		ttl = ttlLimit
	}
	return ttl
}<|MERGE_RESOLUTION|>--- conflicted
+++ resolved
@@ -770,13 +770,8 @@
 
 	// If we're doing a light sync, ensure the floor doesn't go below the CHT, as
 	// all headers before that point will be missing.
-<<<<<<< HEAD
 	if !d.Mode.SyncFullBlockChain() {
-		// If we dont know the current CHT position, find it
-=======
-	if d.mode == LightSync {
 		// If we don't know the current CHT position, find it
->>>>>>> 4f2784b3
 		if d.genesis == 0 {
 			header := d.lightchain.CurrentHeader()
 			for header != nil {
