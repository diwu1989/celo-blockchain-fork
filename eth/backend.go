// Copyright 2014 The go-ethereum Authors
// This file is part of the go-ethereum library.
//
// The go-ethereum library is free software: you can redistribute it and/or modify
// it under the terms of the GNU Lesser General Public License as published by
// the Free Software Foundation, either version 3 of the License, or
// (at your option) any later version.
//
// The go-ethereum library is distributed in the hope that it will be useful,
// but WITHOUT ANY WARRANTY; without even the implied warranty of
// MERCHANTABILITY or FITNESS FOR A PARTICULAR PURPOSE. See the
// GNU Lesser General Public License for more details.
//
// You should have received a copy of the GNU Lesser General Public License
// along with the go-ethereum library. If not, see <http://www.gnu.org/licenses/>.

// Package eth implements the Ethereum protocol.
package eth

import (
	"errors"
	"fmt"
	"math/big"
	"runtime"
	"sync"
	"sync/atomic"

	"github.com/ethereum/go-ethereum/accounts"
	"github.com/ethereum/go-ethereum/accounts/abi/bind"
	"github.com/ethereum/go-ethereum/common"
	"github.com/ethereum/go-ethereum/common/hexutil"
	"github.com/ethereum/go-ethereum/consensus"
	mockEngine "github.com/ethereum/go-ethereum/consensus/consensustest"
	"github.com/ethereum/go-ethereum/consensus/istanbul"
	istanbulBackend "github.com/ethereum/go-ethereum/consensus/istanbul/backend"
	"github.com/ethereum/go-ethereum/contract_comm"
	"github.com/ethereum/go-ethereum/core"
	"github.com/ethereum/go-ethereum/core/bloombits"
	"github.com/ethereum/go-ethereum/core/rawdb"
	"github.com/ethereum/go-ethereum/core/state"
	"github.com/ethereum/go-ethereum/core/types"
	"github.com/ethereum/go-ethereum/core/vm"
	"github.com/ethereum/go-ethereum/eth/downloader"
	"github.com/ethereum/go-ethereum/eth/filters"
	"github.com/ethereum/go-ethereum/ethdb"
	"github.com/ethereum/go-ethereum/event"
	"github.com/ethereum/go-ethereum/internal/ethapi"
	"github.com/ethereum/go-ethereum/log"
	"github.com/ethereum/go-ethereum/miner"
	"github.com/ethereum/go-ethereum/node"
	"github.com/ethereum/go-ethereum/p2p"
	"github.com/ethereum/go-ethereum/p2p/enode"
	"github.com/ethereum/go-ethereum/p2p/enr"
	"github.com/ethereum/go-ethereum/params"
	"github.com/ethereum/go-ethereum/rlp"
	"github.com/ethereum/go-ethereum/rpc"
)

type LesServer interface {
	Start(srvr *p2p.Server)
	Stop()
	APIs() []rpc.API
	Protocols() []p2p.Protocol
	SetBloomBitsIndexer(bbIndexer *core.ChainIndexer)
	SetContractBackend(bind.ContractBackend)
}

// Ethereum implements the Ethereum full node service.
type Ethereum struct {
	config *Config

	// Handlers
	txPool          *core.TxPool
	blockchain      *core.BlockChain
	protocolManager *ProtocolManager
	lesServer       LesServer
	dialCandiates   enode.Iterator

	// DB interfaces
	chainDb ethdb.Database // Block chain database
	proofDb ethdb.Database // Plumo proof database

	eventMux       *event.TypeMux
	engine         consensus.Engine
	accountManager *accounts.Manager

	bloomRequests     chan chan *bloombits.Retrieval // Channel receiving bloom data retrieval requests
	bloomIndexer      *core.ChainIndexer             // Bloom indexer operating during block imports
	closeBloomHandler chan struct{}

	APIBackend *EthAPIBackend

	miner          *miner.Miner
	gasPrice       *big.Int
	gatewayFee     *big.Int
	validator      common.Address
	txFeeRecipient common.Address
	blsbase        common.Address

	networkID     uint64
	netRPCService *ethapi.PublicNetAPI
	lock          sync.RWMutex // Protects the variadic fields (e.g. gas price, validator and txFeeRecipient)
}

func (s *Ethereum) AddLesServer(ls LesServer) {
	s.lesServer = ls
	ls.SetBloomBitsIndexer(s.bloomIndexer)
}

// SetClient sets a rpc client which connecting to our local node.
func (s *Ethereum) SetContractBackend(backend bind.ContractBackend) {
	// Pass the rpc client to les server if it is enabled.
	if s.lesServer != nil {
		s.lesServer.SetContractBackend(backend)
	}
}

// New creates a new Ethereum object (including the
// initialisation of the common Ethereum object)
func New(ctx *node.ServiceContext, config *Config) (*Ethereum, error) {
	// Ensure configuration values are compatible and sane
	if !config.SyncMode.SyncFullBlockChain() {
		return nil, errors.New("can't run eth.Ethereum in light sync mode or lightest sync mode, use les.LightEthereum")
	}
	if !config.SyncMode.IsValid() {
		return nil, fmt.Errorf("invalid sync mode %d", config.SyncMode)
	}
	if config.Miner.GasPrice == nil || config.Miner.GasPrice.Cmp(common.Big0) <= 0 {
		log.Warn("Sanitizing invalid miner gas price", "provided", config.Miner.GasPrice, "updated", DefaultConfig.Miner.GasPrice)
		config.Miner.GasPrice = new(big.Int).Set(DefaultConfig.Miner.GasPrice)
	}
	if config.NoPruning && config.TrieDirtyCache > 0 {
		if config.SnapshotCache > 0 {
			config.TrieCleanCache += config.TrieDirtyCache * 3 / 5
			config.SnapshotCache += config.TrieDirtyCache * 2 / 5
		} else {
			config.TrieCleanCache += config.TrieDirtyCache
		}
		config.TrieDirtyCache = 0
	}
	log.Info("Allocated trie memory caches", "clean", common.StorageSize(config.TrieCleanCache)*1024*1024, "dirty", common.StorageSize(config.TrieDirtyCache)*1024*1024)

	if config.GatewayFee == nil || config.GatewayFee.Cmp(common.Big0) < 0 {
		log.Warn("Sanitizing invalid gateway fee", "provided", config.GatewayFee, "updated", DefaultConfig.GatewayFee)
		config.GatewayFee = new(big.Int).Set(DefaultConfig.GatewayFee)
	}
	// Assemble the Ethereum object
	chainDb, err := ctx.OpenDatabaseWithFreezer("chaindata", config.DatabaseCache, config.DatabaseHandles, config.DatabaseFreezer, "eth/db/chaindata/")
	if err != nil {
		return nil, err
	}
<<<<<<< HEAD
	proofDb, err := ctx.OpenDatabase("plumoproofdata", config.DatabaseCache, config.DatabaseHandles, "eth/db/plumoproofdata/")
	if err != nil {
		return nil, err
	}
	chainConfig, genesisHash, genesisErr := core.SetupGenesisBlockWithOverride(chainDb, config.Genesis, config.OverrideIstanbul)
=======
	chainConfig, genesisHash, genesisErr := core.SetupGenesisBlock(chainDb, config.Genesis)
>>>>>>> 9d6350e4
	if _, ok := genesisErr.(*params.ConfigCompatError); genesisErr != nil && !ok {
		return nil, genesisErr
	}
	log.Info("Initialised chain configuration", "config", chainConfig)
	chainConfig.FullHeaderChainAvailable = config.SyncMode.SyncFullHeaderChain()

	eth := &Ethereum{
<<<<<<< HEAD
		config:         config,
		chainDb:        chainDb,
		proofDb:        proofDb,
		eventMux:       ctx.EventMux,
		accountManager: ctx.AccountManager,
		engine:         CreateConsensusEngine(ctx, chainConfig, config, config.Miner.Notify, config.Miner.Noverify, chainDb),
		shutdownChan:   make(chan bool),
		networkID:      config.NetworkId,
		gasPrice:       config.Miner.GasPrice,
		etherbase:      config.Miner.Etherbase,
		gatewayFee:     config.GatewayFee,
		blsbase:        config.BLSbase,
		bloomRequests:  make(chan chan *bloombits.Retrieval),
		bloomIndexer:   NewBloomIndexer(chainDb, params.BloomBitsBlocks, params.BloomConfirms, chainConfig.FullHeaderChainAvailable),
=======
		config:            config,
		chainDb:           chainDb,
		eventMux:          ctx.EventMux,
		accountManager:    ctx.AccountManager,
		engine:            CreateConsensusEngine(ctx, chainConfig, config, config.Miner.Notify, config.Miner.Noverify, chainDb),
		closeBloomHandler: make(chan struct{}),
		networkID:         config.NetworkId,
		gasPrice:          config.Miner.GasPrice,
		validator:         config.Miner.Validator,
		txFeeRecipient:    config.TxFeeRecipient,
		gatewayFee:        config.GatewayFee,
		blsbase:           config.BLSbase,
		bloomRequests:     make(chan chan *bloombits.Retrieval),
		bloomIndexer:      NewBloomIndexer(chainDb, params.BloomBitsBlocks, params.BloomConfirms, chainConfig.FullHeaderChainAvailable),
>>>>>>> 9d6350e4
	}

	bcVersion := rawdb.ReadDatabaseVersion(chainDb)
	var dbVer = "<nil>"
	if bcVersion != nil {
		dbVer = fmt.Sprintf("%d", *bcVersion)
	}
	log.Info("Initialising Ethereum protocol", "versions", istanbul.ProtocolVersions, "network", config.NetworkId, "dbversion", dbVer)

	if !config.SkipBcVersionCheck {
		if bcVersion != nil && *bcVersion > core.BlockChainVersion {
			return nil, fmt.Errorf("database version is v%d, Geth %s only supports v%d", *bcVersion, params.VersionWithMeta, core.BlockChainVersion)
		} else if bcVersion == nil || *bcVersion < core.BlockChainVersion {
			log.Warn("Upgrade blockchain database version", "from", dbVer, "to", core.BlockChainVersion)
			rawdb.WriteDatabaseVersion(chainDb, core.BlockChainVersion)
		}
	}
	var (
		vmConfig = vm.Config{
			EnablePreimageRecording: config.EnablePreimageRecording,
			EWASMInterpreter:        config.EWASMInterpreter,
			EVMInterpreter:          config.EVMInterpreter,
		}
		cacheConfig = &core.CacheConfig{
			TrieCleanLimit:      config.TrieCleanCache,
			TrieCleanNoPrefetch: config.NoPrefetch,
			TrieDirtyLimit:      config.TrieDirtyCache,
			TrieDirtyDisabled:   config.NoPruning,
			TrieTimeLimit:       config.TrieTimeout,
			SnapshotLimit:       config.SnapshotCache,
		}
	)
	eth.blockchain, err = core.NewBlockChain(chainDb, cacheConfig, chainConfig, eth.engine, vmConfig, eth.shouldPreserve)
	if err != nil {
		return nil, err
	}
	// Rewind the chain in case of an incompatible config upgrade.
	if compat, ok := genesisErr.(*params.ConfigCompatError); ok {
		log.Warn("Rewinding chain to upgrade configuration", "err", compat)
		eth.blockchain.SetHead(compat.RewindTo)
		rawdb.WriteChainConfig(chainDb, genesisHash, chainConfig)
	}
	eth.bloomIndexer.Start(eth.blockchain)

	if config.TxPool.Journal != "" {
		config.TxPool.Journal = ctx.ResolvePath(config.TxPool.Journal)
	}

	// Set the blockchain for the EVMHandler singleton that geth can use to make calls to smart contracts.
	// Note that this should NOT be used when executing smart contract calls done via end user transactions.
	contract_comm.SetInternalEVMHandler(eth.blockchain)

	eth.txPool = core.NewTxPool(config.TxPool, chainConfig, eth.blockchain)

	// Permit the downloader to use the trie cache allowance during fast sync
	cacheLimit := cacheConfig.TrieCleanLimit + cacheConfig.TrieDirtyLimit + cacheConfig.SnapshotLimit
	checkpoint := config.Checkpoint
	if checkpoint == nil {
		checkpoint = params.TrustedCheckpoints[genesisHash]
	}
	if eth.protocolManager, err = NewProtocolManager(chainConfig, checkpoint, config.SyncMode, config.NetworkId, eth.eventMux, eth.txPool, eth.engine, eth.blockchain, chainDb, proofDb, cacheLimit, config.Whitelist, ctx.Server, ctx.ProxyServer); err != nil {
		return nil, err
	}

	// If the engine is istanbul, then inject the blockchain
	if istanbul, isIstanbul := eth.engine.(*istanbulBackend.Backend); isIstanbul {
		istanbul.SetChain(
			eth.blockchain, eth.blockchain.CurrentBlock,
			func(hash common.Hash) (*state.StateDB, error) {
				stateRoot := eth.blockchain.GetHeaderByHash(hash).Root
				return eth.blockchain.StateAt(stateRoot)
			})
	}

	eth.miner = miner.New(eth, &config.Miner, chainConfig, eth.EventMux(), eth.engine, eth.isLocalBlock, chainDb)
	eth.miner.SetExtra(makeExtraData(config.Miner.ExtraData))

	eth.APIBackend = &EthAPIBackend{ctx.ExtRPCEnabled(), eth}

	eth.dialCandiates, err = eth.setupDiscovery(&ctx.Config.P2P)
	if err != nil {
		return nil, err
	}

	return eth, nil
}

func makeExtraData(extra []byte) []byte {
	if len(extra) == 0 {
		// create default extradata
		extra, _ = rlp.EncodeToBytes([]interface{}{
			uint(params.VersionMajor<<16 | params.VersionMinor<<8 | params.VersionPatch),
			"geth",
			runtime.Version(),
			runtime.GOOS,
		})
	}
	if uint64(len(extra)) > params.MaximumExtraDataSize {
		log.Warn("Miner extra data exceed limit", "extra", hexutil.Bytes(extra), "limit", params.MaximumExtraDataSize)
		extra = nil
	}
	return extra
}

// CreateConsensusEngine creates the required type of consensus engine instance for an Ethereum service
func CreateConsensusEngine(ctx *node.ServiceContext, chainConfig *params.ChainConfig, config *Config, notify []string, noverify bool, db ethdb.Database) consensus.Engine {
	if chainConfig.Faker {
		return mockEngine.NewFaker()
	}
	// If Istanbul is requested, set it up
	if chainConfig.Istanbul != nil {
		log.Debug("Setting up Istanbul consensus engine")
		if err := istanbul.ApplyParamsChainConfigToConfig(chainConfig, &config.Istanbul); err != nil {
			log.Crit("Invalid Configuration for Istanbul Engine", "err", err)
		}

		return istanbulBackend.New(&config.Istanbul, db)
	}
	log.Error(fmt.Sprintf("Only Istanbul Consensus is supported: %v", chainConfig))
	return nil
}

// APIs return the collection of RPC services the ethereum package offers.
// NOTE, some of these services probably need to be moved to somewhere else.
func (s *Ethereum) APIs() []rpc.API {
	apis := ethapi.GetAPIs(s.APIBackend)

	// Append any APIs exposed explicitly by the les server
	if s.lesServer != nil {
		apis = append(apis, s.lesServer.APIs()...)
	}

	// Append any APIs exposed explicitly by the consensus engine
	apis = append(apis, s.engine.APIs(s.BlockChain())...)

	// Append all the local APIs and return
	return append(apis, []rpc.API{
		{
			Namespace: "eth",
			Version:   "1.0",
			Service:   NewPublicEthereumAPI(s),
			Public:    true,
		}, {
			Namespace: "eth",
			Version:   "1.0",
			Service:   NewPublicMinerAPI(s),
			Public:    true,
		}, {
			Namespace: "eth",
			Version:   "1.0",
			Service:   downloader.NewPublicDownloaderAPI(s.protocolManager.downloader, s.eventMux),
			Public:    true,
		}, {
			Namespace: "miner",
			Version:   "1.0",
			Service:   NewPrivateMinerAPI(s),
			Public:    false,
		}, {
			Namespace: "eth",
			Version:   "1.0",
			Service:   filters.NewPublicFilterAPI(s.APIBackend, false),
			Public:    true,
		}, {
			Namespace: "admin",
			Version:   "1.0",
			Service:   NewPrivateAdminAPI(s),
		}, {
			Namespace: "debug",
			Version:   "1.0",
			Service:   NewPublicDebugAPI(s),
			Public:    true,
		}, {
			Namespace: "debug",
			Version:   "1.0",
			Service:   NewPrivateDebugAPI(s),
		}, {
			Namespace: "net",
			Version:   "1.0",
			Service:   s.netRPCService,
			Public:    true,
		},
	}...)
}

func (s *Ethereum) ResetWithGenesisBlock(gb *types.Block) {
	s.blockchain.ResetWithGenesisBlock(gb)
}

func (s *Ethereum) Validator() (val common.Address, err error) {
	s.lock.RLock()
	validator := s.validator
	s.lock.RUnlock()

	if validator != (common.Address{}) {
		return validator, nil
	}
	return common.Address{}, fmt.Errorf("validator must be explicitly specified")
}

func (s *Ethereum) TxFeeRecipient() (common.Address, error) {
	s.lock.RLock()
	txFeeRecipient := s.txFeeRecipient
	s.lock.RUnlock()

	if txFeeRecipient != (common.Address{}) {
		return txFeeRecipient, nil
	}
	return common.Address{}, fmt.Errorf("txFeeRecipient must be explicitly specified")
}

func (s *Ethereum) BLSbase() (eb common.Address, err error) {
	s.lock.RLock()
	blsbase := s.blsbase
	s.lock.RUnlock()

	if blsbase != (common.Address{}) {
		return blsbase, nil
	}

	return s.Validator()
}

// isLocalBlock checks whether the specified block is mined
// by local miner accounts.
//
// We regard two types of accounts as local miner account: the validator
// address and accounts specified via `txpool.locals` flag.
func (s *Ethereum) isLocalBlock(block *types.Block) bool {
	author, err := s.engine.Author(block.Header())
	if err != nil {
		log.Warn("Failed to retrieve block author", "number", block.NumberU64(), "hash", block.Hash(), "err", err)
		return false
	}
	// Check whether the given address is configured validator.
	s.lock.RLock()
	validator := s.validator
	s.lock.RUnlock()
	if author == validator {
		return true
	}
	// Check whether the given address is specified by `txpool.local`
	// CLI flag.
	for _, account := range s.config.TxPool.Locals {
		if account == author {
			return true
		}
	}
	return false
}

// shouldPreserve checks whether we should preserve the given block
// during the chain reorg depending on whether the author of block
// is a local account.
func (s *Ethereum) shouldPreserve(block *types.Block) bool {
	return s.isLocalBlock(block)
}

// SetValidator sets the address to sign consensus messages.
func (s *Ethereum) SetValidator(validator common.Address) {
	s.lock.Lock()
	s.validator = validator
	s.lock.Unlock()

	s.miner.SetValidator(validator)
}

// SetTxFeeRecipient sets the mining reward address.
func (s *Ethereum) SetTxFeeRecipient(txFeeRecipient common.Address) {
	s.lock.Lock()
	s.txFeeRecipient = txFeeRecipient
	s.lock.Unlock()

	s.miner.SetTxFeeRecipient(txFeeRecipient)
}

// StartMining starts the miner with the given number of CPU threads. If mining
// is already running, this method adjust the number of threads allowed to use
// and updates the minimum price required by the transaction pool.
func (s *Ethereum) StartMining(threads int) error {
	// Update the thread count within the consensus engine
	type threaded interface {
		SetThreads(threads int)
	}
	if th, ok := s.engine.(threaded); ok {
		log.Info("Updated mining threads", "threads", threads)
		if threads == 0 {
			threads = -1 // Disable the miner from within
		}
		th.SetThreads(threads)
	}
	// If the miner was not running, initialize it
	if !s.IsMining() {
		// Propagate the initial price point to the transaction pool
		s.lock.RLock()
		price := s.gasPrice
		s.lock.RUnlock()
		s.txPool.SetGasPrice(price)

		// Configure the local mining address
		validator, err := s.Validator()
		if err != nil {
			log.Error("Cannot start mining without validator", "err", err)
			return fmt.Errorf("validator missing: %v", err)
		}

		txFeeRecipient, err := s.TxFeeRecipient()
		if err != nil {
			log.Error("Cannot start mining without txFeeRecipient", "err", err)
			return fmt.Errorf("txFeeRecipient missing: %v", err)
		}

		blsbase, err := s.BLSbase()
		if err != nil {
			log.Error("Cannot start mining without blsbase", "err", err)
			return fmt.Errorf("blsbase missing: %v", err)
		}

		if istanbul, isIstanbul := s.engine.(*istanbulBackend.Backend); isIstanbul {
			valAccount := accounts.Account{Address: validator}
			wallet, err := s.accountManager.Find(valAccount)
			if wallet == nil || err != nil {
				log.Error("Validator account unavailable locally", "err", err)
				return fmt.Errorf("signer missing: %v", err)
			}
			publicKey, err := wallet.GetPublicKey(valAccount)
			if err != nil {
				return fmt.Errorf("ECDSA public key missing: %v", err)
			}
			blswallet, err := s.accountManager.Find(accounts.Account{Address: blsbase})
			if blswallet == nil || err != nil {
				log.Error("BLSbase account unavailable locally", "err", err)
				return fmt.Errorf("BLS signer missing: %v", err)
			}

			istanbul.Authorize(validator, blsbase, publicKey, wallet.Decrypt, wallet.SignData, blswallet.SignBLS, wallet.SignHash)

			if istanbul.IsProxiedValidator() {
				if err := istanbul.StartProxiedValidatorEngine(); err != nil {
					log.Error("Error in starting proxied validator engine", "err", err)
					return err
				}
			}
		}

		// If mining is started, we can disable the transaction rejection mechanism
		// introduced to speed sync times.
		atomic.StoreUint32(&s.protocolManager.acceptTxs, 1)

		go s.miner.Start(validator, txFeeRecipient)
	}
	return nil
}

// StopMining terminates the miner, both at the consensus engine level as well as
// at the block creation level.
func (s *Ethereum) StopMining() {
	// Update the thread count within the consensus engine
	type threaded interface {
		SetThreads(threads int)
	}
	if th, ok := s.engine.(threaded); ok {
		th.SetThreads(-1)
	}
	// Stop the block creating itself
	s.miner.Stop()

	// Stop the proxied validator engine
	if istanbul, isIstanbul := s.engine.(*istanbulBackend.Backend); isIstanbul {
		if istanbul.IsProxiedValidator() {
			if err := istanbul.StopProxiedValidatorEngine(); err != nil {
				log.Warn("Error in stopping proxied validator engine", "err", err)
			}
		}
	}
}

func (s *Ethereum) startAnnounce() error {
	if istanbul, ok := s.engine.(consensus.Istanbul); ok {
		return istanbul.StartAnnouncing()
	}

	return nil
}

func (s *Ethereum) stopAnnounce() error {
	if istanbul, ok := s.engine.(consensus.Istanbul); ok {
		return istanbul.StopAnnouncing()
	}

	return nil
}

func (s *Ethereum) IsMining() bool      { return s.miner.Mining() }
func (s *Ethereum) Miner() *miner.Miner { return s.miner }

func (s *Ethereum) AccountManager() *accounts.Manager   { return s.accountManager }
func (s *Ethereum) BlockChain() *core.BlockChain        { return s.blockchain }
func (s *Ethereum) Config() *Config                     { return s.config }
func (s *Ethereum) TxPool() *core.TxPool                { return s.txPool }
func (s *Ethereum) EventMux() *event.TypeMux            { return s.eventMux }
func (s *Ethereum) Engine() consensus.Engine            { return s.engine }
func (s *Ethereum) ChainDb() ethdb.Database             { return s.chainDb }
func (s *Ethereum) ProofDb() ethdb.Database             { return s.proofDb }
func (s *Ethereum) IsListening() bool                   { return true } // Always listening
func (s *Ethereum) EthVersion() int                     { return int(istanbul.ProtocolVersions[0]) }
func (s *Ethereum) NetVersion() uint64                  { return s.networkID }
func (s *Ethereum) Downloader() *downloader.Downloader  { return s.protocolManager.downloader }
func (s *Ethereum) GatewayFeeRecipient() common.Address { return common.Address{} } // Full-nodes do not make use of gateway fee.
func (s *Ethereum) GatewayFee() *big.Int                { return common.Big0 }
func (s *Ethereum) Synced() bool                        { return atomic.LoadUint32(&s.protocolManager.acceptTxs) == 1 }
func (s *Ethereum) ArchiveMode() bool                   { return s.config.NoPruning }

// Protocols implements node.Service, returning all the currently configured
// network protocols to start.
func (s *Ethereum) Protocols() []p2p.Protocol {
	protos := make([]p2p.Protocol, len(istanbul.ProtocolVersions))
	for i, vsn := range istanbul.ProtocolVersions {
		protos[i] = s.protocolManager.makeProtocol(vsn)
		protos[i].Attributes = []enr.Entry{s.currentEthEntry()}
		protos[i].DialCandidates = s.dialCandiates
	}
	if s.lesServer != nil {
		protos = append(protos, s.lesServer.Protocols()...)
	}
	return protos
}

// Start implements node.Service, starting all internal goroutines needed by the
// Ethereum protocol implementation.
func (s *Ethereum) Start(srvr *p2p.Server) error {
	s.startEthEntryUpdate(srvr.LocalNode())

	// Start the bloom bits servicing goroutines
	s.startBloomHandlers(params.BloomBitsBlocks)

	// Start the RPC service
	s.netRPCService = ethapi.NewPublicNetAPI(srvr, s.NetVersion())

	// Figure out a max peers count based on the server limits
	maxPeers := srvr.MaxPeers
	if s.config.LightServ > 0 {
		if s.config.LightPeers != 0 && s.config.LightPeers >= srvr.MaxPeers {
			return fmt.Errorf("invalid peer config: light peer count (%d) >= total peer count (%d)", s.config.LightPeers, srvr.MaxPeers)
		}
		maxPeers -= s.config.LightPeers
	}
	// Start the networking layer and the light server if requested
	s.protocolManager.Start(maxPeers)
	if s.lesServer != nil {
		s.lesServer.Start(srvr)
	}

	if err := s.startAnnounce(); err != nil {
		return err
	}

	return nil
}

// Stop implements node.Service, terminating all internal goroutines used by the
// Ethereum protocol.
func (s *Ethereum) Stop() error {
	// Stop all the peer-related stuff first.
	s.stopAnnounce()
	s.protocolManager.Stop()
	if s.lesServer != nil {
		s.lesServer.Stop()
	}

	// Then stop everything else.
	s.bloomIndexer.Close()
	close(s.closeBloomHandler)
	s.txPool.Stop()
	s.miner.Stop()
	s.blockchain.Stop()
	s.engine.Close()
	s.chainDb.Close()
<<<<<<< HEAD
	s.proofDb.Close()
	close(s.shutdownChan)
=======
	s.eventMux.Stop()
>>>>>>> 9d6350e4
	return nil
}<|MERGE_RESOLUTION|>--- conflicted
+++ resolved
@@ -149,15 +149,12 @@
 	if err != nil {
 		return nil, err
 	}
-<<<<<<< HEAD
 	proofDb, err := ctx.OpenDatabase("plumoproofdata", config.DatabaseCache, config.DatabaseHandles, "eth/db/plumoproofdata/")
 	if err != nil {
 		return nil, err
 	}
-	chainConfig, genesisHash, genesisErr := core.SetupGenesisBlockWithOverride(chainDb, config.Genesis, config.OverrideIstanbul)
-=======
 	chainConfig, genesisHash, genesisErr := core.SetupGenesisBlock(chainDb, config.Genesis)
->>>>>>> 9d6350e4
+
 	if _, ok := genesisErr.(*params.ConfigCompatError); genesisErr != nil && !ok {
 		return nil, genesisErr
 	}
@@ -165,24 +162,9 @@
 	chainConfig.FullHeaderChainAvailable = config.SyncMode.SyncFullHeaderChain()
 
 	eth := &Ethereum{
-<<<<<<< HEAD
-		config:         config,
-		chainDb:        chainDb,
-		proofDb:        proofDb,
-		eventMux:       ctx.EventMux,
-		accountManager: ctx.AccountManager,
-		engine:         CreateConsensusEngine(ctx, chainConfig, config, config.Miner.Notify, config.Miner.Noverify, chainDb),
-		shutdownChan:   make(chan bool),
-		networkID:      config.NetworkId,
-		gasPrice:       config.Miner.GasPrice,
-		etherbase:      config.Miner.Etherbase,
-		gatewayFee:     config.GatewayFee,
-		blsbase:        config.BLSbase,
-		bloomRequests:  make(chan chan *bloombits.Retrieval),
-		bloomIndexer:   NewBloomIndexer(chainDb, params.BloomBitsBlocks, params.BloomConfirms, chainConfig.FullHeaderChainAvailable),
-=======
 		config:            config,
 		chainDb:           chainDb,
+		proofDb:           proofDb,
 		eventMux:          ctx.EventMux,
 		accountManager:    ctx.AccountManager,
 		engine:            CreateConsensusEngine(ctx, chainConfig, config, config.Miner.Notify, config.Miner.Noverify, chainDb),
@@ -195,7 +177,6 @@
 		blsbase:           config.BLSbase,
 		bloomRequests:     make(chan chan *bloombits.Retrieval),
 		bloomIndexer:      NewBloomIndexer(chainDb, params.BloomBitsBlocks, params.BloomConfirms, chainConfig.FullHeaderChainAvailable),
->>>>>>> 9d6350e4
 	}
 
 	bcVersion := rawdb.ReadDatabaseVersion(chainDb)
@@ -673,11 +654,7 @@
 	s.blockchain.Stop()
 	s.engine.Close()
 	s.chainDb.Close()
-<<<<<<< HEAD
 	s.proofDb.Close()
-	close(s.shutdownChan)
-=======
 	s.eventMux.Stop()
->>>>>>> 9d6350e4
 	return nil
 }