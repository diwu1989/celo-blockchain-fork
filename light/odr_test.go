// Copyright 2016 The go-ethereum Authors
// This file is part of the go-ethereum library.
//
// The go-ethereum library is free software: you can redistribute it and/or modify
// it under the terms of the GNU Lesser General Public License as published by
// the Free Software Foundation, either version 3 of the License, or
// (at your option) any later version.
//
// The go-ethereum library is distributed in the hope that it will be useful,
// but WITHOUT ANY WARRANTY; without even the implied warranty of
// MERCHANTABILITY or FITNESS FOR A PARTICULAR PURPOSE. See the
// GNU Lesser General Public License for more details.
//
// You should have received a copy of the GNU Lesser General Public License
// along with the go-ethereum library. If not, see <http://www.gnu.org/licenses/>.

package light

import (
	"bytes"
	"context"
	"errors"
	"math/big"
	"testing"
	"time"

	"github.com/celo-org/celo-blockchain/common"
	"github.com/celo-org/celo-blockchain/common/math"
	mockEngine "github.com/celo-org/celo-blockchain/consensus/consensustest"
	"github.com/celo-org/celo-blockchain/contracts/testutil"
	"github.com/celo-org/celo-blockchain/core"
	"github.com/celo-org/celo-blockchain/core/rawdb"
	"github.com/celo-org/celo-blockchain/core/state"
	"github.com/celo-org/celo-blockchain/core/types"
	"github.com/celo-org/celo-blockchain/core/vm"
	"github.com/celo-org/celo-blockchain/crypto"
	"github.com/celo-org/celo-blockchain/ethdb"
	"github.com/celo-org/celo-blockchain/params"
	"github.com/celo-org/celo-blockchain/rlp"
	"github.com/celo-org/celo-blockchain/trie"
)

var (
	testBankKey, _  = crypto.HexToECDSA("b71c71a67e1177ad4e901695e1b4b9ee17ae16c6668d313eac2f96dbcda3f291")
	testBankAddress = crypto.PubkeyToAddress(testBankKey.PublicKey)
	testBankFunds   = big.NewInt(100000000)

	acc1Key, _ = crypto.HexToECDSA("8a1f9a8f95be41cd7ccb6168179afb4504aefe388d1e14474d32c45c72ce7b7a")
	acc2Key, _ = crypto.HexToECDSA("49a7b37aa6f6645917e7b807e9d1c00d4fa71f18343b0d4122a4d2df64dd6fee")
	acc1Addr   = crypto.PubkeyToAddress(acc1Key.PublicKey)
	acc2Addr   = crypto.PubkeyToAddress(acc2Key.PublicKey)

	testContractCode = common.Hex2Bytes("606060405260cc8060106000396000f360606040526000357c01000000000000000000000000000000000000000000000000000000009004806360cd2685146041578063c16431b914606b57603f565b005b6055600480803590602001909190505060a9565b6040518082815260200191505060405180910390f35b60886004808035906020019091908035906020019091905050608a565b005b80600060005083606481101560025790900160005b50819055505b5050565b6000600060005082606481101560025790900160005b5054905060c7565b91905056")
	testContractAddr common.Address
)

type testOdr struct {
	OdrBackend
	indexerConfig *IndexerConfig
	sdb, ldb      ethdb.Database
	disable       bool
}

func (odr *testOdr) ChtIndexer() *core.ChainIndexer {
	return nil
}

func (odr *testOdr) Database() ethdb.Database {
	return odr.ldb
}

var ErrOdrDisabled = errors.New("ODR disabled")

func (odr *testOdr) Retrieve(ctx context.Context, req OdrRequest) error {
	if odr.disable {
		return ErrOdrDisabled
	}
	switch req := req.(type) {
	case *BlockRequest:
		number := rawdb.ReadHeaderNumber(odr.sdb, req.Hash)
		if number != nil {
			req.Rlp = rawdb.ReadBodyRLP(odr.sdb, req.Hash, *number)
		}
	case *HeaderRequest:
		if req.Origin.Hash != (common.Hash{}) {
			number := rawdb.ReadHeaderNumber(odr.sdb, req.Origin.Hash)
			req.Header = rawdb.ReadHeader(odr.sdb, req.Origin.Hash, *number)
		} else {
			hash := rawdb.ReadCanonicalHash(odr.sdb, *req.Origin.Number)
			req.Header = rawdb.ReadHeader(odr.sdb, hash, *req.Origin.Number)
		}
		// Simulate `InsertHeaderChain` call that would be done in the real `odr`
		rawdb.WriteHeader(odr.ldb, req.Header)
		rawdb.WriteTd(odr.ldb, req.Header.Hash(), req.Header.Number.Uint64(), big.NewInt(int64(req.Header.Number.Uint64()+1)))
	case *ReceiptsRequest:
		number := rawdb.ReadHeaderNumber(odr.sdb, req.Hash)
		if number != nil {
			req.Receipts = rawdb.ReadRawReceipts(odr.sdb, req.Hash, *number)
		}
	case *TrieRequest:
		t, _ := trie.New(req.Id.Root, trie.NewDatabase(odr.sdb))
		nodes := NewNodeSet()
		t.Prove(req.Key, 0, nodes)
		req.Proof = nodes
	case *CodeRequest:
		req.Data = rawdb.ReadCode(odr.sdb, req.Hash)
	}
	req.StoreResult(odr.ldb)
	return nil
}

func (odr *testOdr) IndexerConfig() *IndexerConfig {
	return odr.indexerConfig
}

type odrTestFn func(ctx context.Context, db ethdb.Database, bc *core.BlockChain, lc *LightChain, bhash common.Hash) ([]byte, error)
type odrTestFnNum func(ctx context.Context, db ethdb.Database, bc *core.BlockChain, lc *LightChain, origin blockHashOrNumber) ([]byte, error)

func TestOdrGetBlockLes2(t *testing.T) { testChainOdr(t, 1, odrGetBlock) }

func TestOdrGetBlockLightest(t *testing.T) { testLightestChainOdr(t, 1, odrGetBlockHashOrNumber) }

func odrGetBlock(ctx context.Context, db ethdb.Database, bc *core.BlockChain, lc *LightChain, bhash common.Hash) ([]byte, error) {
	var block *types.Block
	var err error
	if bc != nil {
		block = bc.GetBlockByHash(bhash)
	} else {
		block, err = lc.GetBlockByHash(ctx, bhash)
		if err != nil {
			return nil, err
		}
	}
	if block == nil {
		return nil, nil
	}
	rlp, _ := rlp.EncodeToBytes(block)
	return rlp, nil
}

func odrGetBlockHashOrNumber(ctx context.Context, db ethdb.Database, bc *core.BlockChain, lc *LightChain, origin blockHashOrNumber) ([]byte, error) {
	var block *types.Block
	var err error
	if bc != nil {
		if origin.Hash != (common.Hash{}) {
			block = bc.GetBlockByHash(origin.Hash)
		} else {
			block = bc.GetBlockByNumber(*origin.Number)
		}
	} else {
		if origin.Hash != (common.Hash{}) {
			block, err = lc.GetBlockByHash(ctx, origin.Hash)
		} else {
			block, err = lc.GetBlockByNumber(ctx, *origin.Number)
		}
		if err != nil {
			return nil, err
		}
	}
	if block == nil {
		return nil, nil
	}
	rlp, _ := rlp.EncodeToBytes(block)
	return rlp, nil
}

func TestOdrGetReceiptsLes2(t *testing.T) { testChainOdr(t, 1, odrGetReceipts) }

func odrGetReceipts(ctx context.Context, db ethdb.Database, bc *core.BlockChain, lc *LightChain, bhash common.Hash) ([]byte, error) {
	var receipts types.Receipts
	if bc != nil {
		number := rawdb.ReadHeaderNumber(db, bhash)
		if number != nil {
			receipts = rawdb.ReadReceipts(db, bhash, *number, bc.Config())
		}
	} else {
		number := rawdb.ReadHeaderNumber(db, bhash)
		if number != nil {
			receipts, _ = GetBlockReceipts(ctx, lc.Odr(), bhash, *number)
		}
	}
	if receipts == nil {
		return nil, nil
	}
	rlp, _ := rlp.EncodeToBytes(receipts)
	return rlp, nil
}

func TestOdrAccountsLes2(t *testing.T) { testChainOdr(t, 1, odrAccounts) }

func odrAccounts(ctx context.Context, db ethdb.Database, bc *core.BlockChain, lc *LightChain, bhash common.Hash) ([]byte, error) {
	dummyAddr := common.HexToAddress("1234567812345678123456781234567812345678")
	acc := []common.Address{testBankAddress, acc1Addr, acc2Addr, dummyAddr}

	var st *state.StateDB
	if bc == nil {
		header := lc.GetHeaderByHash(bhash)
		st = NewState(ctx, header, lc.Odr())
	} else {
		header := bc.GetHeaderByHash(bhash)
		st, _ = state.New(header.Root, state.NewDatabase(db), nil)
	}

	var res []byte
	for _, addr := range acc {
		bal := st.GetBalance(addr)
		rlp, _ := rlp.EncodeToBytes(bal)
		res = append(res, rlp...)
	}
	return res, st.Error()
}

func TestOdrContractCallLes2(t *testing.T) { testChainOdr(t, 1, odrContractCall) }

type callmsg struct {
	types.Message
}

func (callmsg) CheckNonce() bool { return false }

func odrContractCall(ctx context.Context, db ethdb.Database, bc *core.BlockChain, lc *LightChain, bhash common.Hash) ([]byte, error) {
	data := common.Hex2Bytes("60CD26850000000000000000000000000000000000000000000000000000000000000000")
	config := params.IstanbulTestChainConfig

	var res []byte
	for i := 0; i < 3; i++ {
		data[35] = byte(i)

		var (
			st     *state.StateDB
			header *types.Header
			chain  core.ChainContext
		)
		if bc == nil {
			chain = lc
			header = lc.GetHeaderByHash(bhash)
			st = NewState(ctx, header, lc.Odr())
		} else {
			chain = bc
			header = bc.GetHeaderByHash(bhash)
			st, _ = state.New(header.Root, state.NewDatabase(db), nil)
		}

		// Perform read-only call.
		st.SetBalance(testBankAddress, math.MaxBig256)
<<<<<<< HEAD
		msg := callmsg{types.NewMessage(testBankAddress, &testContractAddr, 0, new(big.Int), 1000000, new(big.Int), nil, nil, new(big.Int), data, false, false)}
		context := core.NewEVMContext(msg, header, chain, nil)
		vmenv := vm.NewEVM(context, st, config, vm.Config{})
=======
		msg := callmsg{types.NewMessage(testBankAddress, &testContractAddr, 0, new(big.Int), 1000000, new(big.Int), data, false)}
		txContext := core.NewEVMTxContext(msg)
		context := core.NewEVMBlockContext(header, chain, nil)
		vmenv := vm.NewEVM(context, txContext, st, config, vm.Config{})
>>>>>>> e7872729
		gp := new(core.GasPool).AddGas(math.MaxUint64)

		celoMock := testutil.NewCeloMock()
		result, _ := core.ApplyMessage(vmenv, msg, gp, celoMock.Runner)
		res = append(res, result.Return()...)
		if st.Error() != nil {
			return res, st.Error()
		}
	}
	return res, nil
}

func testChainGen(i int, block *core.BlockGen) {
	signer := types.HomesteadSigner{}
	switch i {
	case 0:
		// In block 1, the test bank sends account #1 some ether.
		tx, _ := types.SignTx(types.NewTransaction(block.TxNonce(testBankAddress), acc1Addr, big.NewInt(10000), params.TxGas, nil, nil, nil, nil, nil), signer, testBankKey)
		block.AddTx(tx)
	case 1:
		// In block 2, the test bank sends some more ether to account #1.
		// acc1Addr passes it on to account #2.
		// acc1Addr creates a test contract.
		tx1, _ := types.SignTx(types.NewTransaction(block.TxNonce(testBankAddress), acc1Addr, big.NewInt(1000), params.TxGas, nil, nil, nil, nil, nil), signer, testBankKey)
		nonce := block.TxNonce(acc1Addr)
		tx2, _ := types.SignTx(types.NewTransaction(nonce, acc2Addr, big.NewInt(1000), params.TxGas, nil, nil, nil, nil, nil), signer, acc1Key)
		nonce++
		tx3, _ := types.SignTx(types.NewContractCreation(nonce, big.NewInt(0), 1000000, big.NewInt(0), nil, nil, nil, testContractCode), signer, acc1Key)
		testContractAddr = crypto.CreateAddress(acc1Addr, nonce)
		block.AddTx(tx1)
		block.AddTx(tx2)
		block.AddTx(tx3)
	case 2:
		// Block 3 is empty but was mined by account #2.
		block.SetCoinbase(acc2Addr)
		block.SetExtra([]byte("yeehaw"))
		data := common.Hex2Bytes("C16431B900000000000000000000000000000000000000000000000000000000000000010000000000000000000000000000000000000000000000000000000000000001")
		tx, _ := types.SignTx(types.NewTransaction(block.TxNonce(testBankAddress), testContractAddr, big.NewInt(0), 100000, nil, nil, nil, nil, data), signer, testBankKey)
		block.AddTx(tx)
	}
}

func testChainOdr(t *testing.T, protocol int, fn odrTestFn) {
	var (
		sdb     = rawdb.NewMemoryDatabase()
		ldb     = rawdb.NewMemoryDatabase()
		gspec   = core.Genesis{Alloc: core.GenesisAlloc{testBankAddress: {Balance: testBankFunds}}}
		genesis = gspec.MustCommit(sdb)
	)
	gspec.MustCommit(ldb)
	// Assemble the test environment
	blockchain, _ := core.NewBlockChain(sdb, nil, params.IstanbulTestChainConfig, mockEngine.NewFullFaker(), vm.Config{}, nil, nil)
	gchain, _ := core.GenerateChain(params.IstanbulTestChainConfig, genesis, mockEngine.NewFaker(), sdb, 4, testChainGen)
	if _, err := blockchain.InsertChain(gchain); err != nil {
		t.Fatal(err)
	}

	odr := &testOdr{sdb: sdb, ldb: ldb, indexerConfig: TestClientIndexerConfig}
	lightchain, err := NewLightChain(odr, params.IstanbulTestChainConfig, mockEngine.NewFullFaker(), nil)
	if err != nil {
		t.Fatal(err)
	}
	headers := make([]*types.Header, len(gchain))
	for i, block := range gchain {
		headers[i] = block.Header()
	}
	if _, err := lightchain.InsertHeaderChain(headers, 1, true); err != nil {
		t.Fatal(err)
	}

	test := func(expFail int) {
		for i := uint64(0); i <= blockchain.CurrentHeader().Number.Uint64(); i++ {
			bhash := rawdb.ReadCanonicalHash(sdb, i)
			b1, err := fn(NoOdr, sdb, blockchain, nil, bhash)
			if err != nil {
				t.Fatalf("error in full-node test for block %d: %v", i, err)
			}

			ctx, cancel := context.WithTimeout(context.Background(), 200*time.Millisecond)
			defer cancel()

			exp := i < uint64(expFail)
			b2, err := fn(ctx, ldb, nil, lightchain, bhash)
			if err != nil && exp {
				t.Errorf("error in ODR test for block %d: %v", i, err)
			}

			eq := bytes.Equal(b1, b2)
			if exp && !eq {
				t.Errorf("ODR test output for block %d doesn't match full node", i)
			}
		}
	}

	// expect retrievals to fail (except genesis block) without a les peer
	t.Log("checking without ODR")
	odr.disable = true
	test(1)

	// expect all retrievals to pass with ODR enabled
	t.Log("checking with ODR")
	odr.disable = false
	test(len(gchain))

	// still expect all retrievals to pass, now data should be cached locally
	t.Log("checking without ODR, should be cached")
	odr.disable = true
	test(len(gchain))
}

func testLightestChainOdr(t *testing.T, protocol int, fn odrTestFnNum) {
	var (
		sdb     = rawdb.NewMemoryDatabase()
		ldb     = rawdb.NewMemoryDatabase()
		gspec   = core.Genesis{Alloc: core.GenesisAlloc{testBankAddress: {Balance: testBankFunds}}}
		genesis = gspec.MustCommit(sdb)
	)
	gspec.MustCommit(ldb)
	// Assemble the test environment
	blockchain, _ := core.NewBlockChain(sdb, nil, params.IstanbulTestChainConfig, mockEngine.NewFullFaker(), vm.Config{}, nil, nil)
	gchain, _ := core.GenerateChain(params.IstanbulTestChainConfig, genesis, mockEngine.NewFaker(), sdb, 4, testChainGen)
	if _, err := blockchain.InsertChain(gchain); err != nil {
		t.Fatal(err)
	}

	odr := &testOdr{sdb: sdb, ldb: ldb, indexerConfig: TestClientIndexerConfig}
	lightchain, err := NewLightChain(odr, params.IstanbulTestChainConfig, mockEngine.NewFullFaker(), nil)
	if err != nil {
		t.Fatal(err)
	}

	test := func(expFail int, tryHash bool) {
		for i := uint64(0); i <= blockchain.CurrentHeader().Number.Uint64(); i++ {
			bhash := rawdb.ReadCanonicalHash(sdb, i)
			var origin blockHashOrNumber
			if tryHash {
				origin = blockHashOrNumber{Hash: bhash}
			} else {
				origin = blockHashOrNumber{Number: &i}
			}
			b1, err := fn(NoOdr, sdb, blockchain, nil, origin)
			if err != nil {
				t.Fatalf("error in full-node test for block %d: %v", i, err)
			}

			ctx, cancel := context.WithTimeout(context.Background(), 200*time.Millisecond)
			defer cancel()

			exp := i < uint64(expFail)
			b2, err := fn(ctx, ldb, nil, lightchain, origin)
			if err != nil && exp {
				t.Errorf("error in ODR test for block %d: %v", i, err)
			}

			eq := bytes.Equal(b1, b2)
			if exp && !eq {
				t.Errorf("ODR test output for tryHash %t block %d doesn't match full node", tryHash, i)
			}

			header := rawdb.ReadHeader(odr.ldb, bhash, i)
			if exp {
				if header == nil {
					t.Errorf("ODR test for tryHash %t block %d did not properly receive/store header", tryHash, i)
				}
				headers := []*types.Header{header}

				if _, err := lightchain.InsertHeaderChain(headers, 1, true); err != nil {
					t.Errorf("ODR test for tryHash %t block %d could not insert header to headerchain", tryHash, i)
				}
			}
		}
	}
	// expect retrievals to fail (except genesis block) without a les peer
	t.Log("checking without ODR")
	odr.disable = true
	test(1, true)
	test(1, false)

	// expect all retrievals to pass with ODR enabled
	t.Log("checking with ODR")
	odr.disable = false
	test(len(gchain), true)
	test(len(gchain), false)

	// still expect all retrievals to pass, now data should be cached locally
	t.Log("checking without ODR, should be cached")
	odr.disable = true
	test(len(gchain), true)
	test(len(gchain), false)
}<|MERGE_RESOLUTION|>--- conflicted
+++ resolved
@@ -243,16 +243,10 @@
 
 		// Perform read-only call.
 		st.SetBalance(testBankAddress, math.MaxBig256)
-<<<<<<< HEAD
-		msg := callmsg{types.NewMessage(testBankAddress, &testContractAddr, 0, new(big.Int), 1000000, new(big.Int), nil, nil, new(big.Int), data, false, false)}
-		context := core.NewEVMContext(msg, header, chain, nil)
-		vmenv := vm.NewEVM(context, st, config, vm.Config{})
-=======
 		msg := callmsg{types.NewMessage(testBankAddress, &testContractAddr, 0, new(big.Int), 1000000, new(big.Int), data, false)}
 		txContext := core.NewEVMTxContext(msg)
 		context := core.NewEVMBlockContext(header, chain, nil)
 		vmenv := vm.NewEVM(context, txContext, st, config, vm.Config{})
->>>>>>> e7872729
 		gp := new(core.GasPool).AddGas(math.MaxUint64)
 
 		celoMock := testutil.NewCeloMock()
