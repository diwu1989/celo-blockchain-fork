// Copyright 2016 The go-ethereum Authors
// This file is part of the go-ethereum library.
//
// The go-ethereum library is free software: you can redistribute it and/or modify
// it under the terms of the GNU Lesser General Public License as published by
// the Free Software Foundation, either version 3 of the License, or
// (at your option) any later version.
//
// The go-ethereum library is distributed in the hope that it will be useful,
// but WITHOUT ANY WARRANTY; without even the implied warranty of
// MERCHANTABILITY or FITNESS FOR A PARTICULAR PURPOSE. See the
// GNU Lesser General Public License for more details.
//
// You should have received a copy of the GNU Lesser General Public License
// along with the go-ethereum library. If not, see <http://www.gnu.org/licenses/>.

package light

import (
	"context"
	"errors"
	"math/big"
	"testing"

	"github.com/celo-org/celo-blockchain/common"
	mockEngine "github.com/celo-org/celo-blockchain/consensus/consensustest"
	"github.com/celo-org/celo-blockchain/core"
	"github.com/celo-org/celo-blockchain/core/rawdb"
	"github.com/celo-org/celo-blockchain/core/types"
	"github.com/celo-org/celo-blockchain/ethdb"
	"github.com/celo-org/celo-blockchain/params"
)

// So we can deterministically seed different blockchains
var (
	canonicalSeed = 1
	forkSeed      = 2
)

// makeHeaderChain creates a deterministic chain of headers rooted at parent.
func makeHeaderChain(parent *types.Header, n int, db ethdb.Database, seed int) []*types.Header {
	blocks, _ := core.GenerateChain(params.IstanbulTestChainConfig, types.NewBlockWithHeader(parent), mockEngine.NewFaker(), db, n, func(i int, b *core.BlockGen) {
		b.SetCoinbase(common.Address{0: byte(seed), 19: byte(i)})
	})
	headers := make([]*types.Header, len(blocks))
	for i, block := range blocks {
		headers[i] = block.Header()
	}
	return headers
}

// newCanonical creates a chain database, and injects a deterministic canonical
// chain. Depending on the full flag, if creates either a full block chain or a
// header only chain.
func newCanonical(n int) (ethdb.Database, *LightChain, error) {
	db := rawdb.NewMemoryDatabase()
	gspec := core.Genesis{Config: params.IstanbulTestChainConfig}
	genesis := gspec.MustCommit(db)
	blockchain, _ := NewLightChain(&dummyOdr{db: db, indexerConfig: TestClientIndexerConfig}, gspec.Config, mockEngine.NewFaker(), nil)

	// Create and inject the requested chain
	if n == 0 {
		return db, blockchain, nil
	}
	// Header-only chain requested
	headers := makeHeaderChain(genesis.Header(), n, db, canonicalSeed)
	_, err := blockchain.InsertHeaderChain(headers, 1, true)
	return db, blockchain, err
}

// newTestLightChain creates a LightChain that doesn't validate anything.
func newTestLightChain() *LightChain {
	db := rawdb.NewMemoryDatabase()
	gspec := &core.Genesis{
		Config: params.IstanbulTestChainConfig,
	}
	gspec.MustCommit(db)
	lc, err := NewLightChain(&dummyOdr{db: db}, gspec.Config, mockEngine.NewFullFaker(), nil)
	if err != nil {
		panic(err)
	}
	return lc
}

// Test fork of length N starting from block i
func testFork(t *testing.T, LightChain *LightChain, i, n int, comparator func(td1, td2 *big.Int)) {
	// Copy old chain up to #i into a new db
	db, LightChain2, err := newCanonical(i)
	if err != nil {
		t.Fatal("could not make new canonical in testFork", err)
	}
	// Assert the chains have the same header/block at #i
	var hash1, hash2 common.Hash
	hash1 = LightChain.GetHeaderByNumber(uint64(i)).Hash()
	hash2 = LightChain2.GetHeaderByNumber(uint64(i)).Hash()
	if hash1 != hash2 {
		t.Errorf("chain content mismatch at %d: have hash %v, want hash %v", i, hash2, hash1)
	}
	// Extend the newly created chain
	headerChainB := makeHeaderChain(LightChain2.CurrentHeader(), n, db, forkSeed)
	if _, err := LightChain2.InsertHeaderChain(headerChainB, 1, true); err != nil {
		t.Fatalf("failed to insert forking chain: %v", err)
	}
	// Sanity check that the forked chain can be imported into the original
	var tdPre, tdPost *big.Int

	tdPre = LightChain.GetTdByHash(LightChain.CurrentHeader().Hash())
	if err := testHeaderChainImport(headerChainB, LightChain); err != nil {
		t.Fatalf("failed to import forked header chain: %v", err)
	}
	tdPost = LightChain.GetTdByHash(headerChainB[len(headerChainB)-1].Hash())
	// Compare the total difficulties of the chains
	comparator(tdPre, tdPost)
}

// testHeaderChainImport tries to process a chain of header, writing them into
// the database if successful.
func testHeaderChainImport(chain []*types.Header, lightchain *LightChain) error {
	for _, header := range chain {
		// Try and validate the header
		if err := lightchain.engine.VerifyHeader(lightchain.hc, header, true); err != nil {
			return err
		}
		// Manually insert the header into the database, but don't reorganize (allows subsequent testing)
		lightchain.chainmu.Lock()
		rawdb.WriteTd(lightchain.chainDb, header.Hash(), header.Number.Uint64(), new(big.Int).Add(header.Number, big.NewInt(1)))
		rawdb.WriteHeader(lightchain.chainDb, header)
		lightchain.chainmu.Unlock()
	}
	return nil
}

// Tests that given a starting canonical chain of a given size, it can be extended
// with various length chains.
func TestExtendCanonicalHeaders(t *testing.T) {
	length := 5

	// Make first chain starting from genesis
	_, processor, err := newCanonical(length)
	if err != nil {
		t.Fatalf("failed to make new canonical chain: %v", err)
	}
	// Define the difficulty comparator
	better := func(td1, td2 *big.Int) {
		if td2.Cmp(td1) <= 0 {
			t.Errorf("total difficulty mismatch: have %v, expected more than %v", td2, td1)
		}
	}
	// Start fork from current height
	testFork(t, processor, length, 1, better)
	testFork(t, processor, length, 2, better)
	testFork(t, processor, length, 5, better)
	testFork(t, processor, length, 10, better)
}

// Tests that given a starting canonical chain of a given size, creating shorter
// forks do not take canonical ownership.
func TestShorterForkHeaders(t *testing.T) {
	length := 10

	// Make first chain starting from genesis
	_, processor, err := newCanonical(length)
	if err != nil {
		t.Fatalf("failed to make new canonical chain: %v", err)
	}
	// Define the difficulty comparator
	worse := func(td1, td2 *big.Int) {
		if td2.Cmp(td1) >= 0 {
			t.Errorf("total difficulty mismatch: have %v, expected less than %v", td2, td1)
		}
	}
	// Sum of numbers must be less than `length` for this to be a shorter fork
	testFork(t, processor, 0, 3, worse)
	testFork(t, processor, 0, 7, worse)
	testFork(t, processor, 1, 1, worse)
	testFork(t, processor, 1, 7, worse)
	testFork(t, processor, 5, 3, worse)
	testFork(t, processor, 5, 4, worse)
}

// Tests that given a starting canonical chain of a given size, creating longer
// forks do take canonical ownership.
func TestLongerForkHeaders(t *testing.T) {
	length := 10

	// Make first chain starting from genesis
	_, processor, err := newCanonical(length)
	if err != nil {
		t.Fatalf("failed to make new canonical chain: %v", err)
	}
	// Define the difficulty comparator
	better := func(td1, td2 *big.Int) {
		if td2.Cmp(td1) <= 0 {
			t.Errorf("total difficulty mismatch: have %v, expected more than %v", td2, td1)
		}
	}
	// Sum of numbers must be greater than `length` for this to be a longer fork
	testFork(t, processor, 0, 11, better)
	testFork(t, processor, 0, 15, better)
	testFork(t, processor, 1, 10, better)
	testFork(t, processor, 1, 12, better)
	testFork(t, processor, 5, 6, better)
	testFork(t, processor, 5, 8, better)
}

// Tests that given a starting canonical chain of a given size, creating equal
// forks do take canonical ownership.
func TestEqualForkHeaders(t *testing.T) {
	length := 10

	// Make first chain starting from genesis
	_, processor, err := newCanonical(length)
	if err != nil {
		t.Fatalf("failed to make new canonical chain: %v", err)
	}
	// Define the difficulty comparator
	equal := func(td1, td2 *big.Int) {
		if td2.Cmp(td1) != 0 {
			t.Errorf("total difficulty mismatch: have %v, want %v", td2, td1)
		}
	}
	// Sum of numbers must be equal to `length` for this to be an equal fork
	testFork(t, processor, 0, 10, equal)
	testFork(t, processor, 1, 9, equal)
	testFork(t, processor, 2, 8, equal)
	testFork(t, processor, 5, 5, equal)
	testFork(t, processor, 6, 4, equal)
	testFork(t, processor, 9, 1, equal)
}

// Tests that chains missing links do not get accepted by the processor.
func TestBrokenHeaderChain(t *testing.T) {
	// Make chain starting from genesis
	db, LightChain, err := newCanonical(10)
	if err != nil {
		t.Fatalf("failed to make new canonical chain: %v", err)
	}
	// Create a forked chain, and try to insert with a missing link
	chain := makeHeaderChain(LightChain.CurrentHeader(), 5, db, forkSeed)[1:]
	if err := testHeaderChainImport(chain, LightChain); err == nil {
		t.Errorf("broken header chain not reported")
	}
}

func makeHeaderChainWithDiff(genesis *types.Block, d []int, seed byte) []*types.Header {
	var chain []*types.Header
	for i := range d {
		header := &types.Header{
			Coinbase:    common.Address{seed},
			Number:      big.NewInt(int64(i + 1)),
			TxHash:      types.EmptyRootHash,
			ReceiptHash: types.EmptyRootHash,
		}
		if i == 0 {
			header.ParentHash = genesis.Hash()
		} else {
			header.ParentHash = chain[i-1].Hash()
		}
		chain = append(chain, types.CopyHeader(header))
	}
	return chain
}

type dummyOdr struct {
	OdrBackend
	db            ethdb.Database
	indexerConfig *IndexerConfig
}

func (odr *dummyOdr) Database() ethdb.Database {
	return odr.db
}

func (odr *dummyOdr) Retrieve(ctx context.Context, req OdrRequest) error {
	return nil
}

func (odr *dummyOdr) IndexerConfig() *IndexerConfig {
	return odr.indexerConfig
}

// Tests that reorganizing a long difficult chain after a short easy one
// overwrites the canonical numbers and links in the database.
func TestReorgLongHeaders(t *testing.T) {
	testReorg(t, []int{1, 2, 4}, []int{1, 2, 3, 4}, 5)
}

// Tests that reorganizing a short difficult chain after a long easy one
// overwrites the canonical numbers and links in the database.
func TestReorgShortHeaders(t *testing.T) {
	testReorg(t, []int{1, 2, 3, 4}, []int{1, 10}, 5)
}

func testReorg(t *testing.T, first, second []int, td int64) {
	bc := newTestLightChain()

	// Insert an easy and a difficult chain afterwards
	bc.InsertHeaderChain(makeHeaderChainWithDiff(bc.genesisBlock, first, 11), 1, true)
	bc.InsertHeaderChain(makeHeaderChainWithDiff(bc.genesisBlock, second, 22), 1, true)
	// Check that the chain is valid number and link wise
	prev := bc.CurrentHeader()
	for header := bc.GetHeaderByNumber(bc.CurrentHeader().Number.Uint64() - 1); header.Number.Uint64() != 0; prev, header = header, bc.GetHeaderByNumber(header.Number.Uint64()-1) {
		if prev.ParentHash != header.Hash() {
			t.Errorf("parent header hash mismatch: have %x, want %x", prev.ParentHash, header.Hash())
		}
	}
	// Make sure the chain total difficulty is the correct one
	want := big.NewInt(td)
	if have := bc.GetTdByHash(bc.CurrentHeader().Hash()); have.Cmp(want) != 0 {
		t.Errorf("total difficulty mismatch: have %v, want %v", have, want)
	}
}

// Tests that the insertion functions detect banned hashes.
func TestBadHeaderHashes(t *testing.T) {
	bc := newTestLightChain()

	// Create a chain, ban a hash and try to import
	var err error
	headers := makeHeaderChainWithDiff(bc.genesisBlock, []int{1, 2, 4}, 10)
	core.BadHashes[headers[2].Hash()] = true
<<<<<<< HEAD
	defer func() { delete(core.BadHashes, headers[2].Hash()) }()
	if _, err = bc.InsertHeaderChain(headers, 1, true); err != core.ErrBlacklistedHash {
=======
	if _, err = bc.InsertHeaderChain(headers, 1); !errors.Is(err, core.ErrBlacklistedHash) {
>>>>>>> e7872729
		t.Errorf("error mismatch: have: %v, want %v", err, core.ErrBlacklistedHash)
	}
}

// Tests that bad hashes are detected on boot, and the chan rolled back to a
// good state prior to the bad hash.
func TestReorgBadHeaderHashes(t *testing.T) {
	bc := newTestLightChain()

	// Create a chain, import and ban afterwards
	headers := makeHeaderChainWithDiff(bc.genesisBlock, []int{1, 2, 3, 4}, 10)

	if _, err := bc.InsertHeaderChain(headers, 1, true); err != nil {
		t.Fatalf("failed to import headers: %v", err)
	}
	if bc.CurrentHeader().Hash() != headers[3].Hash() {
		t.Errorf("last header hash mismatch: have: %x, want %x", bc.CurrentHeader().Hash(), headers[3].Hash())
	}
	core.BadHashes[headers[3].Hash()] = true
	defer func() { delete(core.BadHashes, headers[3].Hash()) }()

	// Create a new LightChain and check that it rolled back the state.
	ncm, err := NewLightChain(&dummyOdr{db: bc.chainDb}, params.IstanbulTestChainConfig, mockEngine.NewFaker(), nil)
	if err != nil {
		t.Fatalf("failed to create new chain manager: %v", err)
	}
	if ncm.CurrentHeader().Hash() != headers[2].Hash() {
		t.Errorf("last header hash mismatch: have: %x, want %x", ncm.CurrentHeader().Hash(), headers[2].Hash())
	}
}<|MERGE_RESOLUTION|>--- conflicted
+++ resolved
@@ -319,12 +319,8 @@
 	var err error
 	headers := makeHeaderChainWithDiff(bc.genesisBlock, []int{1, 2, 4}, 10)
 	core.BadHashes[headers[2].Hash()] = true
-<<<<<<< HEAD
 	defer func() { delete(core.BadHashes, headers[2].Hash()) }()
-	if _, err = bc.InsertHeaderChain(headers, 1, true); err != core.ErrBlacklistedHash {
-=======
-	if _, err = bc.InsertHeaderChain(headers, 1); !errors.Is(err, core.ErrBlacklistedHash) {
->>>>>>> e7872729
+	if _, err = bc.InsertHeaderChain(headers, 1, true); !errors.Is(err, core.ErrBlacklistedHash) {
 		t.Errorf("error mismatch: have: %v, want %v", err, core.ErrBlacklistedHash)
 	}
 }
