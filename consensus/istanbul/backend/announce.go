// Copyright 2017 The Celo Authors
// This file is part of the celo library.
//
// The celo library is free software: you can redistribute it and/or modify
// it under the terms of the GNU Lesser General Public License as published by
// the Free Software Foundation, either version 3 of the License, or
// (at your option) any later version.
//
// The celo library is distributed in the hope that it will be useful,
// but WITHOUT ANY WARRANTY; without even the implied warranty of
// MERCHANTABILITY or FITNESS FOR A PARTICULAR PURPOSE. See the
// GNU Lesser General Public License for more details.
//
// You should have received a copy of the GNU Lesser General Public License
// along with the celo library. If not, see <http://www.gnu.org/licenses/>.

package backend

import (
	"crypto/rand"
	"encoding/hex"
	"errors"
	"fmt"
	"io"
	"time"

	"github.com/ethereum/go-ethereum/accounts"
	"github.com/ethereum/go-ethereum/common"
	"github.com/ethereum/go-ethereum/consensus"
	"github.com/ethereum/go-ethereum/consensus/istanbul"
	vet "github.com/ethereum/go-ethereum/consensus/istanbul/backend/internal/enodes"
	"github.com/ethereum/go-ethereum/crypto/ecies"
	"github.com/ethereum/go-ethereum/p2p"
	"github.com/ethereum/go-ethereum/p2p/enode"
	"github.com/ethereum/go-ethereum/rlp"
)

// ==============================================
//
// define the constant, types, and function for the sendAnnounce thread

type AnnounceGossipFrequencyState int

const (
	// In this state, send out an announce message every 1 minute until the first peer is established
	HighFreqBeforeFirstPeerState AnnounceGossipFrequencyState = iota

	// In this state, send out an announce message every 1 minute for the first 10 announce messages after the first peer is established.
	// This is on the assumption that when this node first establishes a peer, the p2p network that this node is in may
	// be partitioned with the broader p2p network. We want to give that p2p network some time to connect to the broader p2p network.
	HighFreqAfterFirstPeerState

	// In this state, send out an announce message every 10 minutes
	LowFreqState
)

// The announceThread thread function
// It will generate and gossip it's announce message periodically.
// It will also check with it's peers for it's announce message versions, and request any updated ones if necessary.
//
// The announce thread does 3 things
// 1) It will poll to see if this node should send an announce once a minute
// 2) If it should announce, then it will periodically gossip an announce message
// 3) Regardless of whether it should announce, it will periodically ask it's peers for their announceVersions set, and update it's own announce cache accordingly
func (sb *Backend) announceThread() {
	logger := sb.logger.New("func", "announceThread")

	sb.announceThreadWg.Add(1)
	defer sb.announceThreadWg.Done()

	// Create a ticker to poll if istanbul core is running and check if this is a registered/elected validator.
	// If both conditions are true, then this node should announce.
	checkIfShouldAnnounceTicker := time.NewTicker(5 * time.Second)

	// Create all the variables needed for the periodic gossip
	var announceGossipTicker *time.Ticker
	var announceGossipTickerCh <-chan time.Time
	var announceGossipFrequencyState AnnounceGossipFrequencyState
	var currentAnnounceGossipTickerDuration time.Duration
	var numGossipedMsgsInHighFreqAfterFirstPeerState int
	var shouldAnnounce bool
	var err error

	for {
		select {
		case <-checkIfShouldAnnounceTicker.C:
			logger.Trace("Checking if this node should announce it's enode")

			shouldAnnounce, err = sb.shouldGenerateAndProcessAnnounce()
			if err != nil {
				logger.Warn("Error in checking if should announce", err)
				break
			}

			if shouldAnnounce && announceGossipTickerCh == nil {
				// Gossip the announce after a minute.
				// The delay allows for all receivers of the announce message to
				// have a more up-to-date cached registered/elected valset, and
				// hence more likely that they will be aware that this node is
				// within that set.
				time.AfterFunc(1*time.Minute, func() {
					sb.startGossipAnnounceTask()
				})

				if sb.config.AnnounceAggressiveGossipOnEnablement {
					announceGossipFrequencyState = HighFreqBeforeFirstPeerState

					// Send an announce message once a minute
					currentAnnounceGossipTickerDuration = 1 * time.Minute

					numGossipedMsgsInHighFreqAfterFirstPeerState = 0
				} else {
					announceGossipFrequencyState = LowFreqState
					currentAnnounceGossipTickerDuration = time.Duration(sb.config.AnnounceGossipPeriod) * time.Second
				}

				// Enable periodic gossiping by setting announceGossipTickerCh to non nil value
				announceGossipTicker = time.NewTicker(currentAnnounceGossipTickerDuration)
				announceGossipTickerCh = announceGossipTicker.C
				logger.Trace("Enabled periodic gossiping of announce message")
			} else if !shouldAnnounce && announceGossipTickerCh != nil {
				// Disable periodic gossiping by setting announceGossipTickerCh to nil
				announceGossipTicker.Stop()
				announceGossipTickerCh = nil
				logger.Trace("Disabled periodic gossiping of announce message")
			}

		case <-announceGossipTickerCh: // If this is nil (when shouldAnnounce was most recently false), this channel will never receive an event
			logger.Trace("Going to gossip an announce message", "announceGossipFrequencyState", announceGossipFrequencyState, "numGossipedMsgsInHighFreqAfterFirstPeerState", numGossipedMsgsInHighFreqAfterFirstPeerState)
			switch announceGossipFrequencyState {
			case HighFreqBeforeFirstPeerState:
				if len(sb.broadcaster.FindPeers(nil, p2p.AnyPurpose)) > 0 {
					announceGossipFrequencyState = HighFreqAfterFirstPeerState
				}

			case HighFreqAfterFirstPeerState:
				if numGossipedMsgsInHighFreqAfterFirstPeerState >= 10 {
					announceGossipFrequencyState = LowFreqState
				}
				numGossipedMsgsInHighFreqAfterFirstPeerState += 1

			case LowFreqState:
				if currentAnnounceGossipTickerDuration != time.Duration(sb.config.AnnounceGossipPeriod)*time.Second {
					// Reset the ticker
					currentAnnounceGossipTickerDuration = time.Duration(sb.config.AnnounceGossipPeriod) * time.Second
					announceGossipTicker.Stop()
					announceGossipTicker = time.NewTicker(currentAnnounceGossipTickerDuration)
					announceGossipTickerCh = announceGossipTicker.C
				}
			}

			// Use this timer to also prune all announce related data structures.
			if err := sb.pruneAnnounceDataStructures(); err != nil {
				logger.Warn("Error in pruning announce data structures", "err", err)
			}

			sb.startGossipAnnounceTask()

		case <-sb.generateAndGossipAnnounceCh:
			if shouldAnnounce {
				err := sb.generateAndGossipAnnounce()
				if err != nil {
					logger.Warn("Error in generating and gossiping announce", "err", err)
				}
			}
		case <-sb.announceThreadQuit:
			checkIfShouldAnnounceTicker.Stop()
			if announceGossipTicker != nil {
				announceGossipTicker.Stop()
			}
			return
		}
	}
}

func (sb *Backend) shouldGenerateAndProcessAnnounce() (bool, error) {

	// Check if this node is in the validator connection set
	validatorConnSet, err := sb.retrieveValidatorConnSet()
	if err != nil {
		return false, err
	}

	return sb.coreStarted && validatorConnSet[sb.Address()], nil
}

// pruneAnnounceDataStructures will remove entries that are not in the validator connection set from all announce related data structures.
// The data structures that it prunes are:
// 1)  lastAnnounceGossiped
// 2)  valEnodeTable
// 3)  lastSignedAnnounceVersionsGossiped
// 4)  signedAnnounceVersionTable
func (sb *Backend) pruneAnnounceDataStructures() error {
	logger := sb.logger.New("func", "pruneAnnounceDataStructures")

	// retrieve the validator connection set
	validatorConnSet, err := sb.retrieveValidatorConnSet()
	if err != nil {
		return err
	}

<<<<<<< HEAD
=======
	// Prune the announce cache for entries that are not in the current validator connection set
	sb.cachedAnnounceMsgsMu.Lock()
	for cachedValAddress := range sb.cachedAnnounceMsgs {
		if !validatorConnSet[cachedValAddress] {
			logger.Trace("Deleting entry from cachedAnnounceMsgs", "cachedValAddress", cachedValAddress, "cachedAnnounceVersion", sb.cachedAnnounceMsgs[cachedValAddress].MsgVersion)
			delete(sb.cachedAnnounceMsgs, cachedValAddress)
		}
	}
	sb.cachedAnnounceMsgsMu.Unlock()

>>>>>>> 884c446a
	sb.lastAnnounceGossipedMu.Lock()
	for remoteAddress := range sb.lastAnnounceGossiped {
		if !validatorConnSet[remoteAddress] {
			logger.Trace("Deleting entry from lastAnnounceGossiped", "address", remoteAddress, "gossip timestamp", sb.lastAnnounceGossiped[remoteAddress])
			delete(sb.lastAnnounceGossiped, remoteAddress)
		}
	}
	sb.lastAnnounceGossipedMu.Unlock()

	if err := sb.valEnodeTable.PruneEntries(validatorConnSet); err != nil {
		logger.Trace("Error in pruning valEnodeTable", "err", err)
		return err
	}

	sb.lastSignedAnnounceVersionsGossipedMu.Lock()
	for remoteAddress := range sb.lastSignedAnnounceVersionsGossiped {
		if !regAndElectedVals[remoteAddress] {
			logger.Trace("Deleting entry from lastSignedAnnounceVersionsGossiped", "address", remoteAddress, "gossip timestamp", sb.lastSignedAnnounceVersionsGossiped[remoteAddress])
			delete(sb.lastSignedAnnounceVersionsGossiped, remoteAddress)
		}
	}
	sb.lastSignedAnnounceVersionsGossipedMu.Unlock()

	if err := sb.signedAnnounceVersionTable.Prune(regAndElectedVals); err != nil {
		logger.Trace("Error in pruning signedAnnounceVersionTable", "err", err)
		return err
	}

	return nil
}

// ===============================================================
//
// define the IstanbulAnnounce message format, the AnnounceMsgCache entries, the announce send function (both the gossip version and the "retrieve from cache" version), and the announce get function

type announceRecord struct {
	DestAddress       common.Address
	EncryptedEnodeURL []byte
}

func (ar *announceRecord) String() string {
	return fmt.Sprintf("{DestAddress: %s, EncryptedEnodeURL length: %d}", ar.DestAddress.String(), len(ar.EncryptedEnodeURL))
}

type announceData struct {
	AnnounceRecords []*announceRecord
	Version         uint
}

func (ad *announceData) String() string {
	return fmt.Sprintf("{Version: %v, AnnounceRecords: %v}", ad.Version, ad.AnnounceRecords)
}

// ==============================================
//
// define the functions that needs to be provided for rlp Encoder/Decoder.

// EncodeRLP serializes ar into the Ethereum RLP format.
func (ar *announceRecord) EncodeRLP(w io.Writer) error {
	return rlp.Encode(w, []interface{}{ar.DestAddress, ar.EncryptedEnodeURL})
}

// DecodeRLP implements rlp.Decoder, and load the ar fields from a RLP stream.
func (ar *announceRecord) DecodeRLP(s *rlp.Stream) error {
	var msg struct {
		DestAddress       common.Address
		EncryptedEnodeURL []byte
	}

	if err := s.Decode(&msg); err != nil {
		return err
	}
	ar.DestAddress, ar.EncryptedEnodeURL = msg.DestAddress, msg.EncryptedEnodeURL
	return nil
}

// EncodeRLP serializes ad into the Ethereum RLP format.
func (ad *announceData) EncodeRLP(w io.Writer) error {
	return rlp.Encode(w, []interface{}{ad.AnnounceRecords, ad.Version})
}

// DecodeRLP implements rlp.Decoder, and load the ad fields from a RLP stream.
func (ad *announceData) DecodeRLP(s *rlp.Stream) error {
	var msg struct {
		AnnounceRecords []*announceRecord
		Version         uint
	}

	if err := s.Decode(&msg); err != nil {
		return err
	}
	ad.AnnounceRecords, ad.Version = msg.AnnounceRecords, msg.Version
	return nil
}

<<<<<<< HEAD
func (sb *Backend) startGossipAnnounceTask() {
	select {
	case sb.generateAndGossipAnnounceCh <- struct{}{}:
	default:
=======
// Define the announce msg cache entry.
// The latest version (dictated by the announce's version field) will always be cached
// by this node.  Note that it will only cache the announce msgs from the validators within
// the validator connection set.
type announceMsgCachedEntry struct {
	MsgVersion uint
	MsgPayload []byte
}

// This function will reply from a GetAnnounce message.  It will retrieve the requested announce messages
// from it's announceMsgCache.
func (sb *Backend) handleGetAnnouncesMsg(peer consensus.Peer, payload []byte) error {
	logger := sb.logger.New("func", "handleGetAnnouncesMsg")
	var valAddresses []common.Address

	if err := rlp.DecodeBytes(payload, &valAddresses); err != nil {
		logger.Error("Error in decoding valAddresses", "err", err)
		return err
>>>>>>> 884c446a
	}
}

// generateAndGossipAnnounce will generate the lastest announce msg from this node
// and then broadcast it to it's peers, which should then gossip the announce msg
// message throughout the p2p network, since this announce msg's timestamp should be
// the latest among all of this validator's previous announce msgs.
func (sb *Backend) generateAndGossipAnnounce() error {
	logger := sb.logger.New("func", "generateAndGossipAnnounce")
	logger.Trace("generateAndGossipAnnounce called")
	istMsg, err := sb.generateAnnounce()
	if err != nil {
		return err
	}

	if istMsg == nil {
		return nil
	}

	// Convert to payload
	payload, err := istMsg.Payload()
	if err != nil {
		logger.Error("Error in converting Istanbul Announce Message to payload", "AnnounceMsg", istMsg.String(), "err", err)
		return err
	}

	return sb.Multicast(nil, payload, istanbulAnnounceMsg)
}

// This function is a helper function for generateAndGossipAnnounce that will
// use the version for this node's address in the signed announce version db
func (sb *Backend) generateAnnounce() (*istanbul.Message, error) {
	logger := sb.logger.New("func", "generateAnnounce")

<<<<<<< HEAD
	enodeURL, err := sb.getEnodeURL()
=======
	// Retrieve the set of remote validators' public key to encrypt the enodeUrl
	validatorConnSet, err := sb.retrieveValidatorConnSet()
>>>>>>> 884c446a
	if err != nil {
		logger.Error("Error getting enode URL", "err", err)
		return nil, err
	}
<<<<<<< HEAD
	announceRecords, err := sb.generateAnnounceRecords(enodeURL)
	if err != nil {
		logger.Warn("Error generating announce records", "err", err)
		return nil, err
	}
	if len(announceRecords) == 0 {
		logger.Trace("No announce records were generated, will not generate announce")
		return nil, nil
	}
	announceVersion, err := sb.signedAnnounceVersionTable.GetVersion(sb.Address())
	if err != nil {
		return nil, err
=======

	announceRecords := make([]*announceRecord, 0, len(validatorConnSet))
	for addr := range validatorConnSet {
		// TODO - Need to encrypt using the remote validator's validator key
		announceRecords = append(announceRecords, &announceRecord{DestAddress: addr, EncryptedEnodeURL: []byte(enodeUrl)})
>>>>>>> 884c446a
	}

	announceData := &announceData{
		AnnounceRecords: announceRecords,
		Version:         announceVersion,
	}

	announceBytes, err := rlp.EncodeToBytes(announceData)
	if err != nil {
		logger.Error("Error encoding announce content", "AnnounceData", announceData.String(), "err", err)
		return nil, err
	}

	msg := &istanbul.Message{
		Code:      istanbulAnnounceMsg,
		Msg:       announceBytes,
		Address:   sb.Address(),
		Signature: []byte{},
	}

	// Sign the announce message
	if err := msg.Sign(sb.Sign); err != nil {
		logger.Error("Error in signing an Announce Message", "AnnounceMsg", msg.String(), "err", err)
		return nil, err
	}

	logger.Debug("Generated an announce message", "IstanbulMsg", msg.String(), "AnnounceData", announceData.String())

	return msg, nil
}

// This is a helper function for generateAnnounce.
// Returns the announce records intended for validators whose entries in the
// val enode table do not exist or are outdated.
func (sb *Backend) generateAnnounceRecords(enodeURL string) ([]*announceRecord, error) {
	allSignedAnnounceVersions, err := sb.signedAnnounceVersionTable.GetAll()
	if err != nil {
		return nil, err
	}
	allValEnodes, err := sb.valEnodeTable.GetAllValEnodes()
	if err != nil {
		return nil, err
	}
	var announceRecords []*announceRecord
	for _, signedAnnounceVersion := range allSignedAnnounceVersions {
		// Don't generate an announce record for ourselves
		if signedAnnounceVersion.Address == sb.Address() {
			continue
		}

		valEnode := allValEnodes[signedAnnounceVersion.Address]
		sb.logger.Warn("in generateAnnounceRecords", "valEnode", valEnode, "signedAnnounceVersion", signedAnnounceVersion)
		// If the version in the val enode table is up to date with the version
		// we are aware of (or is newer in the case the remote validator sent us
		// a direct announce but the signed version is only now being received),
		// don't send them an announce message
		if valEnode != nil && valEnode.Version >= signedAnnounceVersion.Version {
			continue
		}

		ecdsaPubKey, err := signedAnnounceVersion.ECDSAPublicKey()
		if err != nil {
			return nil, err
		}
		publicKey := ecies.ImportECDSAPublic(ecdsaPubKey)
		encryptedEnodeURL, err := ecies.Encrypt(rand.Reader, publicKey, []byte(enodeURL), nil, nil)
		if err != nil {
			return nil, err
		}
		announceRecords = append(announceRecords, &announceRecord{
			DestAddress:       signedAnnounceVersion.Address,
			EncryptedEnodeURL: encryptedEnodeURL,
		})
	}
	return announceRecords, nil
}

// This function will handle an announce message.
func (sb *Backend) handleAnnounceMsg(peer consensus.Peer, payload []byte) error {
	logger := sb.logger.New("func", "handleAnnounceMsg")

	msg := new(istanbul.Message)

	// Decode message
	err := msg.FromPayload(payload, istanbul.GetSignatureAddress)
	if err != nil {
		logger.Error("Error in decoding received Istanbul Announce message", "err", err, "payload", hex.EncodeToString(payload))
		return err
	}
	logger.Trace("Handling an IstanbulAnnounce message", "from", msg.Address)

	// Check if the sender is within the validator connection set
	validatorConnSet, err := sb.retrieveValidatorConnSet()
	if err != nil {
		logger.Trace("Error in retrieving validator connection set", "err", err)
		return err
	}

	if !validatorConnSet[msg.Address] {
		logger.Debug("Received a message from a validator not within the validator connection set. Ignoring it.", "sender", msg.Address)
		return errUnauthorizedAnnounceMessage
	}

	var announceData announceData
	err = rlp.DecodeBytes(msg.Msg, &announceData)
	if err != nil {
		logger.Warn("Error in decoding received Istanbul Announce message content", "err", err, "IstanbulMsg", msg.String())
		return err
	}

	logger = logger.New("msgAddress", msg.Address, "msgVersion", announceData.Version)

	// Do some validation checks on the announceData
	if isValid, err := sb.validateAnnounce(&announceData); !isValid || err != nil {
		logger.Warn("Validation of announce message failed", "isValid", isValid, "err", err)
		return err
	}

	// If this is an elected or nearly elected validator, then process the announce message
	shouldProcessAnnounce, err := sb.shouldGenerateAndProcessAnnounce()
	if err != nil {
		logger.Warn("Error in checking if should process announce", err)
		return err
	}

	if shouldProcessAnnounce {
		logger.Trace("Going to process an announce msg", "announce records", announceData.AnnounceRecords)
		for _, announceRecord := range announceData.AnnounceRecords {
			if announceRecord.DestAddress == sb.Address() {
				enodeBytes, err := sb.decryptFn(accounts.Account{Address: sb.Address()}, announceRecord.EncryptedEnodeURL, nil, nil)
				if err != nil {
					sb.logger.Warn("Error decrypting endpoint", "err", err, "announceRecord.EncryptedEnodeURL", announceRecord.EncryptedEnodeURL)
					return err
				}
				enodeURL := string(enodeBytes)
				node, err := enode.ParseV4(enodeURL)
				if err != nil {
					logger.Error("Error parsing enodeURL", "enodeUrl", enodeURL)
					return err
				}
				if err := sb.valEnodeTable.Upsert(map[common.Address]*vet.AddressEntry{msg.Address: {Node: node, Version: announceData.Version}}); err != nil {
					logger.Warn("Error upserting a val enode entry", "AnnounceData", announceData.String(), "error", err)
					return err
				}
				// If the announce was only intended for this node, do not regossip
				if len(announceData.AnnounceRecords) == 1 {
					return nil
				}
				break
			}
		}
	}

	// Regossip this announce message
	return sb.regossipAnnounce(msg, payload)
}

// validateAnnounce will do some validation to check the contents of the announce
// message. This is to force all validators that send an announce message to
// create as succint message as possible, and prevent any possible network DOS attacks
// via extremely large announce message.
func (sb *Backend) validateAnnounce(announceData *announceData) (bool, error) {
	logger := sb.logger.New("func", "validateAnnounce")

	// Check if there are any duplicates in the announce message
	var encounteredAddresses = make(map[common.Address]bool)
	for _, announceRecord := range announceData.AnnounceRecords {
		if encounteredAddresses[announceRecord.DestAddress] {
			logger.Info("Announce message has duplicate entries", "address", announceRecord.DestAddress)
			return false, nil
		}

		encounteredAddresses[announceRecord.DestAddress] = true
	}

	// Check if the number of rows in the announcePayload is at most 2 times the size of the current validator connection set.
	// Note that this is a heuristic of the actual size of validator connection set at the time the validator constructed the announce message.
	// Ideally, this should be changed so that as part of the generate announce message, the block number is included, and this node will
	// then verify that all of the validator connection set entries of that block number is included in the announce message.
	validatorConnSet, err := sb.retrieveValidatorConnSet()
	if err != nil {
		return false, err
	}

	if len(announceData.AnnounceRecords) > 2*len(validatorConnSet) {
		logger.Info("Number of announce message encrypted enodes is more than two times the size of the current validator connection set", "num announce enodes", len(announceData.AnnounceRecords), "reg/elected val set size", len(validatorConnSet))
		return false, err
	}

	return true, nil
}

// regossipAnnounce will regossip a received announce message.
// If this node regossiped an announce from the same source address within the last 5 minutes, then it wouldn't regossip.
// This is to prevent a malicious validator from DOS'ing the network with very frequent announce messages.
// Note that even if the validator is not malicious, but changing their enode very frequently, the
// other validators will eventually get that validator's latest enode, since all nodes will periodically check it's neighbors
// for updated announce messages.
func (sb *Backend) regossipAnnounce(msg *istanbul.Message, payload []byte) error {
	logger := sb.logger.New("func", "regossipAnnounce", "announceSourceAddress", msg.Address)

	sb.lastAnnounceGossipedMu.RLock()
	if lastGossipTs, ok := sb.lastAnnounceGossiped[msg.Address]; ok {
		if time.Since(lastGossipTs) < 5*time.Minute {
			logger.Trace("Already regossiped msg from this source address within the last 5 minutes, so not regossiping.")
			sb.lastAnnounceGossipedMu.RUnlock()
			return nil
		}
	}
	sb.lastAnnounceGossipedMu.RUnlock()

	logger.Trace("Regossiping the istanbul announce message", "IstanbulMsg", msg.String())
	if err := sb.Multicast(nil, payload, istanbulAnnounceMsg); err != nil {
		return err
	}

	sb.lastAnnounceGossipedMu.Lock()
	defer sb.lastAnnounceGossipedMu.Unlock()
	sb.lastAnnounceGossiped[msg.Address] = time.Now()

	return nil
}

func (sb *Backend) generateSignedAnnounceVersion(version uint) (*vet.SignedAnnounceVersion, error) {
	sav := &vet.SignedAnnounceVersion{
		Address: sb.Address(),
		Version: version,
	}
	err := sav.Sign(sb.Sign)
	if err != nil {
		return nil, err
	}
	return sav, nil
}

func (sb *Backend) gossipSignedAnnounceVersionsMsg(entries []*vet.SignedAnnounceVersion) error {
	logger := sb.logger.New("func", "gossipSignedAnnounceVersionsMsg")

	payload, err := rlp.EncodeToBytes(entries)
	if err != nil {
		logger.Warn("Error encoding entries", "err", err)
		return err
	}
	return sb.Multicast(nil, payload, istanbulSignedAnnounceVersionsMsg)
}

// sendAllSignedAnnounceVersions sends all SignedAnnounceVersions this node
// has to a peer
func (sb *Backend) sendAllSignedAnnounceVersions(peer consensus.Peer) error {
	logger := sb.logger.New("func", "sendAllSignedAnnounceVersions")
	allEntries, err := sb.signedAnnounceVersionTable.GetAll()
	if err != nil {
		logger.Warn("Error getting all entries of signed announce version table", "err", err)
		return err
	}
	payload, err := rlp.EncodeToBytes(allEntries)
	if err != nil {
		logger.Warn("Error encoding entries", "err", err)
		return err
	}
	return peer.Send(istanbulSignedAnnounceVersionsMsg, payload)
}

func (sb *Backend) handleSignedAnnounceVersionsMsg(peer consensus.Peer, payload []byte) error {
	logger := sb.logger.New("func", "handleSignedAnnounceVersionsMsg")
	logger.Trace("Handling signed announce version msg")
	var signedAnnVersions []*vet.SignedAnnounceVersion

	err := rlp.DecodeBytes(payload, &signedAnnVersions)
	if err != nil {
		logger.Warn("Error in decoding received Signed Announce Versions msg", "err", err)
		return err
	}
	regAndActiveVals, err := sb.retrieveRegisteredAndElectedValidators()
	if err != nil {
		logger.Trace("Error in retrieving registered/elected valset", "err", err)
		return err
	}

	var validEntries []*vet.SignedAnnounceVersion
	validAddresses := make(map[common.Address]bool)
	// Verify all entries are valid and remove duplicates
	for _, signedAnnVersion := range signedAnnVersions {
		err := signedAnnVersion.ValidateSignature()
		if err != nil {
			logger.Debug("Error validating signed announce version signature", "address", signedAnnVersion.Address, "err", err)
			continue
		}
		if !regAndActiveVals[signedAnnVersion.Address] {
			logger.Debug("Found signed announce version from a non registered or active validator", "address", signedAnnVersion.Address)
			continue
		}
		if _, ok := validAddresses[signedAnnVersion.Address]; ok {
			logger.Debug("Found duplicate signed announce version in message", "address", signedAnnVersion.Address)
			continue
		}
		validAddresses[signedAnnVersion.Address] = true
		validEntries = append(validEntries, signedAnnVersion)
	}
	return sb.upsertSignedAnnounceVersions(signedAnnVersions)
}

func (sb *Backend) upsertSignedAnnounceVersions(signedAnnVersions []*vet.SignedAnnounceVersion) error {
	logger := sb.logger.New("func", "upsertSignedAnnounceVersions")
	newEntries, err := sb.signedAnnounceVersionTable.Upsert(signedAnnVersions)
	if err != nil {
		logger.Warn("Error in upserting entries", "err", err)
	}

	// If this node is a validator (checked later as a result of this call) and it receives a signed announce
	// version from a remote validator that is newer than the remote validator's
	// version in the val enode table, this node did not receive a direct announce
	// and needs to announce its own enode to the remote validator.
	sb.startGossipAnnounceTask()

	// Only regossip entries that are new to this node and do not originate
	// from an address that we have gossiped a signed announce version for
	// within the last 5 minutes
	var entriesToRegossip []*vet.SignedAnnounceVersion
	sb.lastSignedAnnounceVersionsGossipedMu.Lock()
	for _, entry := range newEntries {
		lastGossipTime, ok := sb.lastSignedAnnounceVersionsGossiped[entry.Address]
		if !ok || time.Since(lastGossipTime) >= 5*time.Minute {
			entriesToRegossip = append(entriesToRegossip, entry)
			sb.lastSignedAnnounceVersionsGossiped[entry.Address] = time.Now()
		}
	}
	sb.lastSignedAnnounceVersionsGossipedMu.Unlock()
	if len(entriesToRegossip) > 0 {
		return sb.gossipSignedAnnounceVersionsMsg(entriesToRegossip)
	}
	return nil
}

func (sb *Backend) updateAnnounceVersion() error {
	logger := sb.logger.New("func", "updateAnnounceVersion")
	// Send new versioned enode msg to all other registered or elected validators
	regAndActiveSet, err := sb.retrieveRegisteredAndElectedValidators()
	if err != nil {
		return err
	}
	// Don't send any messages if this node is not registered or elected
	if !regAndActiveSet[sb.Address()] {
		logger.Trace("Not registered or elected, not updating announce version")
		return nil
	}
	destAddresses := make([]common.Address, len(regAndActiveSet))
	i := 0
	for address := range regAndActiveSet {
		destAddresses[i] = address
		i++
	}
	version := newAnnounceVersion()
	versionedEnodeMsg, err := sb.generateVersionedEnodeMsg(version)
	if err != nil {
		return err
	}
	sb.setVersionedEnodeMsg(versionedEnodeMsg)
	// Send the new versioned enode msg to the proxy peer
	if sb.config.Proxied && sb.proxyNode != nil && sb.proxyNode.peer != nil {
		err := sb.sendVersionedEnodeMsg(sb.proxyNode.peer, versionedEnodeMsg)
		if err != nil {
			logger.Error("Error in sending versioned enode msg to proxy", "err", err)
			return err
		}
	}
	payload, err := versionedEnodeMsg.Payload()
	if err != nil {
		return err
	}
	err = sb.Multicast(destAddresses, payload, istanbulVersionedEnodeMsg)
	if err != nil {
		return err
	}

	// Generate and gossip a new signed announce version
	newSignedAnnVersion, err := sb.generateSignedAnnounceVersion(version)
	if err != nil {
		return err
	}
	return sb.upsertSignedAnnounceVersions([]*vet.SignedAnnounceVersion{
		newSignedAnnVersion,
	})
}

func (sb *Backend) getEnodeURL() (string, error) {
	if sb.config.Proxied {
		if sb.proxyNode != nil {
			return sb.proxyNode.externalNode.URLv4(), nil
		}
		return "", errNoProxyConnection
	}
	return sb.p2pserver.Self().URLv4(), nil
}

type versionedEnode struct {
	EnodeURL string
	Version  uint
}

// ==============================================
//
// define the functions that needs to be provided for rlp Encoder/Decoder.

// EncodeRLP serializes ve into the Ethereum RLP format.
func (ve *versionedEnode) EncodeRLP(w io.Writer) error {
	return rlp.Encode(w, []interface{}{ve.EnodeURL, ve.Version})
}

// DecodeRLP implements rlp.Decoder, and load the ve fields from a RLP stream.
func (ve *versionedEnode) DecodeRLP(s *rlp.Stream) error {
	var msg struct {
		EnodeURL string
		Version  uint
	}

	if err := s.Decode(&msg); err != nil {
		return err
	}
	ve.EnodeURL, ve.Version = msg.EnodeURL, msg.Version
	return nil
}

// retrieveVersionedEnodeMsg gets the most recent versioned enode message.
// May be nil if no message was generated as a result of the core not being
// started, or if a proxy has not received a message from its proxied validator
func (sb *Backend) retrieveVersionedEnodeMsg() (*istanbul.Message, error) {
	sb.versionedEnodeMsgMu.RLock()
	defer sb.versionedEnodeMsgMu.RUnlock()
	if sb.versionedEnodeMsg == nil {
		return nil, nil
	}
	return sb.versionedEnodeMsg.Copy(), nil
}

// generateVersionedEnodeMsg generates a versioned enode message with the enode
// this node is publicly accessible at. If this node is proxied, the proxy's
// public enode is used.
func (sb *Backend) generateVersionedEnodeMsg(version uint) (*istanbul.Message, error) {
	logger := sb.logger.New("func", "generateVersionedEnodeMsg")

	enodeURL, err := sb.getEnodeURL()
	if err != nil {
		return nil, err
	}
	versionedEnode := &versionedEnode{
		EnodeURL: enodeURL,
		Version:  version,
	}
	versionedEnodeBytes, err := rlp.EncodeToBytes(versionedEnode)
	if err != nil {
		return nil, err
	}
	msg := &istanbul.Message{
		Code:    istanbulVersionedEnodeMsg,
		Address: sb.Address(),
		Msg:     versionedEnodeBytes,
	}
	// Sign the message
	if err := msg.Sign(sb.Sign); err != nil {
		return nil, err
	}
	logger.Trace("Generated Istanbul Versioned Enode message", "versionedEnode", versionedEnode, "address", msg.Address)
	return msg, nil
}

// handleVersionedEnodeMsg handles a versioned enode message.
// At the moment, this message is only supported if it's sent from a proxied
// validator to its proxy or vice versa.
func (sb *Backend) handleVersionedEnodeMsg(peer consensus.Peer, payload []byte) error {
	logger := sb.logger.New("func", "handleVersionedEnodeMsg")

<<<<<<< HEAD
	var msg istanbul.Message
	// Decode payload into msg
	err := msg.FromPayload(payload, istanbul.GetSignatureAddress)
=======
	// If the announce's valAddress is not within the validator connection set, then ignore it
	validatorConnSet, err := sb.retrieveValidatorConnSet()
>>>>>>> 884c446a
	if err != nil {
		logger.Error("Error in decoding received Istanbul Versioned Enode message", "err", err, "payload", hex.EncodeToString(payload))
		return err
	}
	logger = logger.New("msg address", msg.Address)
	logger.Trace("Handling an Istanbul Versioned Enode message")

<<<<<<< HEAD
	var versionedEnode versionedEnode
	if err := rlp.DecodeBytes(msg.Msg, &versionedEnode); err != nil {
		logger.Warn("Error in decoding received Istanbul Versioned Enode message content", "err", err, "IstanbulMsg", msg.String())
		return err
	}
=======
	announcesToRequest := make([]common.Address, 0)
	for _, announceVersion := range announceVersions {
		// Ignore this announceVersion entry if it's val address is not in the current validator connection set.
		if !validatorConnSet[announceVersion.ValAddress] {
			logger.Trace("Ignoring announceVersion since it's not in active/elected valset", "valAddress", announceVersion.ValAddress)
			continue
		}
>>>>>>> 884c446a

	parsedNode, err := enode.ParseV4(versionedEnode.EnodeURL)
	if err != nil {
		logger.Warn("Malformed v4 node in received Istanbul Versioned Enode message", "versionedEnode", versionedEnode, "err", err)
		return err
	}

	// Handle the special case where this node is a proxy and the proxied validator
	// sent a versioned enode for the proxy to use in handshakes
	if sb.config.Proxy && msg.Address == sb.config.ProxiedValidatorAddress {
		// There may be a difference in the URLv4 string because of `discport`,
		// so instead compare the ID
		selfNode := sb.p2pserver.Self()
		if parsedNode.ID() != selfNode.ID() {
			logger.Warn("Received Istanbul Versioned Enode message with an incorrect enode url", "message enode url", versionedEnode.EnodeURL, "self enode url", sb.p2pserver.Self().URLv4())
			return errors.New("Incorrect enode url")
		}
		sb.setVersionedEnodeMsg(&msg)
		return nil
	}

	regAndActiveVals, err := sb.retrieveRegisteredAndElectedValidators()
	if err != nil {
		logger.Debug("Error in retrieving registered/elected valset", "err", err)
		return err
	}

	if !regAndActiveVals[msg.Address] {
		logger.Debug("Received Istanbul Versioned Enode message originating from a non registered or active validator")
		return errUnauthorizedAnnounceMessage
	}

	logger.Trace("Received Istanbul Versioned Enode message", "versionedEnode", versionedEnode)

	if err := sb.valEnodeTable.Upsert(map[common.Address]*vet.AddressEntry{msg.Address: {Node: parsedNode, Version: versionedEnode.Version}}); err != nil {
		logger.Warn("Error in upserting a val enode table entry", "error", err)
		return err
	}
	return nil
}

func (sb *Backend) sendVersionedEnodeMsg(peer consensus.Peer, msg *istanbul.Message) error {
	logger := sb.logger.New("func", "sendVersionedEnodeMsg")
	payload, err := msg.Payload()
	if err != nil {
		logger.Error("Error getting payload of versioned enode message", "err", err)
		return err
	}
	return peer.Send(istanbulVersionedEnodeMsg, payload)
}

func (sb *Backend) setVersionedEnodeMsg(msg *istanbul.Message) {
	sb.versionedEnodeMsgMu.Lock()
	sb.versionedEnodeMsg = msg
	sb.versionedEnodeMsgMu.Unlock()
}

func newAnnounceVersion() uint {
	// Unix() returns a int64, but we need a uint for the golang rlp encoding implmentation. Warning: This timestamp value will be truncated in 2106.
	return uint(time.Now().Unix())
}<|MERGE_RESOLUTION|>--- conflicted
+++ resolved
@@ -199,19 +199,6 @@
 		return err
 	}
 
-<<<<<<< HEAD
-=======
-	// Prune the announce cache for entries that are not in the current validator connection set
-	sb.cachedAnnounceMsgsMu.Lock()
-	for cachedValAddress := range sb.cachedAnnounceMsgs {
-		if !validatorConnSet[cachedValAddress] {
-			logger.Trace("Deleting entry from cachedAnnounceMsgs", "cachedValAddress", cachedValAddress, "cachedAnnounceVersion", sb.cachedAnnounceMsgs[cachedValAddress].MsgVersion)
-			delete(sb.cachedAnnounceMsgs, cachedValAddress)
-		}
-	}
-	sb.cachedAnnounceMsgsMu.Unlock()
-
->>>>>>> 884c446a
 	sb.lastAnnounceGossipedMu.Lock()
 	for remoteAddress := range sb.lastAnnounceGossiped {
 		if !validatorConnSet[remoteAddress] {
@@ -307,31 +294,10 @@
 	return nil
 }
 
-<<<<<<< HEAD
 func (sb *Backend) startGossipAnnounceTask() {
 	select {
 	case sb.generateAndGossipAnnounceCh <- struct{}{}:
 	default:
-=======
-// Define the announce msg cache entry.
-// The latest version (dictated by the announce's version field) will always be cached
-// by this node.  Note that it will only cache the announce msgs from the validators within
-// the validator connection set.
-type announceMsgCachedEntry struct {
-	MsgVersion uint
-	MsgPayload []byte
-}
-
-// This function will reply from a GetAnnounce message.  It will retrieve the requested announce messages
-// from it's announceMsgCache.
-func (sb *Backend) handleGetAnnouncesMsg(peer consensus.Peer, payload []byte) error {
-	logger := sb.logger.New("func", "handleGetAnnouncesMsg")
-	var valAddresses []common.Address
-
-	if err := rlp.DecodeBytes(payload, &valAddresses); err != nil {
-		logger.Error("Error in decoding valAddresses", "err", err)
-		return err
->>>>>>> 884c446a
 	}
 }
 
@@ -366,17 +332,12 @@
 func (sb *Backend) generateAnnounce() (*istanbul.Message, error) {
 	logger := sb.logger.New("func", "generateAnnounce")
 
-<<<<<<< HEAD
 	enodeURL, err := sb.getEnodeURL()
-=======
-	// Retrieve the set of remote validators' public key to encrypt the enodeUrl
-	validatorConnSet, err := sb.retrieveValidatorConnSet()
->>>>>>> 884c446a
 	if err != nil {
 		logger.Error("Error getting enode URL", "err", err)
 		return nil, err
 	}
-<<<<<<< HEAD
+
 	announceRecords, err := sb.generateAnnounceRecords(enodeURL)
 	if err != nil {
 		logger.Warn("Error generating announce records", "err", err)
@@ -389,13 +350,6 @@
 	announceVersion, err := sb.signedAnnounceVersionTable.GetVersion(sb.Address())
 	if err != nil {
 		return nil, err
-=======
-
-	announceRecords := make([]*announceRecord, 0, len(validatorConnSet))
-	for addr := range validatorConnSet {
-		// TODO - Need to encrypt using the remote validator's validator key
-		announceRecords = append(announceRecords, &announceRecord{DestAddress: addr, EncryptedEnodeURL: []byte(enodeUrl)})
->>>>>>> 884c446a
 	}
 
 	announceData := &announceData{
@@ -868,14 +822,9 @@
 func (sb *Backend) handleVersionedEnodeMsg(peer consensus.Peer, payload []byte) error {
 	logger := sb.logger.New("func", "handleVersionedEnodeMsg")
 
-<<<<<<< HEAD
 	var msg istanbul.Message
 	// Decode payload into msg
 	err := msg.FromPayload(payload, istanbul.GetSignatureAddress)
-=======
-	// If the announce's valAddress is not within the validator connection set, then ignore it
-	validatorConnSet, err := sb.retrieveValidatorConnSet()
->>>>>>> 884c446a
 	if err != nil {
 		logger.Error("Error in decoding received Istanbul Versioned Enode message", "err", err, "payload", hex.EncodeToString(payload))
 		return err
@@ -883,21 +832,11 @@
 	logger = logger.New("msg address", msg.Address)
 	logger.Trace("Handling an Istanbul Versioned Enode message")
 
-<<<<<<< HEAD
 	var versionedEnode versionedEnode
 	if err := rlp.DecodeBytes(msg.Msg, &versionedEnode); err != nil {
 		logger.Warn("Error in decoding received Istanbul Versioned Enode message content", "err", err, "IstanbulMsg", msg.String())
 		return err
 	}
-=======
-	announcesToRequest := make([]common.Address, 0)
-	for _, announceVersion := range announceVersions {
-		// Ignore this announceVersion entry if it's val address is not in the current validator connection set.
-		if !validatorConnSet[announceVersion.ValAddress] {
-			logger.Trace("Ignoring announceVersion since it's not in active/elected valset", "valAddress", announceVersion.ValAddress)
-			continue
-		}
->>>>>>> 884c446a
 
 	parsedNode, err := enode.ParseV4(versionedEnode.EnodeURL)
 	if err != nil {
