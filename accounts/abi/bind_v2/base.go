// Copyright 2015 The go-ethereum Authors
// This file is part of the go-ethereum library.
//
// The go-ethereum library is free software: you can redistribute it and/or modify
// it under the terms of the GNU Lesser General Public License as published by
// the Free Software Foundation, either version 3 of the License, or
// (at your option) any later version.
//
// The go-ethereum library is distributed in the hope that it will be useful,
// but WITHOUT ANY WARRANTY; without even the implied warranty of
// MERCHANTABILITY or FITNESS FOR A PARTICULAR PURPOSE. See the
// GNU Lesser General Public License for more details.
//
// You should have received a copy of the GNU Lesser General Public License
// along with the go-ethereum library. If not, see <http://www.gnu.org/licenses/>.

package bind_v2

import (
	"context"
	"errors"
	"fmt"
	"math/big"

	ethereum "github.com/celo-org/celo-blockchain"
	"github.com/celo-org/celo-blockchain/accounts/abi"
	"github.com/celo-org/celo-blockchain/common"
	"github.com/celo-org/celo-blockchain/core/types"
	"github.com/celo-org/celo-blockchain/crypto"
	"github.com/celo-org/celo-blockchain/event"
)

// SignerFn is a signer function callback when a contract requires a method to
// sign the transaction before submission.
type SignerFn func(common.Address, *types.Transaction) (*types.Transaction, error)

// CallOpts is the collection of options to fine tune a contract call request.
type CallOpts struct {
	Pending     bool            // Whether to operate on the pending state or the last known one
	From        common.Address  // Optional the sender address, otherwise the first account is used
	BlockNumber *big.Int        // Optional the block number on which the call should be performed
	Context     context.Context // Network context to support cancellation and timeouts (nil = no timeout)
}

// TransactOpts is the collection of authorization data required to create a
// valid Ethereum transaction.
type TransactOpts struct {
	From    common.Address // Ethereum account to send the transaction from
	Nonce   *big.Int       // Nonce to use for the transaction execution (nil = use pending state)
	Signer  SignerFn       // Method to use for signing the transaction (mandatory)
	ChainID *big.Int       // Chain/network id for use for replay protection during signing (nil = no replay protection)

	Value               *big.Int        // Funds to transfer along along the transaction (nil = 0 = no funds)
	GasPrice            *big.Int        // Gas price to use for the transaction execution (nil = gas price oracle)
	FeeCurrency         *common.Address // Fee currency to be used for transaction (nil = default currency = Celo Gold)
	GatewayFeeRecipient *common.Address // Address to which gateway fees should be paid (nil = no gateway fees are paid)
	GatewayFee          *big.Int        // Value of gateway fees to be paid (nil = no gateway fees are paid)
	GasLimit            uint64          // Gas limit to set for the transaction execution (0 = estimate)

	Context context.Context // Network context to support cancellation and timeouts (nil = no timeout)
}

// FilterOpts is the collection of options to fine tune filtering for events
// within a bound contract.
type FilterOpts struct {
	Start uint64  // Start of the queried range
	End   *uint64 // End of the range (nil = latest)

	Context context.Context // Network context to support cancellation and timeouts (nil = no timeout)
}

// WatchOpts is the collection of options to fine tune subscribing for events
// within a bound contract.
type WatchOpts struct {
	Start   *uint64         // Start of the queried range (nil = latest)
	Context context.Context // Network context to support cancellation and timeouts (nil = no timeout)
}

// BoundContract is the base wrapper object that reflects a contract on the
// Ethereum network. It contains a collection of methods that are used by the
// higher level contract bindings to operate.
type BoundContract struct {
	address common.Address  // Deployment address of the contract on the Ethereum blockchain
	abi     abi.ABI         // Reflect based ABI to access the correct Ethereum methods
	backend ContractBackend // Event filtering to interact with the blockchain
}

// NewBoundContract creates a low level contract interface through which calls
// and transactions may be made through.
func NewBoundContract(address common.Address, abi abi.ABI, backend ContractBackend) *BoundContract {
	return &BoundContract{
		address: address,
		abi:     abi,
		backend: backend,
	}
}

// DeployContract deploys a contract onto the Ethereum blockchain and binds the
// deployment address with a Go wrapper.
func DeployContract(opts *TransactOpts, abi abi.ABI, bytecode []byte, backend ContractBackend, params ...interface{}) (common.Address, *types.Transaction, *BoundContract, error) {
	// Otherwise try to deploy the contract
	c := NewBoundContract(common.Address{}, abi, backend)

	input, err := c.abi.Pack("", params...)
	if err != nil {
		return common.Address{}, nil, nil, err
	}
	tx, err := c.transact(opts, nil, append(bytecode, input...))
	if err != nil {
		return common.Address{}, nil, nil, err
	}
	c.address = crypto.CreateAddress(opts.From, tx.Nonce())
	return c.address, tx, c, nil
}

// ABI returns the bound contract parsed ABI
func (c *BoundContract) ABI() abi.ABI {
	return c.abi
}

// TxObj returns an obj that can be used to get the transaction, send it, estimate it
func (c *BoundContract) TxObj(opts *TransactOpts, method string, params ...interface{}) *TxObject {
	return &TxObject{
		method: method,
		params: params,
		opts:   opts,
		c:      c,
	}
}

// Call invokes the (constant) contract method with params as input values and
// sets the output to result. The result type might be a single field for simple
// returns, a slice of interfaces for anonymous returns and a struct for named
// returns.
func (c *BoundContract) Call(opts *CallOpts, results *[]interface{}, method string, params ...interface{}) error {
	// Don't crash on a lazy user
	if opts == nil {
		opts = new(CallOpts)
	}
	if results == nil {
		results = new([]interface{})
	}
	// Pack the input, call and unpack the results
	input, err := c.abi.Pack(method, params...)
	if err != nil {
		return err
	}
	var (
		msg    = ethereum.CallMsg{From: opts.From, To: &c.address, Data: input}
		ctx    = ensureContext(opts.Context)
		code   []byte
		output []byte
	)
	if opts.Pending {
		pb, ok := c.backend.(PendingContractCaller)
		if !ok {
			return ErrNoPendingState
		}
		output, err = pb.PendingCallContract(ctx, msg)
		if err == nil && len(output) == 0 {
			// Make sure we have a contract to operate on, and bail out otherwise.
			if code, err = pb.PendingCodeAt(ctx, c.address); err != nil {
				return err
			} else if len(code) == 0 {
				return ErrNoCode
			}
		}
	} else {
		output, err = c.backend.CallContract(ctx, msg, opts.BlockNumber)
		if err != nil {
			return err
		}
		if len(output) == 0 {
			// Make sure we have a contract to operate on, and bail out otherwise.
			if code, err = c.backend.CodeAt(ctx, c.address, opts.BlockNumber); err != nil {
				return err
			} else if len(code) == 0 {
				return ErrNoCode
			}
		}
	}

	if len(*results) == 0 {
		res, err := c.abi.Unpack(method, output)
		*results = res
		return err
	}
<<<<<<< HEAD
	return c.abi.UnpackIntoInterface(result, method, output)
=======
	res := *results
	return c.abi.UnpackIntoInterface(res[0], method, output)
>>>>>>> 14d246c6
}

// Transact invokes the (paid) contract method with params as input values.
func (c *BoundContract) Transact(opts *TransactOpts, method string, params ...interface{}) (*types.Transaction, error) {
	// Otherwise pack up the parameters and invoke the contract
	input, err := c.abi.Pack(method, params...)
	if err != nil {
		return nil, err
	}
	// todo(rjl493456442) check the method is payable or not,
	// reject invalid transaction at the first place
	return c.transact(opts, &c.address, input)
}

// TransactionFor returns the signed transaction for the contract method with params as input values
func (c *BoundContract) TransactionFor(opts *TransactOpts, method string, params ...interface{}) (*types.Transaction, error) {
	// Otherwise pack up the parameters and invoke the contract
	input, err := c.abi.Pack(method, params...)
	if err != nil {
		return nil, err
	}
	// todo(rjl493456442) check the method is payable or not,
	// reject invalid transaction at the first place
	return c.transactionFor(opts, &c.address, input)
}

// EstimateGas obtains an estimate for calling contract method with params as input values.
func (c *BoundContract) EstimateGas(opts *TransactOpts, method string, params ...interface{}) (uint64, error) {
	// Otherwise pack up the parameters and invoke the contract
	input, err := c.abi.Pack(method, params...)
	if err != nil {
		return 0, err
	}

	msg := ethereum.CallMsg{From: opts.From, To: &c.address, GasPrice: opts.GasPrice, Value: opts.Value, Data: input}
	gasLimit, err := c.backend.EstimateGas(ensureContext(opts.Context), msg)
	if err != nil {
		return 0, err
	}

	// Apply buffer 3/2 => 1.5 => +50% (weird way of doing it, thanks go)
	gasLimit = new(big.Int).Div(new(big.Int).Mul(new(big.Int).SetUint64(gasLimit), big.NewInt(3)), big.NewInt(2)).Uint64()

	return gasLimit, nil
}

// RawTransact initiates a transaction with the given raw calldata as the input.
// It's usually used to initiates transaction for invoking **Fallback** function.
func (c *BoundContract) RawTransact(opts *TransactOpts, calldata []byte) (*types.Transaction, error) {
	// todo(rjl493456442) check the method is payable or not,
	// reject invalid transaction at the first place
	return c.transact(opts, &c.address, calldata)
}

// Transfer initiates a plain transaction to move funds to the contract, calling
// its default method if one is available.
func (c *BoundContract) Transfer(opts *TransactOpts) (*types.Transaction, error) {
	// todo(rjl493456442) check the payable fallback or receive is defined
	// or not, reject invalid transaction at the first place
	return c.transact(opts, &c.address, nil)
}

func (c *BoundContract) transactionFor(opts *TransactOpts, contract *common.Address, input []byte) (*types.Transaction, error) {
	var err error

	// Ensure a valid value field and resolve the account nonce
	value := opts.Value
	if value == nil {
		value = new(big.Int)
	}
	var nonce uint64
	if opts.Nonce == nil {
		nonce, err = c.backend.PendingNonceAt(ensureContext(opts.Context), opts.From)
		if err != nil {
			return nil, fmt.Errorf("failed to retrieve account nonce: %v", err)
		}
	} else {
		nonce = opts.Nonce.Uint64()
	}
	// Figure out the gas allowance and gas price values
	gasPrice := opts.GasPrice
	if gasPrice == nil {
		gasPrice, err = c.backend.SuggestGasPrice(ensureContext(opts.Context))
		if err != nil {
			return nil, fmt.Errorf("failed to suggest gas price: %v", err)
		}
	}

	feeCurrency := opts.FeeCurrency
	// TODO(nategraf): Add SuggestFeeCurrency to Transactor to get fee currency
	// Otherwise, the user might not be able to pay in non-native currency for contract
	// deployment. Paying for Contract deployment in non-native currency might not work right now.
	// Only paying for token transfer in non-native currency is supported.
	//if feeCurrency == 0 {
	//	feeCurrency = c.backend.SuggestFeeCurrency(opts.Context)
	//}

	gatewayFeeRecipient := opts.GatewayFeeRecipient
	gatewayFee := opts.GatewayFee
	// TODO(nategraf): Add SuggestGatewayFee to Transactor.

	gasLimit := opts.GasLimit
	if gasLimit == 0 {
		// Gas estimation cannot succeed without code for method invocations
		if contract != nil {
			if code, err := c.backend.PendingCodeAt(ensureContext(opts.Context), c.address); err != nil {
				return nil, err
			} else if len(code) == 0 {
				return nil, ErrNoCode
			}
		}
		// If the contract surely has code (or code is not needed), estimate the transaction
		msg := ethereum.CallMsg{From: opts.From, To: contract, GasPrice: gasPrice, Value: value, Data: input}
		gasLimit, err = c.backend.EstimateGas(ensureContext(opts.Context), msg)
		if err != nil {
			return nil, fmt.Errorf("failed to estimate gas needed: %v", err)
		}

		// Apply buffer 3/2 => 1.5 => +50% (weird way of doing it, thanks go)
		gasLimit = new(big.Int).Div(new(big.Int).Mul(new(big.Int).SetUint64(gasLimit), big.NewInt(3)), big.NewInt(2)).Uint64()
	}
	// Create the transaction, sign it and schedule it for execution
	var rawTx *types.Transaction
	if contract == nil {
		rawTx = types.NewContractCreation(nonce, value, gasLimit, gasPrice, feeCurrency, gatewayFeeRecipient, gatewayFee, input)
	} else {
		rawTx = types.NewTransaction(nonce, c.address, value, gasLimit, gasPrice, feeCurrency, gatewayFeeRecipient, gatewayFee, input)
	}
	if opts.Signer == nil {
		return nil, errors.New("no signer to authorize the transaction with")
	}
	signedTx, err := opts.Signer(opts.From, rawTx)
	if err != nil {
		return nil, err
	}

	return signedTx, err
}

// transact executes an actual transaction invocation, first deriving any missing
// authorization fields, and then scheduling the transaction for execution.
func (c *BoundContract) transact(opts *TransactOpts, contract *common.Address, input []byte) (*types.Transaction, error) {
	var err error

	signedTx, err := c.transactionFor(opts, contract, input)
	if err != nil {
		return nil, err
	}

	if err := c.backend.SendTransaction(ensureContext(opts.Context), signedTx); err != nil {
		return nil, err
	}
	return signedTx, nil
}

// LogEventName will verify the log belongs to the contract and return the eventName for it
func (c *BoundContract) LogEventName(log types.Log) (eventName string, ok bool, err error) {
	if log.Address != c.address || len(log.Topics) < 1 {
		return "", false, err
	}

	event, err := c.abi.EventByID(log.Topics[0])
	if err != nil {
		return "", false, err
	}
	return event.Name, true, nil
}

// FilterLogs filters contract logs for past blocks, returning the necessary
// channels to construct a strongly typed bound iterator on top of them.
func (c *BoundContract) FilterLogs(opts *FilterOpts, name string, query ...[]interface{}) (chan types.Log, event.Subscription, error) {
	// Don't crash on a lazy user
	if opts == nil {
		opts = new(FilterOpts)
	}
	// Append the event selector to the query parameters and construct the topic set
	query = append([][]interface{}{{c.abi.Events[name].ID}}, query...)

	topics, err := abi.MakeTopics(query...)
	if err != nil {
		return nil, nil, err
	}
	// Start the background filtering
	logs := make(chan types.Log, 128)

	config := ethereum.FilterQuery{
		Addresses: []common.Address{c.address},
		Topics:    topics,
		FromBlock: new(big.Int).SetUint64(opts.Start),
	}
	if opts.End != nil {
		config.ToBlock = new(big.Int).SetUint64(*opts.End)
	}
	/* TODO(karalabe): Replace the rest of the method below with this when supported
	sub, err := c.filterer.SubscribeFilterLogs(ensureContext(opts.Context), config, logs)
	*/
	buff, err := c.backend.FilterLogs(ensureContext(opts.Context), config)
	if err != nil {
		return nil, nil, err
	}
	sub, err := event.NewSubscription(func(quit <-chan struct{}) error {
		for _, log := range buff {
			select {
			case logs <- log:
			case <-quit:
				return nil
			}
		}
		return nil
	}), nil

	if err != nil {
		return nil, nil, err
	}
	return logs, sub, nil
}

// WatchLogs filters subscribes to contract logs for future blocks, returning a
// subscription object that can be used to tear down the watcher.
func (c *BoundContract) WatchLogs(opts *WatchOpts, name string, query ...[]interface{}) (chan types.Log, event.Subscription, error) {
	// Don't crash on a lazy user
	if opts == nil {
		opts = new(WatchOpts)
	}
	// Append the event selector to the query parameters and construct the topic set
	query = append([][]interface{}{{c.abi.Events[name].ID}}, query...)

	topics, err := abi.MakeTopics(query...)
	if err != nil {
		return nil, nil, err
	}
	// Start the background filtering
	logs := make(chan types.Log, 128)

	config := ethereum.FilterQuery{
		Addresses: []common.Address{c.address},
		Topics:    topics,
	}
	if opts.Start != nil {
		config.FromBlock = new(big.Int).SetUint64(*opts.Start)
	}
	sub, err := c.backend.SubscribeFilterLogs(ensureContext(opts.Context), config, logs)
	if err != nil {
		return nil, nil, err
	}
	return logs, sub, nil
}

// UnpackLog unpacks a retrieved log into the provided output structure.
func (c *BoundContract) UnpackLog(out interface{}, event string, log types.Log) error {
	if len(log.Data) > 0 {
		if err := c.abi.UnpackIntoInterface(out, event, log.Data); err != nil {
			return err
		}
	}
	var indexed abi.Arguments
	for _, arg := range c.abi.Events[event].Inputs {
		if arg.Indexed {
			indexed = append(indexed, arg)
		}
	}
	return abi.ParseTopics(out, indexed, log.Topics[1:])
}

// UnpackLogIntoMap unpacks a retrieved log into the provided map.
func (c *BoundContract) UnpackLogIntoMap(out map[string]interface{}, event string, log types.Log) error {
	if len(log.Data) > 0 {
		if err := c.abi.UnpackIntoMap(out, event, log.Data); err != nil {
			return err
		}
	}
	var indexed abi.Arguments
	for _, arg := range c.abi.Events[event].Inputs {
		if arg.Indexed {
			indexed = append(indexed, arg)
		}
	}
	return abi.ParseTopicsIntoMap(out, indexed, log.Topics[1:])
}

// ensureContext is a helper method to ensure a context is not nil, even if the
// user specified it as such.
func ensureContext(ctx context.Context) context.Context {
	if ctx == nil {
		return context.TODO()
	}
	return ctx
}

type TxPromise struct {
	Transaction *types.Transaction
	backend     ContractBackend
}

func (txp *TxPromise) WaitMined(ctx context.Context) (*types.Receipt, error) {
	return WaitMined(ctx, txp.backend, txp.Transaction)
}

type TxObject struct {
	method string
	params []interface{}
	opts   *TransactOpts
	c      *BoundContract
}

func (txo *TxObject) Send() (*TxPromise, error) {
	tx, err := txo.c.Transact(txo.opts, txo.method, txo.params...)

	return &TxPromise{
		Transaction: tx,
		backend:     txo.c.backend,
	}, err
}

func (txo *TxObject) EstimateGas() (uint64, error) {
	return txo.c.EstimateGas(txo.opts, txo.method, txo.params...)
}

func (txo *TxObject) Transaction() (*types.Transaction, error) {
	return txo.c.TransactionFor(txo.opts, txo.method, txo.params...)
}<|MERGE_RESOLUTION|>--- conflicted
+++ resolved
@@ -185,12 +185,8 @@
 		*results = res
 		return err
 	}
-<<<<<<< HEAD
-	return c.abi.UnpackIntoInterface(result, method, output)
-=======
 	res := *results
 	return c.abi.UnpackIntoInterface(res[0], method, output)
->>>>>>> 14d246c6
 }
 
 // Transact invokes the (paid) contract method with params as input values.
