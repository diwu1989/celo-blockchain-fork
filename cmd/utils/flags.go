// Copyright 2015 The go-ethereum Authors
// This file is part of go-ethereum.
//
// go-ethereum is free software: you can redistribute it and/or modify
// it under the terms of the GNU General Public License as published by
// the Free Software Foundation, either version 3 of the License, or
// (at your option) any later version.
//
// go-ethereum is distributed in the hope that it will be useful,
// but WITHOUT ANY WARRANTY; without even the implied warranty of
// MERCHANTABILITY or FITNESS FOR A PARTICULAR PURPOSE. See the
// GNU General Public License for more details.
//
// You should have received a copy of the GNU General Public License
// along with go-ethereum. If not, see <http://www.gnu.org/licenses/>.

// Package utils contains internal helper functions for go-ethereum commands.
package utils

import (
	"crypto/ecdsa"
	"fmt"
	"io"
	"io/ioutil"
	"math"
	"path/filepath"
	godebug "runtime/debug"
	"strconv"
	"strings"
	"text/tabwriter"
	"text/template"
	"time"

	"github.com/celo-org/celo-blockchain/accounts"
	"github.com/celo-org/celo-blockchain/accounts/keystore"
	"github.com/celo-org/celo-blockchain/common"
	"github.com/celo-org/celo-blockchain/common/fdlimit"
	mockEngine "github.com/celo-org/celo-blockchain/consensus/consensustest"
	"github.com/celo-org/celo-blockchain/consensus/istanbul"
	"github.com/celo-org/celo-blockchain/core"
	"github.com/celo-org/celo-blockchain/core/rawdb"
	"github.com/celo-org/celo-blockchain/core/vm"
	"github.com/celo-org/celo-blockchain/crypto"
	"github.com/celo-org/celo-blockchain/eth"
	"github.com/celo-org/celo-blockchain/eth/downloader"
	"github.com/celo-org/celo-blockchain/eth/ethconfig"
	"github.com/celo-org/celo-blockchain/eth/tracers"
	"github.com/celo-org/celo-blockchain/ethdb"
	"github.com/celo-org/celo-blockchain/ethstats"
	"github.com/celo-org/celo-blockchain/graphql"
	"github.com/celo-org/celo-blockchain/internal/ethapi"
	"github.com/celo-org/celo-blockchain/internal/flags"
	"github.com/celo-org/celo-blockchain/les"
	"github.com/celo-org/celo-blockchain/log"
	"github.com/celo-org/celo-blockchain/metrics"
	"github.com/celo-org/celo-blockchain/metrics/exp"
	"github.com/celo-org/celo-blockchain/metrics/influxdb"
	"github.com/celo-org/celo-blockchain/miner"
	"github.com/celo-org/celo-blockchain/node"
	"github.com/celo-org/celo-blockchain/p2p"
	"github.com/celo-org/celo-blockchain/p2p/enode"
	"github.com/celo-org/celo-blockchain/p2p/nat"
	"github.com/celo-org/celo-blockchain/p2p/netutil"
	"github.com/celo-org/celo-blockchain/params"
	"github.com/celo-org/celo-blockchain/rpc"
	gopsutil "github.com/shirou/gopsutil/mem"
	"gopkg.in/urfave/cli.v1"
)

func init() {
	cli.AppHelpTemplate = `{{.Name}} {{if .Flags}}[global options] {{end}}command{{if .Flags}} [command options]{{end}} [arguments...]

VERSION:
   {{.Version}}

COMMANDS:
   {{range .Commands}}{{.Name}}{{with .ShortName}}, {{.}}{{end}}{{ "\t" }}{{.Usage}}
   {{end}}{{if .Flags}}
GLOBAL OPTIONS:
   {{range .Flags}}{{.}}
   {{end}}{{end}}
`
	cli.CommandHelpTemplate = flags.CommandHelpTemplate
	cli.HelpPrinter = printHelp
}

func printHelp(out io.Writer, templ string, data interface{}) {
	funcMap := template.FuncMap{"join": strings.Join}
	t := template.Must(template.New("help").Funcs(funcMap).Parse(templ))
	w := tabwriter.NewWriter(out, 38, 8, 2, ' ', 0)
	err := t.Execute(w, data)
	if err != nil {
		panic(err)
	}
	w.Flush()
}

// These are all the command line flags we support.
// If you add to this list, please remember to include the
// flag in the appropriate command definition.
//
// The flags are defined here so their names and help texts
// are the same for all commands.

var (
	// General settings

	DataDirFlag = DirectoryFlag{
		Name:  "datadir",
		Usage: "Data directory for the databases and keystore",
		Value: DirectoryString(node.DefaultDataDir()),
	}
	AncientFlag = DirectoryFlag{
		Name:  "datadir.ancient",
		Usage: "Data directory for ancient chain segments (default = inside chaindata)",
	}
	MinFreeDiskSpaceFlag = DirectoryFlag{
		Name:  "datadir.minfreedisk",
		Usage: "Minimum free disk space in MB, once reached triggers auto shut down (default = --cache.gc converted to MB, 0 = disabled)",
	}
	KeyStoreDirFlag = DirectoryFlag{
		Name:  "keystore",
		Usage: "Directory for the keystore (default = inside the datadir)",
	}
	NoUSBFlag = cli.BoolFlag{
		Name:  "nousb",
		Usage: "Disables monitoring for and managing USB hardware wallets (deprecated)",
	}
	USBFlag = cli.BoolFlag{
		Name:  "usb",
		Usage: "Enable monitoring and management of USB hardware wallets",
	}
	NetworkIdFlag = cli.Uint64Flag{
		Name:  "networkid",
		Usage: "Explicitly set network id (integer)(For testnets: use --alfajores or --baklava instead)",
		Value: params.MainnetNetworkId,
	}
	MainnetFlag = cli.BoolFlag{
		Name:  "mainnet",
		Usage: "Celo mainnet",
	}
	AlfajoresFlag = cli.BoolFlag{
		Name:  "alfajores",
		Usage: "Alfajores network: pre-configured Celo test network",
	}
	BaklavaFlag = cli.BoolFlag{
		Name:  "baklava",
		Usage: "Baklava network: pre-configured Celo test network",
	}
	DeveloperFlag = cli.BoolFlag{
		Name:  "dev",
		Usage: "Ephemeral proof-of-authority network with a pre-funded developer account, mining enabled",
	}
	DeveloperPeriodFlag = cli.IntFlag{
		Name:  "dev.period",
		Usage: "Block period to use in developer mode (0 = mine only if transaction pending)",
	}
	IdentityFlag = cli.StringFlag{
		Name:  "identity",
		Usage: "Custom node name",
	}
	DocRootFlag = DirectoryFlag{
		Name:  "docroot",
		Usage: "Document Root for HTTPClient file scheme",
		Value: DirectoryString(HomeDir()),
	}
	ExitWhenSyncedFlag = cli.BoolFlag{
		Name:  "exitwhensynced",
		Usage: "Exits after block synchronisation completes",
	}
	IterativeOutputFlag = cli.BoolTFlag{
		Name:  "iterative",
		Usage: "Print streaming JSON iteratively, delimited by newlines",
	}
	ExcludeStorageFlag = cli.BoolFlag{
		Name:  "nostorage",
		Usage: "Exclude storage entries (save db lookups)",
	}
	IncludeIncompletesFlag = cli.BoolFlag{
		Name:  "incompletes",
		Usage: "Include accounts for which we don't have the address (missing preimage)",
	}
	ExcludeCodeFlag = cli.BoolFlag{
		Name:  "nocode",
		Usage: "Exclude contract code (save db lookups)",
	}
	StartKeyFlag = cli.StringFlag{
		Name:  "start",
		Usage: "Start position. Either a hash or address",
		Value: "0x0000000000000000000000000000000000000000000000000000000000000000",
	}
	DumpLimitFlag = cli.Uint64Flag{
		Name:  "limit",
		Usage: "Max number of elements (0 = no limit)",
		Value: 0,
	}
	defaultSyncMode = ethconfig.Defaults.SyncMode
	// TODO: Check if snap sync is enabled
	SyncModeFlag = TextMarshalerFlag{
		Name:  "syncmode",
		Usage: `Blockchain sync mode ("fast", "full", "light", or "lightest")`,
		Value: &defaultSyncMode,
	}
	GCModeFlag = cli.StringFlag{
		Name:  "gcmode",
		Usage: `Blockchain garbage collection mode ("full", "archive")`,
		Value: "full",
	}
	SnapshotFlag = cli.BoolTFlag{
		Name:  "snapshot",
		Usage: `Enables snapshot-database mode (default = enable)`,
	}
	TxLookupLimitFlag = cli.Uint64Flag{
		Name:  "txlookuplimit",
		Usage: "Number of recent blocks to maintain transactions index for (default = about one year, 0 = entire chain)",
		Value: ethconfig.Defaults.TxLookupLimit,
	}
	LightKDFFlag = cli.BoolFlag{
		Name:  "lightkdf",
		Usage: "Reduce key-derivation RAM & CPU usage at some expense of KDF strength",
	}
	WhitelistFlag = cli.StringFlag{
		Name:  "whitelist",
		Usage: "Comma separated block number-to-hash mappings to enforce (<number>=<hash>)",
	}
	EtherbaseFlag = cli.StringFlag{
		Name:  "etherbase",
		Usage: "Public address for transaction broadcasting and block mining rewards (default = first account)",
		Value: "0",
	}
	TxFeeRecipientFlag = cli.StringFlag{
		Name:  "tx-fee-recipient",
		Usage: "Public address for block transaction fees and gateway fees",
		Value: "0",
	}
	BLSbaseFlag = cli.StringFlag{
		Name:  "blsbase",
		Usage: "Public address for block mining BLS signatures (default = first account created)",
		Value: "0",
	}

	// Hard fork activation overrides
	OverrideEHardforkFlag = cli.Uint64Flag{
		Name:  "override.espresso",
		Usage: "Manually specify the espresso fork block, overriding the bundled setting",
	}

	BloomFilterSizeFlag = cli.Uint64Flag{
		Name:  "bloomfilter.size",
		Usage: "Megabytes of memory allocated to bloom-filter for pruning",
		Value: 2048,
	}
	// Light server and client settings

	LightServeFlag = cli.IntFlag{
		Name:  "light.serve",
		Usage: "Maximum percentage of time allowed for serving LES requests (multi-threaded processing allows values over 100)",
		Value: ethconfig.Defaults.LightServ,
	}
	LightIngressFlag = cli.IntFlag{
		Name:  "light.ingress",
		Usage: "Incoming bandwidth limit for serving light clients (kilobytes/sec, 0 = unlimited)",
		Value: ethconfig.Defaults.LightIngress,
	}
	LightEgressFlag = cli.IntFlag{
		Name:  "light.egress",
		Usage: "Outgoing bandwidth limit for serving light clients (kilobytes/sec, 0 = unlimited)",
		Value: ethconfig.Defaults.LightEgress,
	}
	LightMaxPeersFlag = cli.IntFlag{
		Name:  "light.maxpeers",
		Usage: "Maximum number of light clients to serve, or light servers to attach to",
		Value: ethconfig.Defaults.LightPeers,
	}
	LightGatewayFeeFlag = BigFlag{
		Name:  "light.gatewayfee",
		Usage: "Minimum value of gateway fee to serve a light client transaction",
		Value: ethconfig.Defaults.GatewayFee,
	}
	UltraLightServersFlag = cli.StringFlag{
		Name:  "ulc.servers",
		Usage: "List of trusted ultra-light servers",
		Value: strings.Join(ethconfig.Defaults.UltraLightServers, ","),
	}
	UltraLightFractionFlag = cli.IntFlag{
		Name:  "ulc.fraction",
		Usage: "Minimum % of trusted ultra-light servers required to announce a new head",
		Value: ethconfig.Defaults.UltraLightFraction,
	}
	UltraLightOnlyAnnounceFlag = cli.BoolFlag{
		Name:  "ulc.onlyannounce",
		Usage: "Ultra light server sends announcements only",
	}
	LightNoPruneFlag = cli.BoolFlag{
		Name:  "light.nopruning",
		Usage: "Disable ancient light chain data pruning",
	}

	LightNoSyncServeFlag = cli.BoolFlag{
		Name:  "light.nosyncserve",
		Usage: "Enables serving light clients before syncing",
	}

	// Transaction pool settings

	TxPoolLocalsFlag = cli.StringFlag{
		Name:  "txpool.locals",
		Usage: "Comma separated accounts to treat as locals (no flush, priority inclusion)",
	}
	TxPoolNoLocalsFlag = cli.BoolFlag{
		Name:  "txpool.nolocals",
		Usage: "Disables price exemptions for locally submitted transactions",
	}
	TxPoolJournalFlag = cli.StringFlag{
		Name:  "txpool.journal",
		Usage: "Disk journal for local transaction to survive node restarts",
		Value: core.DefaultTxPoolConfig.Journal,
	}
	TxPoolRejournalFlag = cli.DurationFlag{
		Name:  "txpool.rejournal",
		Usage: "Time interval to regenerate the local transaction journal",
		Value: core.DefaultTxPoolConfig.Rejournal,
	}
	TxPoolPriceLimitFlag = cli.Uint64Flag{
		Name:  "txpool.pricelimit",
		Usage: "Minimum gas price limit to enforce for acceptance into the pool",
		Value: ethconfig.Defaults.TxPool.PriceLimit,
	}
	TxPoolPriceBumpFlag = cli.Uint64Flag{
		Name:  "txpool.pricebump",
		Usage: "Price bump percentage to replace an already existing transaction",
		Value: ethconfig.Defaults.TxPool.PriceBump,
	}
	TxPoolAccountSlotsFlag = cli.Uint64Flag{
		Name:  "txpool.accountslots",
		Usage: "Minimum number of executable transaction slots guaranteed per account",
		Value: ethconfig.Defaults.TxPool.AccountSlots,
	}
	TxPoolGlobalSlotsFlag = cli.Uint64Flag{
		Name:  "txpool.globalslots",
		Usage: "Maximum number of executable transaction slots for all accounts",
		Value: ethconfig.Defaults.TxPool.GlobalSlots,
	}
	TxPoolAccountQueueFlag = cli.Uint64Flag{
		Name:  "txpool.accountqueue",
		Usage: "Maximum number of non-executable transaction slots permitted per account",
		Value: ethconfig.Defaults.TxPool.AccountQueue,
	}
	TxPoolGlobalQueueFlag = cli.Uint64Flag{
		Name:  "txpool.globalqueue",
		Usage: "Maximum number of non-executable transaction slots for all accounts",
		Value: ethconfig.Defaults.TxPool.GlobalQueue,
	}
	TxPoolLifetimeFlag = cli.DurationFlag{
		Name:  "txpool.lifetime",
		Usage: "Maximum amount of time non-executable transaction are queued",
		Value: ethconfig.Defaults.TxPool.Lifetime,
	}

	// Performance tuning settings

	CacheFlag = cli.IntFlag{
		Name:  "cache",
		Usage: "Megabytes of memory allocated to internal caching (default = 4096 mainnet full node, 128 light mode)",
		Value: 1024,
	}
	CacheDatabaseFlag = cli.IntFlag{
		Name:  "cache.database",
		Usage: "Percentage of cache memory allowance to use for database io",
		Value: 50,
	}
	CacheTrieFlag = cli.IntFlag{
		Name:  "cache.trie",
		Usage: "Percentage of cache memory allowance to use for trie caching (default = 15% full mode, 30% archive mode)",
		Value: 15,
	}
	CacheTrieJournalFlag = cli.StringFlag{
		Name:  "cache.trie.journal",
		Usage: "Disk journal directory for trie cache to survive node restarts",
		Value: ethconfig.Defaults.TrieCleanCacheJournal,
	}
	CacheTrieRejournalFlag = cli.DurationFlag{
		Name:  "cache.trie.rejournal",
		Usage: "Time interval to regenerate the trie cache journal",
		Value: ethconfig.Defaults.TrieCleanCacheRejournal,
	}
	CacheGCFlag = cli.IntFlag{
		Name:  "cache.gc",
		Usage: "Percentage of cache memory allowance to use for trie pruning (default = 25% full mode, 0% archive mode)",
		Value: 25,
	}
	CacheSnapshotFlag = cli.IntFlag{
		Name:  "cache.snapshot",
		Usage: "Percentage of cache memory allowance to use for snapshot caching (default = 10% full mode, 20% archive mode)",
		Value: 10,
	}
	CacheNoPrefetchFlag = cli.BoolFlag{
		Name:  "cache.noprefetch",
		Usage: "Disable heuristic state prefetch during block import (less CPU and disk IO, more time waiting for data)",
	}
	CachePreimagesFlag = cli.BoolFlag{
		Name:  "cache.preimages",
		Usage: "Enable recording the SHA3/keccak preimages of trie keys",
	}
	// Miner settings

	MiningEnabledFlag = cli.BoolFlag{
		Name:  "mine",
		Usage: "Enable mining",
	}

	MinerValidatorFlag = cli.StringFlag{
		Name:  "miner.validator",
		Usage: "Public address for participation in consensus",
		Value: "0",
	}
	MinerExtraDataFlag = cli.StringFlag{
		Name:  "miner.extradata",
		Usage: "Block extra data set by the miner (default = client version)",
	}

	// Account settings

	UnlockedAccountFlag = cli.StringFlag{
		Name:  "unlock",
		Usage: "Comma separated list of accounts to unlock",
		Value: "",
	}
	PasswordFileFlag = cli.StringFlag{
		Name:  "password",
		Usage: "Password file to use for non-interactive password input",
		Value: "",
	}
	ExternalSignerFlag = cli.StringFlag{
		Name:  "signer",
		Usage: "External signer (url or path to ipc file)",
		Value: "",
	}
	VMEnableDebugFlag = cli.BoolFlag{
		Name:  "vmdebug",
		Usage: "Record information useful for VM and contract debugging",
	}
	InsecureUnlockAllowedFlag = cli.BoolFlag{
		Name:  "allow-insecure-unlock",
		Usage: "Allow insecure account unlocking when account-related RPCs are exposed by http",
	}
	RPCGlobalGasCapFlag = cli.Uint64Flag{
		Name:  "rpc.gascap",
		Usage: "Sets a cap on gas that can be used in eth_call/estimateGas (0=infinite)",
		Value: ethconfig.Defaults.RPCGasCap,
	}
	RPCGlobalTxFeeCapFlag = cli.Float64Flag{
		Name:  "rpc.txfeecap",
		Usage: "Sets a cap on transaction fee (in celo) that can be sent via the RPC APIs (0 = no cap)",
		Value: ethconfig.Defaults.RPCTxFeeCap,
	}
	// Logging and debug settings

	CeloStatsURLFlag = cli.StringFlag{
		Name:  "celostats",
		Usage: "Reporting URL of a celostats service (nodename:secret@host:port)",
	}
	NoCompactionFlag = cli.BoolFlag{
		Name:  "nocompaction",
		Usage: "Disables db compaction after import",
	}
	// RPC settings

	IPCDisabledFlag = cli.BoolFlag{
		Name:  "ipcdisable",
		Usage: "Disable the IPC-RPC server",
	}
	IPCPathFlag = DirectoryFlag{
		Name:  "ipcpath",
		Usage: "Filename for IPC socket/pipe within the datadir (explicit paths escape it)",
	}
	HTTPEnabledFlag = cli.BoolFlag{
		Name:  "http",
		Usage: "Enable the HTTP-RPC server",
	}
	HTTPListenAddrFlag = cli.StringFlag{
		Name:  "http.addr",
		Usage: "HTTP-RPC server listening interface",
		Value: node.DefaultHTTPHost,
	}
	HTTPPortFlag = cli.IntFlag{
		Name:  "http.port",
		Usage: "HTTP-RPC server listening port",
		Value: node.DefaultHTTPPort,
	}
	HTTPCORSDomainFlag = cli.StringFlag{
		Name:  "http.corsdomain",
		Usage: "Comma separated list of domains from which to accept cross origin requests (browser enforced)",
		Value: "",
	}
	HTTPVirtualHostsFlag = cli.StringFlag{
		Name:  "http.vhosts",
		Usage: "Comma separated list of virtual hostnames from which to accept requests (server enforced). Accepts '*' wildcard.",
		Value: strings.Join(node.DefaultConfig.HTTPVirtualHosts, ","),
	}
	HTTPApiFlag = cli.StringFlag{
		Name:  "http.api",
		Usage: "API's offered over the HTTP-RPC interface",
		Value: "",
	}
	HTTPPathPrefixFlag = cli.StringFlag{
		Name:  "http.rpcprefix",
		Usage: "HTTP path path prefix on which JSON-RPC is served. Use '/' to serve on all paths.",
		Value: "",
	}
	HTTPRequestReadTimeout = cli.IntFlag{
		Name:  "http.timeout.read",
		Usage: "Timeout in seconds for HTTP-RPC read requests",
		Value: int(rpc.DefaultHTTPTimeouts.ReadTimeout / time.Second),
	}
	HTTPRequestWriteTimeout = cli.IntFlag{
		Name:  "http.timeout.write",
		Usage: "Timeout in seconds for HTTP-RPC write requests",
		Value: int(rpc.DefaultHTTPTimeouts.WriteTimeout / time.Second),
	}
	HTTPRequestIdleTimeout = cli.IntFlag{
		Name:  "http.timeout.idle",
		Usage: "Timeout in seconds for HTTP-RPC idle connections",
		Value: int(rpc.DefaultHTTPTimeouts.IdleTimeout / time.Second),
	}
	GraphQLEnabledFlag = cli.BoolFlag{
		Name:  "graphql",
		Usage: "Enable GraphQL on the HTTP-RPC server. Note that GraphQL can only be started if an HTTP server is started as well.",
	}
	GraphQLCORSDomainFlag = cli.StringFlag{
		Name:  "graphql.corsdomain",
		Usage: "Comma separated list of domains from which to accept cross origin requests (browser enforced)",
		Value: "",
	}
	GraphQLVirtualHostsFlag = cli.StringFlag{
		Name:  "graphql.vhosts",
		Usage: "Comma separated list of virtual hostnames from which to accept requests (server enforced). Accepts '*' wildcard.",
		Value: strings.Join(node.DefaultConfig.GraphQLVirtualHosts, ","),
	}
	WSEnabledFlag = cli.BoolFlag{
		Name:  "ws",
		Usage: "Enable the WS-RPC server",
	}
	WSListenAddrFlag = cli.StringFlag{
		Name:  "ws.addr",
		Usage: "WS-RPC server listening interface",
		Value: node.DefaultWSHost,
	}
	WSPortFlag = cli.IntFlag{
		Name:  "ws.port",
		Usage: "WS-RPC server listening port",
		Value: node.DefaultWSPort,
	}
	WSApiFlag = cli.StringFlag{
		Name:  "ws.api",
		Usage: "API's offered over the WS-RPC interface",
		Value: "",
	}
	WSAllowedOriginsFlag = cli.StringFlag{
		Name:  "ws.origins",
		Usage: "Origins from which to accept websockets requests",
		Value: "",
	}
	WSPathPrefixFlag = cli.StringFlag{
		Name:  "ws.rpcprefix",
		Usage: "HTTP path prefix on which JSON-RPC is served. Use '/' to serve on all paths.",
		Value: "",
	}
	ExecFlag = cli.StringFlag{
		Name:  "exec",
		Usage: "Execute JavaScript statement",
	}
	PreloadJSFlag = cli.StringFlag{
		Name:  "preload",
		Usage: "Comma separated list of JavaScript files to preload into the console",
	}
	// Network Settings

	MaxPeersFlag = cli.IntFlag{
		Name:  "maxpeers",
		Usage: "Maximum number of network peers (network disabled if set to 0)",
		Value: node.DefaultConfig.P2P.MaxPeers,
	}
	MaxPendingPeersFlag = cli.IntFlag{
		Name:  "maxpendpeers",
		Usage: "Maximum number of pending connection attempts (defaults used if set to 0)",
		Value: node.DefaultConfig.P2P.MaxPendingPeers,
	}
	ListenPortFlag = cli.IntFlag{
		Name:  "port",
		Usage: "Network listening port",
		Value: 30303,
	}
	BootnodesFlag = cli.StringFlag{
		Name:  "bootnodes",
		Usage: "Comma separated enode URLs for P2P discovery bootstrap",
		Value: "",
	}
	NodeKeyFileFlag = cli.StringFlag{
		Name:  "nodekey",
		Usage: "P2P node key file",
	}
	NodeKeyHexFlag = cli.StringFlag{
		Name:  "nodekeyhex",
		Usage: "P2P node key as hex (for testing)",
	}
	NATFlag = cli.StringFlag{
		Name:  "nat",
		Usage: "NAT port mapping mechanism (any|none|upnp|pmp|extip:<IP>)",
		Value: "any",
	}
	NoDiscoverFlag = cli.BoolFlag{
		Name:  "nodiscover",
		Usage: "Disables the peer discovery mechanism (manual peer addition)",
	}
	DiscoveryV5Flag = cli.BoolFlag{
		Name:  "v5disc",
		Usage: "Enables the experimental RLPx V5 (Topic Discovery) mechanism",
	}
	NetrestrictFlag = cli.StringFlag{
		Name:  "netrestrict",
		Usage: "Restricts network communication to the given IP networks (CIDR masks)",
	}
	PingIPFromPacketFlag = cli.BoolFlag{
		Name:  "ping-ip-from-packet",
		Usage: "Has the discovery protocol use the IP address given by a ping packet",
	}
	UseInMemoryDiscoverTableFlag = cli.BoolFlag{
		Name:  "use-in-memory-discovery-table",
		Usage: "Specifies whether to use an in memory discovery table",
	}

	VersionCheckFlag = cli.BoolFlag{
		Name:  "disable-version-check",
		Usage: "Disable version check. Use if the parameter is set erroneously",
	}
	DNSDiscoveryFlag = cli.StringFlag{
		Name:  "discovery.dns",
		Usage: "Sets DNS discovery entry points (use \"\" to disable DNS)",
	}

	// ATM the url is left to the user and deployment to
	JSpathFlag = DirectoryFlag{
		Name:  "jspath",
		Usage: "JavaScript root path for `loadScript`",
		Value: DirectoryString("."),
	}

	// // Gas price oracle settings
	// GpoBlocksFlag = cli.IntFlag{
	// 	Name:  "gpo.blocks",
	// 	Usage: "Number of recent blocks to check for gas prices",
	// 	// Value: ethconfig.Defaults.GPO.Blocks,
	// }
	// GpoPercentileFlag = cli.IntFlag{
	// 	Name:  "gpo.percentile",
	// 	Usage: "Suggested gas price is the given percentile of a set of recent transaction gas prices",
	// 	// Value: ethconfig.Defaults.GPO.Percentile,
	// }
	// GpoMaxGasPriceFlag = cli.Int64Flag{
	// 	Name:  "gpo.maxprice",
	// 	Usage: "Maximum gas price will be recommended by gpo",
	// 	// Value: ethconfig.Defaults.GPO.MaxPrice.Int64(),
	// }
	// GpoIgnoreGasPriceFlag = cli.Int64Flag{
	// 	Name:  "gpo.ignoreprice",
	// 	Usage: "Gas price below which gpo will ignore transactions",
	// 	// Value: ethconfig.Defaults.GPO.IgnorePrice.Int64(),
	// }

	// Metrics flags

	MetricsEnabledFlag = cli.BoolFlag{
		Name:  "metrics",
		Usage: "Enable metrics collection and reporting",
	}
	MetricsEnabledExpensiveFlag = cli.BoolFlag{
		Name:  "metrics.expensive",
		Usage: "Enable expensive metrics collection and reporting",
	}

	// MetricsHTTPFlag defines the endpoint for a stand-alone metrics HTTP endpoint.
	// Since the pprof service enables sensitive/vulnerable behavior, this allows a user
	// to enable a public-OK metrics endpoint without having to worry about ALSO exposing
	// other profiling behavior or information.
	MetricsHTTPFlag = cli.StringFlag{
		Name:  "metrics.addr",
		Usage: "Enable stand-alone metrics HTTP server listening interface",
		Value: metrics.DefaultConfig.HTTP,
	}
	MetricsPortFlag = cli.IntFlag{
		Name:  "metrics.port",
		Usage: "Metrics HTTP server listening port",
		Value: metrics.DefaultConfig.Port,
	}
	MetricsEnableInfluxDBFlag = cli.BoolFlag{
		Name:  "metrics.influxdb",
		Usage: "Enable metrics export/push to an external InfluxDB database",
	}
	MetricsInfluxDBEndpointFlag = cli.StringFlag{
		Name:  "metrics.influxdb.endpoint",
		Usage: "InfluxDB API endpoint to report metrics to",
		Value: metrics.DefaultConfig.InfluxDBEndpoint,
	}
	MetricsInfluxDBDatabaseFlag = cli.StringFlag{
		Name:  "metrics.influxdb.database",
		Usage: "InfluxDB database name to push reported metrics to",
		Value: metrics.DefaultConfig.InfluxDBDatabase,
	}
	MetricsInfluxDBUsernameFlag = cli.StringFlag{
		Name:  "metrics.influxdb.username",
		Usage: "Username to authorize access to the database",
		Value: metrics.DefaultConfig.InfluxDBUsername,
	}
	MetricsInfluxDBPasswordFlag = cli.StringFlag{
		Name:  "metrics.influxdb.password",
		Usage: "Password to authorize access to the database",
		Value: metrics.DefaultConfig.InfluxDBPassword,
	}
	// Tags are part of every measurement sent to InfluxDB. Queries on tags are faster in InfluxDB.
	// For example `host` tag could be used so that we can group all nodes and average a measurement
	// across all of them, but also so that we can select a specific node and inspect its measurements.
	// https://docs.influxdata.com/influxdb/v1.4/concepts/key_concepts/#tag-key
	MetricsInfluxDBTagsFlag = cli.StringFlag{
		Name:  "metrics.influxdb.tags",
		Usage: "Comma-separated InfluxDB tags (key/values) attached to all measurements",
		Value: metrics.DefaultConfig.InfluxDBTags,
	}
	MetricsLoadTestCSVFlag = cli.StringFlag{
		Name:  "metrics.loadtestcsvfile",
		Usage: "Write a csv with information about the block production cycle to the given file name. If passed an empty string or non-existent, do not output csv metrics.",
		Value: "",
	}

	// Istanbul settings

	IstanbulReplicaFlag = cli.BoolFlag{
		Name:  "istanbul.replica",
		Usage: "Run this node as a validator replica. Must be paired with --mine. Use the RPCs to enable participation in consensus.",
	}

<<<<<<< HEAD
	// Announce settings

	AnnounceQueryEnodeGossipPeriodFlag = cli.Uint64Flag{
		Name:  "announce.queryenodegossipperiod",
		Usage: "Time duration (in seconds) between gossiped query enode messages",
		Value: ethconfig.Defaults.Istanbul.AnnounceQueryEnodeGossipPeriod,
	}
	AnnounceAggressiveQueryEnodeGossipOnEnablementFlag = cli.BoolFlag{
		Name:  "announce.aggressivequeryenodegossiponenablement",
		Usage: "Specifies if this node should aggressively query enodes on announce enablement",
	}

	// Proxy node settings

	ProxyFlag = cli.BoolFlag{
		Name:  "proxy.proxy",
		Usage: "Specifies whether this node is a proxy",
	}
	ProxyInternalFacingEndpointFlag = cli.StringFlag{
		Name:  "proxy.internalendpoint",
		Usage: "Specifies the internal facing endpoint for this proxy to listen to.  The format should be <ip address>:<port>",
		Value: ":30503",
	}
	ProxiedValidatorAddressFlag = cli.StringFlag{
		Name:  "proxy.proxiedvalidatoraddress",
		Usage: "Address of the proxied validator",
	}

	// Proxied validator settings

	ProxiedFlag = cli.BoolFlag{
		Name:  "proxy.proxied",
		Usage: "Specifies whether this validator will be proxied by a proxy node",
	}
	ProxyEnodeURLPairsFlag = cli.StringFlag{
		Name:  "proxy.proxyenodeurlpairs",
		Usage: "Each enode URL in a pair is separated by a semicolon. Enode URL pairs are separated by a space. The format should be \"<proxy 0 internal facing enode URL>;<proxy 0 external facing enode URL>,<proxy 1 internal facing enode URL>;<proxy 1 external facing enode URL>,...\"",
	}
	ProxyAllowPrivateIPFlag = cli.BoolFlag{
		Name:  "proxy.allowprivateip",
		Usage: "Specifies whether private IP is allowed for external facing proxy enodeURL",
=======
	MetricsEnableInfluxDBV2Flag = cli.BoolFlag{
		Name:  "metrics.influxdbv2",
		Usage: "Enable metrics export/push to an external InfluxDB v2 database",
	}

	MetricsInfluxDBTokenFlag = cli.StringFlag{
		Name:  "metrics.influxdb.token",
		Usage: "Token to authorize access to the database (v2 only)",
		Value: metrics.DefaultConfig.InfluxDBToken,
	}

	MetricsInfluxDBBucketFlag = cli.StringFlag{
		Name:  "metrics.influxdb.bucket",
		Usage: "InfluxDB bucket name to push reported metrics to (v2 only)",
		Value: metrics.DefaultConfig.InfluxDBBucket,
	}

	MetricsInfluxDBOrganizationFlag = cli.StringFlag{
		Name:  "metrics.influxdb.organization",
		Usage: "InfluxDB organization name (v2 only)",
		Value: metrics.DefaultConfig.InfluxDBOrganization,
	}

	CatalystFlag = cli.BoolFlag{
		Name:  "catalyst",
		Usage: "Catalyst mode (eth2 integration testing)",
>>>>>>> 69024857
	}
)

// MakeDataDir retrieves the currently requested data directory, terminating
// if none (or the empty string) is specified. If the node is starting a testnet,
// then a subdirectory of the specified datadir will be used.
func MakeDataDir(ctx *cli.Context) string {
	if path := ctx.GlobalString(DataDirFlag.Name); path != "" {
		if ctx.GlobalBool(BaklavaFlag.Name) {
			return filepath.Join(path, "baklava")
		} else if ctx.GlobalBool(AlfajoresFlag.Name) {
			return filepath.Join(path, "alfajores")
		}
		return path
	}
	Fatalf("Cannot determine default data directory, please set manually (--datadir)")
	return ""
}

// setNodeKey creates a node key from set command line flags, either loading it
// from a file or as a specified hex value. If neither flags were provided, this
// method returns nil and an emphemeral key is to be generated.
func setNodeKey(ctx *cli.Context, cfg *p2p.Config) {
	var (
		hex  = ctx.GlobalString(NodeKeyHexFlag.Name)
		file = ctx.GlobalString(NodeKeyFileFlag.Name)
		key  *ecdsa.PrivateKey
		err  error
	)
	switch {
	case file != "" && hex != "":
		Fatalf("Options %q and %q are mutually exclusive", NodeKeyFileFlag.Name, NodeKeyHexFlag.Name)
	case file != "":
		if key, err = crypto.LoadECDSA(file); err != nil {
			Fatalf("Option %q: %v", NodeKeyFileFlag.Name, err)
		}
		cfg.PrivateKey = key
	case hex != "":
		if key, err = crypto.HexToECDSA(hex); err != nil {
			Fatalf("Option %q: %v", NodeKeyHexFlag.Name, err)
		}
		cfg.PrivateKey = key
	}
}

// setNodeUserIdent creates the user identifier from CLI flags.
func setNodeUserIdent(ctx *cli.Context, cfg *node.Config) {
	if identity := ctx.GlobalString(IdentityFlag.Name); len(identity) > 0 {
		cfg.UserIdent = identity
	}
}

func GetBootstrapNodes(ctx *cli.Context) []string {
	urls := params.MainnetBootnodes
	switch {
	case ctx.GlobalIsSet(BootnodesFlag.Name):
		urls = SplitAndTrim(ctx.GlobalString(BootnodesFlag.Name))
	case ctx.GlobalBool(AlfajoresFlag.Name):
		urls = params.AlfajoresBootnodes
	case ctx.GlobalBool(BaklavaFlag.Name):
		urls = params.BaklavaBootnodes
	}
	return urls
}

// setBootstrapNodes creates a list of bootstrap nodes from the command line
// flags, reverting to pre-configured ones if none have been specified.
func setBootstrapNodes(ctx *cli.Context, cfg *p2p.Config) {
	if cfg.BootstrapNodes != nil {
		return
	}
	urls := GetBootstrapNodes(ctx)

	cfg.BootstrapNodes = make([]*enode.Node, 0, len(urls))
	for _, url := range urls {
		if url != "" {
			node, err := enode.Parse(enode.ValidSchemes, url)
			if err != nil {
				log.Crit("Bootstrap URL invalid", "enode", url, "err", err)
				continue
			}
			cfg.BootstrapNodes = append(cfg.BootstrapNodes, node)
		}
	}
}

// setBootstrapNodesV5 creates a list of bootstrap nodes from the command line
// flags, reverting to pre-configured ones if none have been specified.
func setBootstrapNodesV5(ctx *cli.Context, cfg *p2p.Config) {
	urls := params.MainnetBootnodes
	switch {
	case ctx.GlobalBool(AlfajoresFlag.Name):
		urls = params.AlfajoresBootnodes
	case ctx.GlobalBool(BaklavaFlag.Name):
		urls = params.BaklavaBootnodes
	case ctx.GlobalIsSet(BootnodesFlag.Name):
		urls = SplitAndTrim(ctx.GlobalString(BootnodesFlag.Name))
	case cfg.BootstrapNodesV5 != nil:
		return // already set, don't apply defaults.
	}

	cfg.BootstrapNodesV5 = make([]*enode.Node, 0, len(urls))
	for _, url := range urls {
		if url != "" {
			node, err := enode.Parse(enode.ValidSchemes, url)
			if err != nil {
				log.Error("Bootstrap URL invalid", "enode", url, "err", err)
				continue
			}
			cfg.BootstrapNodesV5 = append(cfg.BootstrapNodesV5, node)
		}
	}
}

// setListenAddress creates a TCP listening address string from set command
// line flags.
func setListenAddress(ctx *cli.Context, cfg *p2p.Config) {
	if ctx.GlobalIsSet(ListenPortFlag.Name) {
		cfg.ListenAddr = fmt.Sprintf(":%d", ctx.GlobalInt(ListenPortFlag.Name))
	}
}

// setNAT creates a port mapper from command line flags.
func setNAT(ctx *cli.Context, cfg *p2p.Config) {
	if ctx.GlobalIsSet(NATFlag.Name) {
		natif, err := nat.Parse(ctx.GlobalString(NATFlag.Name))
		if err != nil {
			Fatalf("Option %s: %v", NATFlag.Name, err)
		}
		cfg.NAT = natif
	}
}

// SplitAndTrim splits input separated by a comma
// and trims excessive white space from the substrings.
func SplitAndTrim(input string) (ret []string) {
	l := strings.Split(input, ",")
	for _, r := range l {
		if r = strings.TrimSpace(r); r != "" {
			ret = append(ret, r)
		}
	}
	return ret
}

// setHTTP creates the HTTP RPC listener interface string from the set
// command line flags, returning empty if the HTTP endpoint is disabled.
func setHTTP(ctx *cli.Context, cfg *node.Config) {
	if ctx.GlobalBool(LegacyRPCEnabledFlag.Name) && cfg.HTTPHost == "" {
		log.Warn("The flag --rpc is deprecated and will be removed June 2021, please use --http")
		cfg.HTTPHost = "127.0.0.1"
		if ctx.GlobalIsSet(LegacyRPCListenAddrFlag.Name) {
			cfg.HTTPHost = ctx.GlobalString(LegacyRPCListenAddrFlag.Name)
			log.Warn("The flag --rpcaddr is deprecated and will be removed June 2021, please use --http.addr")
		}
	}
	if ctx.GlobalBool(HTTPEnabledFlag.Name) && cfg.HTTPHost == "" {
		cfg.HTTPHost = "127.0.0.1"
		if ctx.GlobalIsSet(HTTPListenAddrFlag.Name) {
			cfg.HTTPHost = ctx.GlobalString(HTTPListenAddrFlag.Name)
		}
	}

	if ctx.GlobalIsSet(LegacyRPCPortFlag.Name) {
		cfg.HTTPPort = ctx.GlobalInt(LegacyRPCPortFlag.Name)
		log.Warn("The flag --rpcport is deprecated and will be removed June 2021, please use --http.port")
	}
	if ctx.GlobalIsSet(HTTPPortFlag.Name) {
		cfg.HTTPPort = ctx.GlobalInt(HTTPPortFlag.Name)
	}

	if ctx.GlobalIsSet(LegacyRPCCORSDomainFlag.Name) {
		cfg.HTTPCors = SplitAndTrim(ctx.GlobalString(LegacyRPCCORSDomainFlag.Name))
		log.Warn("The flag --rpccorsdomain is deprecated and will be removed June 2021, please use --http.corsdomain")
	}
	if ctx.GlobalIsSet(HTTPCORSDomainFlag.Name) {
		cfg.HTTPCors = SplitAndTrim(ctx.GlobalString(HTTPCORSDomainFlag.Name))
	}

	if ctx.GlobalIsSet(LegacyRPCApiFlag.Name) {
		cfg.HTTPModules = SplitAndTrim(ctx.GlobalString(LegacyRPCApiFlag.Name))
		log.Warn("The flag --rpcapi is deprecated and will be removed June 2021, please use --http.api")
	}
	if ctx.GlobalIsSet(HTTPApiFlag.Name) {
		cfg.HTTPModules = SplitAndTrim(ctx.GlobalString(HTTPApiFlag.Name))
	}

	if ctx.GlobalIsSet(LegacyRPCVirtualHostsFlag.Name) {
		cfg.HTTPVirtualHosts = SplitAndTrim(ctx.GlobalString(LegacyRPCVirtualHostsFlag.Name))
		log.Warn("The flag --rpcvhosts is deprecated and will be removed June 2021, please use --http.vhosts")
	}
	if ctx.GlobalIsSet(HTTPVirtualHostsFlag.Name) {
		cfg.HTTPVirtualHosts = SplitAndTrim(ctx.GlobalString(HTTPVirtualHostsFlag.Name))
	}

	if ctx.GlobalIsSet(HTTPPathPrefixFlag.Name) {
		cfg.HTTPPathPrefix = ctx.GlobalString(HTTPPathPrefixFlag.Name)
	}

	if ctx.GlobalIsSet(HTTPRequestReadTimeout.Name) {
		cfg.HTTPTimeouts.ReadTimeout = time.Duration(ctx.GlobalInt(HTTPRequestReadTimeout.Name)) * time.Second
	}
	if ctx.GlobalIsSet(HTTPRequestWriteTimeout.Name) {
		cfg.HTTPTimeouts.WriteTimeout = time.Duration(ctx.GlobalInt(HTTPRequestWriteTimeout.Name)) * time.Second
	}
	if ctx.GlobalIsSet(HTTPRequestIdleTimeout.Name) {
		cfg.HTTPTimeouts.IdleTimeout = time.Duration(ctx.GlobalInt(HTTPRequestIdleTimeout.Name)) * time.Second
	}
}

// setGraphQL creates the GraphQL listener interface string from the set
// command line flags, returning empty if the GraphQL endpoint is disabled.
func setGraphQL(ctx *cli.Context, cfg *node.Config) {
	if ctx.GlobalIsSet(GraphQLCORSDomainFlag.Name) {
		cfg.GraphQLCors = SplitAndTrim(ctx.GlobalString(GraphQLCORSDomainFlag.Name))
	}
	if ctx.GlobalIsSet(GraphQLVirtualHostsFlag.Name) {
		cfg.GraphQLVirtualHosts = SplitAndTrim(ctx.GlobalString(GraphQLVirtualHostsFlag.Name))
	}
}

// setWS creates the WebSocket RPC listener interface string from the set
// command line flags, returning empty if the HTTP endpoint is disabled.
func setWS(ctx *cli.Context, cfg *node.Config) {
	if ctx.GlobalBool(WSEnabledFlag.Name) && cfg.WSHost == "" {
		cfg.WSHost = "127.0.0.1"
		if ctx.GlobalIsSet(WSListenAddrFlag.Name) {
			cfg.WSHost = ctx.GlobalString(WSListenAddrFlag.Name)
		}
	}
	if ctx.GlobalIsSet(WSPortFlag.Name) {
		cfg.WSPort = ctx.GlobalInt(WSPortFlag.Name)
	}

	if ctx.GlobalIsSet(WSAllowedOriginsFlag.Name) {
		cfg.WSOrigins = SplitAndTrim(ctx.GlobalString(WSAllowedOriginsFlag.Name))
	}

	if ctx.GlobalIsSet(WSApiFlag.Name) {
		cfg.WSModules = SplitAndTrim(ctx.GlobalString(WSApiFlag.Name))
	}

	if ctx.GlobalIsSet(WSPathPrefixFlag.Name) {
		cfg.WSPathPrefix = ctx.GlobalString(WSPathPrefixFlag.Name)
	}
}

// setIPC creates an IPC path configuration from the set command line flags,
// returning an empty string if IPC was explicitly disabled, or the set path.
func setIPC(ctx *cli.Context, cfg *node.Config) {
	CheckExclusive(ctx, IPCDisabledFlag, IPCPathFlag)
	switch {
	case ctx.GlobalBool(IPCDisabledFlag.Name):
		cfg.IPCPath = ""
	case ctx.GlobalIsSet(IPCPathFlag.Name):
		cfg.IPCPath = ctx.GlobalString(IPCPathFlag.Name)
	}
}

// setLes configures the les server and ultra light client settings from the command line flags.
func setLes(ctx *cli.Context, cfg *ethconfig.Config) {
	if ctx.GlobalIsSet(LightServeFlag.Name) {
		cfg.LightServ = ctx.GlobalInt(LightServeFlag.Name)
	}
	if ctx.GlobalIsSet(LightIngressFlag.Name) {
		cfg.LightIngress = ctx.GlobalInt(LightIngressFlag.Name)
	}
	if ctx.GlobalIsSet(LightEgressFlag.Name) {
		cfg.LightEgress = ctx.GlobalInt(LightEgressFlag.Name)
	}
	if ctx.GlobalIsSet(LightMaxPeersFlag.Name) {
		cfg.LightPeers = ctx.GlobalInt(LightMaxPeersFlag.Name)
	}
	if ctx.GlobalIsSet(LightGatewayFeeFlag.Name) {
		cfg.GatewayFee = GlobalBig(ctx, LightGatewayFeeFlag.Name)
	}
	if ctx.GlobalIsSet(UltraLightServersFlag.Name) {
		cfg.UltraLightServers = strings.Split(ctx.GlobalString(UltraLightServersFlag.Name), ",")
	}
	if ctx.GlobalIsSet(UltraLightFractionFlag.Name) {
		cfg.UltraLightFraction = ctx.GlobalInt(UltraLightFractionFlag.Name)
	}
	if cfg.UltraLightFraction <= 0 && cfg.UltraLightFraction > 100 {
		log.Error("Ultra light fraction is invalid", "had", cfg.UltraLightFraction, "updated", ethconfig.Defaults.UltraLightFraction)
		cfg.UltraLightFraction = ethconfig.Defaults.UltraLightFraction
	}
	if ctx.GlobalIsSet(UltraLightOnlyAnnounceFlag.Name) {
		cfg.UltraLightOnlyAnnounce = ctx.GlobalBool(UltraLightOnlyAnnounceFlag.Name)
	}
	if ctx.GlobalBool(DeveloperFlag.Name) {
		// --dev mode can't use p2p networking.
		cfg.LightPeers = 0
	}
	if ctx.GlobalIsSet(LightNoPruneFlag.Name) {
		cfg.LightNoPrune = ctx.GlobalBool(LightNoPruneFlag.Name)
	}
	if ctx.GlobalIsSet(LightNoSyncServeFlag.Name) {
		cfg.LightNoSyncServe = ctx.GlobalBool(LightNoSyncServeFlag.Name)
	}
}

// MakeDatabaseHandles raises out the number of allowed file handles per process
// for Geth and returns half of the allowance to assign to the database.
func MakeDatabaseHandles() int {
	limit, err := fdlimit.Maximum()
	if err != nil {
		Fatalf("Failed to retrieve file descriptor allowance: %v", err)
	}
	raised, err := fdlimit.Raise(uint64(limit))
	if err != nil {
		log.Warn(fmt.Sprintf("Failed to raise file descriptor allowance: %v", err))
		current, err := fdlimit.Current()
		if err != nil {
			Fatalf("Failed to retrieve current file descriptor limit: %v", err)
		}
		return current / 2
	}
	return int(raised / 2) // Leave half for networking and other stuff
}

// MakeAddress converts an account specified directly as a hex encoded string or
// a key index in the key store to an internal account representation.
func MakeAddress(ks *keystore.KeyStore, account string) (accounts.Account, error) {
	// If the specified account is a valid address, return it
	if common.IsHexAddress(account) {
		return accounts.Account{Address: common.HexToAddress(account)}, nil
	}
	// Otherwise try to interpret the account as a keystore index
	index, err := strconv.Atoi(account)
	if err != nil || index < 0 {
		return accounts.Account{}, fmt.Errorf("invalid account address or index %q", account)
	}
	log.Warn("-------------------------------------------------------------------")
	log.Warn("Referring to accounts by order in the keystore folder is dangerous!")
	log.Warn("This functionality is deprecated and will be removed in the future!")
	log.Warn("Please use explicit addresses! (can search via `geth account list`)")
	log.Warn("-------------------------------------------------------------------")

	accs := ks.Accounts()
	if len(accs) <= index {
		return accounts.Account{}, fmt.Errorf("index %d higher than number of accounts %d", index, len(accs))
	}
	return accs[index], nil
}

// setValidator retrieves the validator address either from the directly specified
// command line flags or from the keystore if CLI indexed.
// `Validator` is the address used to sign consensus messages.
func setValidator(ctx *cli.Context, ks *keystore.KeyStore, cfg *eth.Config) {
	// Extract the current validator, new flag overriding legacy etherbase
	var validator string
	if ctx.GlobalIsSet(EtherbaseFlag.Name) {
		validator = ctx.GlobalString(EtherbaseFlag.Name)
	}
	if ctx.GlobalIsSet(LegacyMinerEtherbaseFlag.Name) {
		validator = ctx.GlobalString(LegacyMinerEtherbaseFlag.Name)
	}
	if ctx.GlobalIsSet(MinerValidatorFlag.Name) {
		if validator != "" {
			Fatalf("`etherbase` and `miner.validator` flag should not be used together. `miner.validator` and `tx-fee-recipient` constitute both of `etherbase`' functions")
		}
		validator = ctx.GlobalString(MinerValidatorFlag.Name)
	}

	// Convert the validator into an address and configure it
	if validator != "" {
		account, err := MakeAddress(ks, validator)
		if err != nil {
			Fatalf("Invalid validator: %v", err)
		}
		cfg.Miner.Validator = account.Address
	}
}

// setTxFeeRecipient retrieves the txFeeRecipient address either from the directly specified
// command line flags or from the keystore if CLI indexed.
// `TxFeeRecipient` is the address earned block transaction fees are sent to.
func setTxFeeRecipient(ctx *cli.Context, ks *keystore.KeyStore, cfg *eth.Config) {
	if ctx.GlobalIsSet(TxFeeRecipientFlag.Name) {
		if !ctx.GlobalIsSet(MinerValidatorFlag.Name) {
			Fatalf("`etherbase` and `tx-fee-recipient` flag should not be used together. `miner.validator` and `tx-fee-recipient` constitute both of `etherbase`' functions")
		}
		txFeeRecipient := ctx.GlobalString(TxFeeRecipientFlag.Name)

		// Convert the txFeeRecipient into an address and configure it
		if txFeeRecipient != "" {
			account, err := MakeAddress(ks, txFeeRecipient)
			if err != nil {
				Fatalf("Invalid txFeeRecipient: %v", err)
			}
			cfg.TxFeeRecipient = account.Address
		}
	} else {
		// Backwards compatibility. If the miner was set by the "etherbase" flag, both should have the same info
		cfg.TxFeeRecipient = cfg.Miner.Validator
	}
}

// setBLSbase retrieves the blsbase either from the directly specified
// command line flags or from the keystore if CLI indexed.
// `BLSbase` is the ethereum address which identifies an ECDSA key
// from which the BLS private key used for block finalization in consensus.
func setBLSbase(ctx *cli.Context, ks *keystore.KeyStore, cfg *eth.Config) {
	// Extract the current blsbase, new flag overriding legacy one
	var blsbase string
	if ctx.GlobalIsSet(BLSbaseFlag.Name) {
		blsbase = ctx.GlobalString(BLSbaseFlag.Name)
	}
	// Convert the blsbase into an address and configure it
	if blsbase != "" {
		account, err := MakeAddress(ks, blsbase)
		if err != nil {
			Fatalf("Invalid blsbase: %v", err)
		}
		cfg.BLSbase = account.Address
	}
}

// MakePasswordList reads password lines from the file specified by the global --password flag.
func MakePasswordList(ctx *cli.Context) []string {
	path := ctx.GlobalString(PasswordFileFlag.Name)
	if path == "" {
		return nil
	}
	text, err := ioutil.ReadFile(path)
	if err != nil {
		Fatalf("Failed to read password file: %v", err)
	}
	lines := strings.Split(string(text), "\n")
	// Sanitise DOS line endings.
	for i := range lines {
		lines[i] = strings.TrimRight(lines[i], "\r")
	}
	return lines
}

func SetP2PConfig(ctx *cli.Context, cfg *p2p.Config) {
	setNodeKey(ctx, cfg)
	setNAT(ctx, cfg)
	setListenAddress(ctx, cfg)
	setBootstrapNodes(ctx, cfg)
	setBootstrapNodesV5(ctx, cfg)

	cfg.NetworkId = getNetworkId(ctx)

	lightClient := ctx.GlobalString(SyncModeFlag.Name) == "light"
	lightServer := (ctx.GlobalInt(LightServeFlag.Name)) != 0

	// LightPeers is in the eth config, not the p2p config, so we don't have it here, so we
	// get it here separately using GlobalInt()
	lightPeers := ctx.GlobalInt(LightMaxPeersFlag.Name)
	if lightClient && !ctx.GlobalIsSet(LightMaxPeersFlag.Name) {
		// dynamic default - for clients we use 1/10th of the default for servers
		lightPeers /= 10
	}

	if ctx.GlobalIsSet(MaxPeersFlag.Name) {
		cfg.MaxPeers = ctx.GlobalInt(MaxPeersFlag.Name)
		if lightServer && !ctx.GlobalIsSet(LightMaxPeersFlag.Name) {
			cfg.MaxPeers += lightPeers
		}
	} else {
		if lightServer {
			cfg.MaxPeers += lightPeers
		}
		if lightClient && ctx.GlobalIsSet(LightMaxPeersFlag.Name) && cfg.MaxPeers < lightPeers {
			cfg.MaxPeers = lightPeers
		}
	}
	if !(lightClient || lightServer) {
		lightPeers = 0
	}
	ethPeers := cfg.MaxPeers - lightPeers
	if lightClient {
		ethPeers = 0
	}
	if lightServer {
		cfg.MaxLightClients = lightPeers
	}
	log.Info("Maximum peer count", "ETH", ethPeers, "LES", lightPeers, "total", cfg.MaxPeers)

	if ctx.GlobalIsSet(MaxPendingPeersFlag.Name) {
		cfg.MaxPendingPeers = ctx.GlobalInt(MaxPendingPeersFlag.Name)
	}

	if ctx.GlobalBool(NoDiscoverFlag.Name) || lightClient {
		cfg.NoDiscovery = true
	}
	if ctx.GlobalBool(PingIPFromPacketFlag.Name) {
		cfg.PingIPFromPacket = true
	}
	if ctx.GlobalBool(UseInMemoryDiscoverTableFlag.Name) {
		cfg.UseInMemoryNodeDatabase = true
	}

	// if we're running a light client or server, force enable the v5 peer discovery
	// unless it is explicitly disabled with --nodiscover note that explicitly specifying
	// --v5disc overrides --nodiscover, in which case the later only disables v4 discovery
	forceV5Discovery := (lightClient || lightServer) && !ctx.GlobalBool(NoDiscoverFlag.Name)
	if ctx.GlobalIsSet(DiscoveryV5Flag.Name) {
		cfg.DiscoveryV5 = ctx.GlobalBool(DiscoveryV5Flag.Name)
	} else if forceV5Discovery {
		cfg.DiscoveryV5 = true
	}

	if netrestrict := ctx.GlobalString(NetrestrictFlag.Name); netrestrict != "" {
		list, err := netutil.ParseNetlist(netrestrict)
		if err != nil {
			Fatalf("Option %q: %v", NetrestrictFlag.Name, err)
		}
		cfg.NetRestrict = list
	}

	if ctx.GlobalBool(DeveloperFlag.Name) {
		// --dev mode can't use p2p networking.
		cfg.MaxPeers = 0
		cfg.ListenAddr = ""
		cfg.NoDial = true
		cfg.NoDiscovery = true
		cfg.DiscoveryV5 = false
	}
}

// SetNodeConfig applies node-related command line flags to the config.
func SetNodeConfig(ctx *cli.Context, cfg *node.Config) {
	SetP2PConfig(ctx, &cfg.P2P)
	setIPC(ctx, cfg)
	setHTTP(ctx, cfg)
	setGraphQL(ctx, cfg)
	setWS(ctx, cfg)
	setNodeUserIdent(ctx, cfg)
	setDataDir(ctx, cfg)

	if ctx.GlobalIsSet(ExternalSignerFlag.Name) {
		cfg.ExternalSigner = ctx.GlobalString(ExternalSignerFlag.Name)
	}

	if ctx.GlobalIsSet(KeyStoreDirFlag.Name) {
		cfg.KeyStoreDir = ctx.GlobalString(KeyStoreDirFlag.Name)
	}
	if ctx.GlobalIsSet(DeveloperFlag.Name) {
		cfg.UseLightweightKDF = true
	}
	if ctx.GlobalIsSet(LightKDFFlag.Name) {
		cfg.UseLightweightKDF = ctx.GlobalBool(LightKDFFlag.Name)
	}
	if ctx.GlobalIsSet(NoUSBFlag.Name) || cfg.NoUSB {
		log.Warn("Option nousb is deprecated and USB is deactivated by default. Use --usb to enable")
	}
	if ctx.GlobalIsSet(USBFlag.Name) {
		cfg.USB = ctx.GlobalBool(USBFlag.Name)
	}
	if ctx.GlobalIsSet(InsecureUnlockAllowedFlag.Name) {
		cfg.InsecureUnlockAllowed = ctx.GlobalBool(InsecureUnlockAllowedFlag.Name)
	}
}

func setDataDir(ctx *cli.Context, cfg *node.Config) {
	switch {
	case ctx.GlobalIsSet(DataDirFlag.Name):
		cfg.DataDir = ctx.GlobalString(DataDirFlag.Name)
	case ctx.GlobalBool(DeveloperFlag.Name):
		cfg.DataDir = "" // unless explicitly requested, use memory databases
	case ctx.GlobalBool(BaklavaFlag.Name) && cfg.DataDir == node.DefaultDataDir():
		cfg.DataDir = filepath.Join(node.DefaultDataDir(), "baklava")
	case ctx.GlobalBool(AlfajoresFlag.Name) && cfg.DataDir == node.DefaultDataDir():
		cfg.DataDir = filepath.Join(node.DefaultDataDir(), "alfajores")
	}
}

// func setGPO(ctx *cli.Context, cfg *gasprice.Config, light bool) {
// 	// If we are running the light client, apply another group
// 	// settings for gas oracle.
// 	if light {
// 		*cfg = ethconfig.LightClientGPO
// 	}
// 	if ctx.GlobalIsSet(GpoBlocksFlag.Name) {
// 		cfg.Blocks = ctx.GlobalInt(GpoBlocksFlag.Name)
// 	}
// 	if ctx.GlobalIsSet(GpoPercentileFlag.Name) {
// 		cfg.Percentile = ctx.GlobalInt(GpoPercentileFlag.Name)
// 	}
// 	if ctx.GlobalIsSet(GpoMaxGasPriceFlag.Name) {
// 		cfg.MaxPrice = big.NewInt(ctx.GlobalInt64(GpoMaxGasPriceFlag.Name))
// 	}
// 	if ctx.GlobalIsSet(GpoIgnoreGasPriceFlag.Name) {
// 		cfg.IgnorePrice = big.NewInt(ctx.GlobalInt64(GpoIgnoreGasPriceFlag.Name))
// 	}
// }

func setTxPool(ctx *cli.Context, cfg *core.TxPoolConfig) {
	if ctx.GlobalIsSet(TxPoolLocalsFlag.Name) {
		locals := strings.Split(ctx.GlobalString(TxPoolLocalsFlag.Name), ",")
		for _, account := range locals {
			if trimmed := strings.TrimSpace(account); !common.IsHexAddress(trimmed) {
				Fatalf("Invalid account in --txpool.locals: %s", trimmed)
			} else {
				cfg.Locals = append(cfg.Locals, common.HexToAddress(account))
			}
		}
	}
	if ctx.GlobalIsSet(TxPoolNoLocalsFlag.Name) {
		cfg.NoLocals = ctx.GlobalBool(TxPoolNoLocalsFlag.Name)
	}
	if ctx.GlobalIsSet(TxPoolJournalFlag.Name) {
		cfg.Journal = ctx.GlobalString(TxPoolJournalFlag.Name)
	}
	if ctx.GlobalIsSet(TxPoolRejournalFlag.Name) {
		cfg.Rejournal = ctx.GlobalDuration(TxPoolRejournalFlag.Name)
	}
	if ctx.GlobalIsSet(TxPoolPriceLimitFlag.Name) {
		cfg.PriceLimit = ctx.GlobalUint64(TxPoolPriceLimitFlag.Name)
	}
	if ctx.GlobalIsSet(TxPoolPriceBumpFlag.Name) {
		cfg.PriceBump = ctx.GlobalUint64(TxPoolPriceBumpFlag.Name)
	}
	if ctx.GlobalIsSet(TxPoolAccountSlotsFlag.Name) {
		cfg.AccountSlots = ctx.GlobalUint64(TxPoolAccountSlotsFlag.Name)
	}
	if ctx.GlobalIsSet(TxPoolGlobalSlotsFlag.Name) {
		cfg.GlobalSlots = ctx.GlobalUint64(TxPoolGlobalSlotsFlag.Name)
	}
	if ctx.GlobalIsSet(TxPoolAccountQueueFlag.Name) {
		cfg.AccountQueue = ctx.GlobalUint64(TxPoolAccountQueueFlag.Name)
	}
	if ctx.GlobalIsSet(TxPoolGlobalQueueFlag.Name) {
		cfg.GlobalQueue = ctx.GlobalUint64(TxPoolGlobalQueueFlag.Name)
	}
	if ctx.GlobalIsSet(TxPoolLifetimeFlag.Name) {
		cfg.Lifetime = ctx.GlobalDuration(TxPoolLifetimeFlag.Name)
	}
}

func setMiner(ctx *cli.Context, cfg *miner.Config) {
	if ctx.GlobalIsSet(LegacyMinerExtraDataFlag.Name) {
		cfg.ExtraData = []byte(ctx.GlobalString(LegacyMinerExtraDataFlag.Name))
		log.Warn("The flag --extradata is deprecated and will be removed in the future, please use --miner.extradata")
	}
	if ctx.GlobalIsSet(MinerExtraDataFlag.Name) {
		cfg.ExtraData = []byte(ctx.GlobalString(MinerExtraDataFlag.Name))
	}
}

func setWhitelist(ctx *cli.Context, cfg *ethconfig.Config) {
	whitelist := ctx.GlobalString(WhitelistFlag.Name)
	if whitelist == "" {
		return
	}
	cfg.Whitelist = make(map[uint64]common.Hash)
	for _, entry := range strings.Split(whitelist, ",") {
		parts := strings.Split(entry, "=")
		if len(parts) != 2 {
			Fatalf("Invalid whitelist entry: %s", entry)
		}
		number, err := strconv.ParseUint(parts[0], 0, 64)
		if err != nil {
			Fatalf("Invalid whitelist block number %s: %v", parts[0], err)
		}
		var hash common.Hash
		if err = hash.UnmarshalText([]byte(parts[1])); err != nil {
			Fatalf("Invalid whitelist hash %s: %v", parts[1], err)
		}
		cfg.Whitelist[number] = hash
	}
}

func setIstanbul(ctx *cli.Context, stack *node.Node, cfg *eth.Config) {
	if ctx.GlobalIsSet(LegacyIstanbulRequestTimeoutFlag.Name) {
		log.Warn("Flag value is ignored, and obtained from genesis config", "flag", LegacyIstanbulRequestTimeoutFlag.Name)
	}
	if ctx.GlobalIsSet(LegacyIstanbulBlockPeriodFlag.Name) {
		log.Warn("Flag value is ignored, and obtained from genesis config", "flag", LegacyIstanbulBlockPeriodFlag.Name)
	}
	if ctx.GlobalIsSet(LegacyIstanbulLookbackWindowFlag.Name) {
		log.Warn("Flag value is ignored, and obtained from genesis config", "flag", LegacyIstanbulLookbackWindowFlag.Name)
	}
	if ctx.GlobalIsSet(LegacyIstanbulProposerPolicyFlag.Name) {
		log.Warn("Flag value is ignored, and obtained from genesis config", "flag", LegacyIstanbulProposerPolicyFlag.Name)
	}
	cfg.Istanbul.ReplicaStateDBPath = stack.ResolvePath(cfg.Istanbul.ReplicaStateDBPath)
	cfg.Istanbul.ValidatorEnodeDBPath = stack.ResolvePath(cfg.Istanbul.ValidatorEnodeDBPath)
	cfg.Istanbul.VersionCertificateDBPath = stack.ResolvePath(cfg.Istanbul.VersionCertificateDBPath)
	cfg.Istanbul.RoundStateDBPath = stack.ResolvePath(cfg.Istanbul.RoundStateDBPath)
	cfg.Istanbul.Validator = ctx.GlobalIsSet(MiningEnabledFlag.Name) || ctx.GlobalIsSet(DeveloperFlag.Name)
	cfg.Istanbul.Replica = ctx.GlobalIsSet(IstanbulReplicaFlag.Name)
	if ctx.GlobalIsSet(MetricsLoadTestCSVFlag.Name) {
		cfg.Istanbul.LoadTestCSVFile = ctx.GlobalString(MetricsLoadTestCSVFlag.Name)
	}
}

func setProxyP2PConfig(ctx *cli.Context, proxyCfg *p2p.Config) {
	setNodeKey(ctx, proxyCfg)
	setNAT(ctx, proxyCfg)
	if ctx.GlobalIsSet(ProxyInternalFacingEndpointFlag.Name) {
		proxyCfg.ListenAddr = ctx.GlobalString(ProxyInternalFacingEndpointFlag.Name)
	}

	proxyCfg.NetworkId = getNetworkId(ctx)
}

// Set all of the proxy related configurations.
// These configs span the top level node and istanbul module configuration
func SetProxyConfig(ctx *cli.Context, nodeCfg *node.Config, ethCfg *eth.Config) {
	CheckExclusive(ctx, ProxyFlag, ProxiedFlag)

	if ctx.GlobalIsSet(ProxyFlag.Name) {
		nodeCfg.Proxy = ctx.GlobalBool(ProxyFlag.Name)
		ethCfg.Istanbul.Proxy = ctx.GlobalBool(ProxyFlag.Name)

		// Mining must not be set for proxies
		if ctx.GlobalIsSet(MiningEnabledFlag.Name) {
			Fatalf("Option --%s must not be used if option --%s is used", MiningEnabledFlag.Name, ProxyFlag.Name)
		}
		// Replica must not be set for proxies
		if ctx.GlobalIsSet(IstanbulReplicaFlag.Name) {
			Fatalf("Option --%s must not be used if option --%s is used", IstanbulReplicaFlag.Name, ProxyFlag.Name)
		}

		if !ctx.GlobalIsSet(ProxiedValidatorAddressFlag.Name) {
			Fatalf("Option --%s must be used if option --%s is used", ProxiedValidatorAddressFlag.Name, ProxyFlag.Name)
		} else {
			proxiedValidatorAddress := ctx.String(ProxiedValidatorAddressFlag.Name)
			if !common.IsHexAddress(proxiedValidatorAddress) {
				Fatalf("Invalid address used for option --%s", ProxiedValidatorAddressFlag.Name)
			}
			ethCfg.Istanbul.ProxiedValidatorAddress = common.HexToAddress(proxiedValidatorAddress)
		}

		if !ctx.GlobalIsSet(ProxyInternalFacingEndpointFlag.Name) {
			Fatalf("Option --%s must be used if option --%s is used", ProxyInternalFacingEndpointFlag.Name, ProxyFlag.Name)
		} else {
			setProxyP2PConfig(ctx, &nodeCfg.ProxyP2P)
		}
	}

	if ctx.GlobalIsSet(ProxiedFlag.Name) {
		ethCfg.Istanbul.Proxied = ctx.GlobalBool(ProxiedFlag.Name)

		// Mining must be set for proxied nodes
		if !ctx.GlobalIsSet(MiningEnabledFlag.Name) {
			Fatalf("Option --%s must be used if option --%s is used", MiningEnabledFlag.Name, ProxiedFlag.Name)
		}

		// Extract the proxy enode url pairs, new flag overriding legacy one
		var proxyEnodeURLPairs []string

		if ctx.GlobalIsSet(LegacyProxyEnodeURLPairsFlag.Name) {
			proxyEnodeURLPairs = strings.Split(ctx.String(LegacyProxyEnodeURLPairsFlag.Name), ",")
			log.Warn("The flag --proxy.proxyenodeurlpair is deprecated and will be removed in the future, please use --proxy.proxyenodeurlpairs")
		}

		if ctx.GlobalIsSet(ProxyEnodeURLPairsFlag.Name) {
			proxyEnodeURLPairs = strings.Split(ctx.String(ProxyEnodeURLPairsFlag.Name), ",")
		}
		ethCfg.Istanbul.ProxyConfigs = make([]*istanbul.ProxyConfig, len(proxyEnodeURLPairs))

		for i, proxyEnodeURLPairStr := range proxyEnodeURLPairs {
			proxyEnodeURLPair := strings.Split(proxyEnodeURLPairStr, ";")
			if len(proxyEnodeURLPair) != 2 {
				Fatalf("Invalid format for option --%s", ProxyEnodeURLPairsFlag.Name)
			}

			proxyInternalNode, err := enode.ParseV4(proxyEnodeURLPair[0])
			if err != nil {
				Fatalf("Proxy internal facing enodeURL (%s) invalid with parse err: %v", proxyEnodeURLPair[0], err)
			}

			proxyExternalNode, err := enode.ParseV4(proxyEnodeURLPair[1])
			if err != nil {
				Fatalf("Proxy external facing enodeURL (%s) invalid with parse err: %v", proxyEnodeURLPair[1], err)
			}

			// Check that external IP is not a private IP address.
			if proxyExternalNode.IsPrivateIP() {
				if ctx.GlobalBool(ProxyAllowPrivateIPFlag.Name) {
					log.Warn("Proxy external facing enodeURL (%s) is private IP.", "proxy external enodeURL", proxyEnodeURLPair[1])
				} else {
					Fatalf("Proxy external facing enodeURL (%s) cannot be private IP.", "proxy external enodeURL", proxyEnodeURLPair[1])
				}
			}
			ethCfg.Istanbul.ProxyConfigs[i] = &istanbul.ProxyConfig{
				InternalNode: proxyInternalNode,
				ExternalNode: proxyExternalNode,
			}
		}

		if !ctx.GlobalBool(NoDiscoverFlag.Name) {
			Fatalf("Option --%s must be used if option --%s is used", NoDiscoverFlag.Name, ProxiedFlag.Name)
		}
	}
}

// checkExclusive verifies that only a single instance of the provided flags was
// set by the user. Each flag might optionally be followed by a string type to
// specialize it further.
func CheckExclusive(ctx *cli.Context, args ...interface{}) {
	set := make([]string, 0, 1)
	for i := 0; i < len(args); i++ {
		// Make sure the next argument is a flag and skip if not set
		flag, ok := args[i].(cli.Flag)
		if !ok {
			panic(fmt.Sprintf("invalid argument, not cli.Flag type: %T", args[i]))
		}
		// Check if next arg extends current and expand its name if so
		name := flag.GetName()

		if i+1 < len(args) {
			switch option := args[i+1].(type) {
			case string:
				// Extended flag check, make sure value set doesn't conflict with passed in option
				if ctx.GlobalString(flag.GetName()) == option {
					name += "=" + option
					set = append(set, "--"+name)
				}
				// shift arguments and continue
				i++
				continue

			case cli.Flag:
			default:
				panic(fmt.Sprintf("invalid argument, not cli.Flag or string extension: %T", args[i+1]))
			}
		}
		// Mark the flag if it's set
		if ctx.GlobalIsSet(flag.GetName()) {
			set = append(set, "--"+name)
		}
	}
	if len(set) > 1 {
		Fatalf("Flags %v can't be used at the same time", strings.Join(set, ", "))
	}
}

func getNetworkId(ctx *cli.Context) uint64 {
	if ctx.GlobalIsSet(NetworkIdFlag.Name) {
		return ctx.GlobalUint64(NetworkIdFlag.Name)
	}
	switch {
	case ctx.GlobalBool(BaklavaFlag.Name):
		return params.BaklavaNetworkId
	case ctx.GlobalBool(AlfajoresFlag.Name):
		return params.AlfajoresNetworkId
	case ctx.GlobalBool(DeveloperFlag.Name):
		return 1337
	}
	return params.MainnetNetworkId
}

// SetEthConfig applies eth-related command line flags to the config.
func SetEthConfig(ctx *cli.Context, stack *node.Node, cfg *ethconfig.Config) {
	// Avoid conflicting network flags
	CheckExclusive(ctx, MainnetFlag, DeveloperFlag, BaklavaFlag, AlfajoresFlag)
	CheckExclusive(ctx, LightServeFlag, SyncModeFlag, "light")
	CheckExclusive(ctx, DeveloperFlag, ExternalSignerFlag) // Can't use both ephemeral unlocked and external signer
	if ctx.GlobalString(GCModeFlag.Name) == "archive" && ctx.GlobalUint64(TxLookupLimitFlag.Name) != 0 {
		ctx.GlobalSet(TxLookupLimitFlag.Name, "0")
		log.Warn("Disable transaction unindexing for archive node")
	}
	if ctx.GlobalIsSet(LightServeFlag.Name) && ctx.GlobalUint64(TxLookupLimitFlag.Name) != 0 {
		log.Warn("LES server cannot serve old transaction status and cannot connect below les/4 protocol version if transaction lookup index is limited")
	}
	var ks *keystore.KeyStore
	if keystores := stack.AccountManager().Backends(keystore.KeyStoreType); len(keystores) > 0 {
		ks = keystores[0].(*keystore.KeyStore)
	}
	setValidator(ctx, ks, cfg)
	setTxFeeRecipient(ctx, ks, cfg)
	setBLSbase(ctx, ks, cfg)
	setTxPool(ctx, &cfg.TxPool)
	setMiner(ctx, &cfg.Miner)
	setWhitelist(ctx, cfg)
	setIstanbul(ctx, stack, cfg)
	setLes(ctx, cfg)
	cfg.NetworkId = params.MainnetNetworkId

	// Cap the cache allowance and tune the garbage collector
	mem, err := gopsutil.VirtualMemory()
	if err == nil {
		if 32<<(^uintptr(0)>>63) == 32 && mem.Total > 2*1024*1024*1024 {
			log.Warn("Lowering memory allowance on 32bit arch", "available", mem.Total/1024/1024, "addressable", 2*1024)
			mem.Total = 2 * 1024 * 1024 * 1024
		}
		allowance := int(mem.Total / 1024 / 1024 / 3)
		if cache := ctx.GlobalInt(CacheFlag.Name); cache > allowance {
			log.Warn("Sanitizing cache to Go's GC limits", "provided", cache, "updated", allowance)
			ctx.GlobalSet(CacheFlag.Name, strconv.Itoa(allowance))
		}
	}
	// Ensure Go's GC ignores the database cache for trigger percentage
	cache := ctx.GlobalInt(CacheFlag.Name)
	gogc := math.Max(20, math.Min(100, 100/(float64(cache)/1024)))

	log.Debug("Sanitizing Go's GC trigger", "percent", int(gogc))
	godebug.SetGCPercent(int(gogc))

	if ctx.GlobalIsSet(SyncModeFlag.Name) {
		cfg.SyncMode = *GlobalTextMarshaler(ctx, SyncModeFlag.Name).(*downloader.SyncMode)
	}
	if ctx.GlobalIsSet(NetworkIdFlag.Name) {
		cfg.NetworkId = ctx.GlobalUint64(NetworkIdFlag.Name)
	}
	if ctx.GlobalIsSet(CacheFlag.Name) || ctx.GlobalIsSet(CacheDatabaseFlag.Name) {
		cfg.DatabaseCache = ctx.GlobalInt(CacheFlag.Name) * ctx.GlobalInt(CacheDatabaseFlag.Name) / 100
	}
	cfg.DatabaseHandles = MakeDatabaseHandles()
	if ctx.GlobalIsSet(AncientFlag.Name) {
		cfg.DatabaseFreezer = ctx.GlobalString(AncientFlag.Name)
	}

	if gcmode := ctx.GlobalString(GCModeFlag.Name); gcmode != "full" && gcmode != "archive" {
		Fatalf("--%s must be either 'full' or 'archive'", GCModeFlag.Name)
	}
	if ctx.GlobalIsSet(GCModeFlag.Name) {
		cfg.NoPruning = ctx.GlobalString(GCModeFlag.Name) == "archive"
	}
	if ctx.GlobalIsSet(CacheNoPrefetchFlag.Name) {
		cfg.NoPrefetch = ctx.GlobalBool(CacheNoPrefetchFlag.Name)
	}
	// Read the value from the flag no matter if it's set or not.
	cfg.Preimages = ctx.GlobalBool(CachePreimagesFlag.Name)
	if cfg.NoPruning && !cfg.Preimages {
		cfg.Preimages = true
		log.Info("Enabling recording of key preimages since archive mode is used")
	}
	if ctx.GlobalIsSet(TxLookupLimitFlag.Name) {
		cfg.TxLookupLimit = ctx.GlobalUint64(TxLookupLimitFlag.Name)
	}
	if ctx.GlobalIsSet(CacheFlag.Name) || ctx.GlobalIsSet(CacheTrieFlag.Name) {
		cfg.TrieCleanCache = ctx.GlobalInt(CacheFlag.Name) * ctx.GlobalInt(CacheTrieFlag.Name) / 100
	}
	if ctx.GlobalIsSet(CacheTrieJournalFlag.Name) {
		cfg.TrieCleanCacheJournal = ctx.GlobalString(CacheTrieJournalFlag.Name)
	}
	if ctx.GlobalIsSet(CacheTrieRejournalFlag.Name) {
		cfg.TrieCleanCacheRejournal = ctx.GlobalDuration(CacheTrieRejournalFlag.Name)
	}
	if ctx.GlobalIsSet(CacheFlag.Name) || ctx.GlobalIsSet(CacheGCFlag.Name) {
		cfg.TrieDirtyCache = ctx.GlobalInt(CacheFlag.Name) * ctx.GlobalInt(CacheGCFlag.Name) / 100
	}
	if ctx.GlobalIsSet(CacheFlag.Name) || ctx.GlobalIsSet(CacheSnapshotFlag.Name) {
		cfg.SnapshotCache = ctx.GlobalInt(CacheFlag.Name) * ctx.GlobalInt(CacheSnapshotFlag.Name) / 100
	}
	if !ctx.GlobalBool(SnapshotFlag.Name) {
		// Snap Dync Disabled. See https://github.com/celo-org/celo-blockchain/issues/1735
		// // If snap-sync is requested, this flag is also required
		// if cfg.SyncMode == downloader.SnapSync {
		// 	log.Info("Snap sync requested, enabling --snapshot")
		// } else {
		// 	cfg.TrieCleanCache += cfg.SnapshotCache
		// 	cfg.SnapshotCache = 0 // Disabled
		// }
		cfg.TrieCleanCache += cfg.SnapshotCache
		cfg.SnapshotCache = 0 // Disabled
	}
	if ctx.GlobalIsSet(DocRootFlag.Name) {
		cfg.DocRoot = ctx.GlobalString(DocRootFlag.Name)
	}
	if ctx.GlobalIsSet(VMEnableDebugFlag.Name) {
		// TODO(fjl): force-enable this in --dev mode
		cfg.EnablePreimageRecording = ctx.GlobalBool(VMEnableDebugFlag.Name)
	}

	if ctx.GlobalIsSet(RPCGlobalGasCapFlag.Name) {
		cfg.RPCGasCap = ctx.GlobalUint64(RPCGlobalGasCapFlag.Name)
	}
	if cfg.RPCGasCap != 0 {
		log.Info("Set global gas cap", "cap", cfg.RPCGasCap)
	} else {
		log.Info("Global gas cap disabled")
	}
	if ctx.GlobalIsSet(RPCGlobalTxFeeCapFlag.Name) {
		cfg.RPCTxFeeCap = ctx.GlobalFloat64(RPCGlobalTxFeeCapFlag.Name)
	}

	// Disable DNS discovery by default (by using the flag's value even if it hasn't been set and so
	// has the default value ""), since we don't have DNS discovery set up for Celo.
	// Note that passing --discovery.dns "" is the way the Geth docs specify for disabling DNS discovery,
	// so here we just make that be the default.
	if ctx.GlobalIsSet(NoDiscoverFlag.Name) {
		cfg.EthDiscoveryURLs, cfg.SnapDiscoveryURLs = []string{}, []string{}
	} else if urls := ctx.GlobalString(DNSDiscoveryFlag.Name); urls == "" {
		cfg.EthDiscoveryURLs = []string{}
	} else {
		cfg.EthDiscoveryURLs = SplitAndTrim(urls)
	}
	// Override any default configs for hard coded networks.
	switch {
	case ctx.GlobalBool(MainnetFlag.Name):
		if !ctx.GlobalIsSet(NetworkIdFlag.Name) {
			cfg.NetworkId = params.MainnetNetworkId
		}
		cfg.Genesis = core.MainnetGenesisBlock()
		SetDNSDiscoveryDefaults(cfg, params.MainnetGenesisHash)
	case ctx.GlobalBool(BaklavaFlag.Name):
		if !ctx.GlobalIsSet(NetworkIdFlag.Name) {
			log.Info("Setting baklava id")
			cfg.NetworkId = params.BaklavaNetworkId
		}
		cfg.Genesis = core.DefaultBaklavaGenesisBlock()
		SetDNSDiscoveryDefaults(cfg, params.BaklavaGenesisHash)
	case ctx.GlobalBool(AlfajoresFlag.Name):
		if !ctx.GlobalIsSet(NetworkIdFlag.Name) {
			cfg.NetworkId = params.AlfajoresNetworkId
		}
		cfg.Genesis = core.DefaultAlfajoresGenesisBlock()
		SetDNSDiscoveryDefaults(cfg, params.AlfajoresGenesisHash)
	case ctx.GlobalBool(DeveloperFlag.Name):
		if !ctx.GlobalIsSet(NetworkIdFlag.Name) {
			cfg.NetworkId = 1337
		}
		cfg.SyncMode = downloader.FullSync
		// Create new developer account or reuse existing one
		var (
			developer  accounts.Account
			passphrase string
			err        error
		)
		if list := MakePasswordList(ctx); len(list) > 0 {
			// Just take the first value. Although the function returns a possible multiple values and
			// some usages iterate through them as attempts, that doesn't make sense in this setting,
			// when we're definitely concerned with only one account.
			passphrase = list[0]
		}
		// setValidator has been called above, configuring the miner address from command line flags.
		if cfg.Miner.Validator != (common.Address{}) {
			developer = accounts.Account{Address: cfg.Miner.Validator}
		} else if accs := ks.Accounts(); len(accs) > 0 {
			developer = ks.Accounts()[0]
		} else {
			key, _ := crypto.HexToECDSA("add67e37fdf5c26743d295b1af6d9b50f2785a6b60bc83a8f05bd1dd4b385c6c")
			developer, err = ks.ImportECDSA(key, passphrase)
			if err != nil {
				Fatalf("Failed to create developer account: %v", err)
			}
		}
		if err := ks.Unlock(developer, passphrase); err != nil {
			Fatalf("Failed to unlock developer account: %v", err)
		}
		log.Info("Using developer account", "address", developer.Address)

		// Create a new developer genesis block or reuse existing one
		cfg.Genesis = core.DeveloperGenesisBlock()
		if ctx.GlobalIsSet(DataDirFlag.Name) {
			// Check if we have an already initialized chain and fall back to
			// that if so. Otherwise we need to generate a new genesis spec.
			chaindb := MakeChainDatabase(ctx, stack, false) // TODO (MariusVanDerWijden) make this read only
			if rawdb.ReadCanonicalHash(chaindb, 0) != (common.Hash{}) {
				cfg.Genesis = nil // fallback to db content
			}
			chaindb.Close()
		}

	default:
		if cfg.NetworkId == params.MainnetNetworkId {
			SetDNSDiscoveryDefaults(cfg, params.MainnetGenesisHash)
		}
	}
}

// SetDNSDiscoveryDefaults configures DNS discovery with the given URL if
// no URLs are set.
func SetDNSDiscoveryDefaults(cfg *ethconfig.Config, genesis common.Hash) {
	if cfg.EthDiscoveryURLs != nil {
		return // already set through flags/config
	}
	protocol := "all"
	if cfg.SyncMode == downloader.LightSync {
		protocol = "les"
	}
	if url := params.KnownDNSNetwork(genesis, protocol); url != "" {
		cfg.EthDiscoveryURLs = []string{url}
		cfg.SnapDiscoveryURLs = cfg.EthDiscoveryURLs
	}
}

// RegisterEthService adds an Ethereum client to the stack.
// The second return value is the full node instance, which may be nil if the
// node is running as a light client.
func RegisterEthService(stack *node.Node, cfg *ethconfig.Config) (ethapi.Backend, *eth.Ethereum) {
	if !cfg.SyncMode.SyncFullBlockChain() {
		backend, err := les.New(stack, cfg)
		if err != nil {
			Fatalf("Failed to register the Ethereum service: %v", err)
		}
		stack.RegisterAPIs(tracers.APIs(backend.ApiBackend))
		return backend.ApiBackend, nil
	}
	backend, err := eth.New(stack, cfg)
	if err != nil {
		Fatalf("Failed to register the Ethereum service: %v", err)
	}
	if cfg.LightServ > 0 {
		_, err := les.NewLesServer(stack, backend, cfg)
		if err != nil {
			Fatalf("Failed to create the LES server: %v", err)
		}
	}
	stack.RegisterAPIs(tracers.APIs(backend.APIBackend))
	return backend.APIBackend, backend
}

// RegisterEthStatsService configures the Ethereum Stats daemon and adds it to
// the given node.
func RegisterEthStatsService(stack *node.Node, backend ethapi.Backend, url string) {
	if err := ethstats.New(stack, backend, backend.Engine(), url); err != nil {
		Fatalf("Failed to register the Ethereum Stats service: %v", err)
	}
}

// RegisterGraphQLService is a utility function to construct a new service and register it against a node.
func RegisterGraphQLService(stack *node.Node, backend ethapi.Backend, cfg node.Config) {
	if err := graphql.New(stack, backend, cfg.GraphQLCors, cfg.GraphQLVirtualHosts); err != nil {
		Fatalf("Failed to register the GraphQL service: %v", err)
	}
}

func SetupMetrics(ctx *cli.Context) {
	if metrics.Enabled {
		log.Info("Enabling metrics collection")

		var (
			enableExport   = ctx.GlobalBool(MetricsEnableInfluxDBFlag.Name)
			enableExportV2 = ctx.GlobalBool(MetricsEnableInfluxDBV2Flag.Name)
		)

		if enableExport || enableExportV2 {
			CheckExclusive(ctx, MetricsEnableInfluxDBFlag, MetricsEnableInfluxDBV2Flag)

			v1FlagIsSet := ctx.GlobalIsSet(MetricsInfluxDBUsernameFlag.Name) ||
				ctx.GlobalIsSet(MetricsInfluxDBPasswordFlag.Name)

			v2FlagIsSet := ctx.GlobalIsSet(MetricsInfluxDBTokenFlag.Name) ||
				ctx.GlobalIsSet(MetricsInfluxDBOrganizationFlag.Name) ||
				ctx.GlobalIsSet(MetricsInfluxDBBucketFlag.Name)

			if enableExport && v2FlagIsSet {
				Fatalf("Flags --influxdb.metrics.organization, --influxdb.metrics.token, --influxdb.metrics.bucket are only available for influxdb-v2")
			} else if enableExportV2 && v1FlagIsSet {
				Fatalf("Flags --influxdb.metrics.username, --influxdb.metrics.password are only available for influxdb-v1")
			}
		}

		var (
			endpoint = ctx.GlobalString(MetricsInfluxDBEndpointFlag.Name)
			database = ctx.GlobalString(MetricsInfluxDBDatabaseFlag.Name)
			username = ctx.GlobalString(MetricsInfluxDBUsernameFlag.Name)
			password = ctx.GlobalString(MetricsInfluxDBPasswordFlag.Name)

			token        = ctx.GlobalString(MetricsInfluxDBTokenFlag.Name)
			bucket       = ctx.GlobalString(MetricsInfluxDBBucketFlag.Name)
			organization = ctx.GlobalString(MetricsInfluxDBOrganizationFlag.Name)
		)

		if enableExport {
			tagsMap := SplitTagsFlag(ctx.GlobalString(MetricsInfluxDBTagsFlag.Name))

			log.Info("Enabling metrics export to InfluxDB")

			go influxdb.InfluxDBWithTags(metrics.DefaultRegistry, 10*time.Second, endpoint, database, username, password, "geth.", tagsMap)
		} else if enableExportV2 {
			tagsMap := SplitTagsFlag(ctx.GlobalString(MetricsInfluxDBTagsFlag.Name))

			log.Info("Enabling metrics export to InfluxDB (v2)")

			go influxdb.InfluxDBV2WithTags(metrics.DefaultRegistry, 10*time.Second, endpoint, token, bucket, organization, "geth.", tagsMap)
		}

		if ctx.GlobalIsSet(MetricsHTTPFlag.Name) {
			address := fmt.Sprintf("%s:%d", ctx.GlobalString(MetricsHTTPFlag.Name), ctx.GlobalInt(MetricsPortFlag.Name))
			log.Info("Enabling stand-alone metrics HTTP endpoint", "address", address)
			exp.Setup(address)
		}
	}
}

func SplitTagsFlag(tagsFlag string) map[string]string {
	tags := strings.Split(tagsFlag, ",")
	tagsMap := map[string]string{}

	for _, t := range tags {
		if t != "" {
			kv := strings.Split(t, "=")

			if len(kv) == 2 {
				tagsMap[kv[0]] = kv[1]
			}
		}
	}

	return tagsMap
}

// MakeChainDatabase open an LevelDB using the flags passed to the client and will hard crash if it fails.
func MakeChainDatabase(ctx *cli.Context, stack *node.Node, readonly bool) ethdb.Database {
	var (
		cache   = ctx.GlobalInt(CacheFlag.Name) * ctx.GlobalInt(CacheDatabaseFlag.Name) / 100
		handles = MakeDatabaseHandles()

		err     error
		chainDb ethdb.Database
	)
	if ctx.GlobalString(SyncModeFlag.Name) == "light" {
		name := "lightchaindata"
		chainDb, err = stack.OpenDatabase(name, cache, handles, "", readonly)
	} else if ctx.GlobalString(SyncModeFlag.Name) == "lightest" {
		name := "lightestchaindata"
		chainDb, err = stack.OpenDatabaseWithFreezer(name, cache, handles, ctx.GlobalString(AncientFlag.Name), "", readonly)
	} else {
		name := "chaindata"
		chainDb, err = stack.OpenDatabaseWithFreezer(name, cache, handles, ctx.GlobalString(AncientFlag.Name), "", readonly)
	}
	if err != nil {
		Fatalf("Could not open database: %v", err)
	}
	return chainDb
}

func MakeGenesis(ctx *cli.Context) *core.Genesis {
	var genesis *core.Genesis
	switch {
	case ctx.GlobalBool(MainnetFlag.Name):
		genesis = core.MainnetGenesisBlock()
	case ctx.GlobalBool(BaklavaFlag.Name):
		genesis = core.DefaultBaklavaGenesisBlock()
	case ctx.GlobalBool(AlfajoresFlag.Name):
		genesis = core.DefaultAlfajoresGenesisBlock()
	case ctx.GlobalBool(DeveloperFlag.Name):
		Fatalf("Developer chains are ephemeral")
	}
	return genesis
}

// MakeChain creates a chain manager from set command line flags.
func MakeChain(ctx *cli.Context, stack *node.Node) (chain *core.BlockChain, chainDb ethdb.Database) {
	var err error
	chainDb = MakeChainDatabase(ctx, stack, false) // TODO(rjl493456442) support read-only database
	config, _, err := core.SetupGenesisBlock(chainDb, MakeGenesis(ctx))
	if err != nil {
		Fatalf("%v", err)
	}
	config.FullHeaderChainAvailable = ctx.GlobalString(SyncModeFlag.Name) != "lightest"
	engine := mockEngine.NewFaker()

	if gcmode := ctx.GlobalString(GCModeFlag.Name); gcmode != "full" && gcmode != "archive" {
		Fatalf("--%s must be either 'full' or 'archive'", GCModeFlag.Name)
	}
	cache := &core.CacheConfig{
		TrieCleanLimit:      ethconfig.Defaults.TrieCleanCache,
		TrieCleanNoPrefetch: ctx.GlobalBool(CacheNoPrefetchFlag.Name),
		TrieDirtyLimit:      ethconfig.Defaults.TrieDirtyCache,
		TrieDirtyDisabled:   ctx.GlobalString(GCModeFlag.Name) == "archive",
		TrieTimeLimit:       ethconfig.Defaults.TrieTimeout,
		SnapshotLimit:       ethconfig.Defaults.SnapshotCache,
		Preimages:           ctx.GlobalBool(CachePreimagesFlag.Name),
	}
	if cache.TrieDirtyDisabled && !cache.Preimages {
		cache.Preimages = true
		log.Info("Enabling recording of key preimages since archive mode is used")
	}
	if !ctx.GlobalBool(SnapshotFlag.Name) {
		cache.SnapshotLimit = 0 // Disabled
	}
	if ctx.GlobalIsSet(CacheFlag.Name) || ctx.GlobalIsSet(CacheTrieFlag.Name) {
		cache.TrieCleanLimit = ctx.GlobalInt(CacheFlag.Name) * ctx.GlobalInt(CacheTrieFlag.Name) / 100
	}
	if ctx.GlobalIsSet(CacheFlag.Name) || ctx.GlobalIsSet(CacheGCFlag.Name) {
		cache.TrieDirtyLimit = ctx.GlobalInt(CacheFlag.Name) * ctx.GlobalInt(CacheGCFlag.Name) / 100
	}
	vmcfg := vm.Config{EnablePreimageRecording: ctx.GlobalBool(VMEnableDebugFlag.Name)}

	// TODO(rjl493456442) disable snapshot generation/wiping if the chain is read only.
	// Disable transaction indexing/unindexing by default.
	chain, err = core.NewBlockChain(chainDb, cache, config, engine, vmcfg, nil, nil)
	if err != nil {
		Fatalf("Can't create BlockChain: %v", err)
	}
	return chain, chainDb
}

// MakeConsolePreloads retrieves the absolute paths for the console JavaScript
// scripts to preload before starting.
func MakeConsolePreloads(ctx *cli.Context) []string {
	// Skip preloading if there's nothing to preload
	if ctx.GlobalString(PreloadJSFlag.Name) == "" {
		return nil
	}
	// Otherwise resolve absolute paths and return them
	var preloads []string

	for _, file := range strings.Split(ctx.GlobalString(PreloadJSFlag.Name), ",") {
		preloads = append(preloads, strings.TrimSpace(file))
	}
	return preloads
}

// MigrateFlags sets the global flag from a local flag when it's set.
// This is a temporary function used for migrating old command/flags to the
// new format.
//
// e.g. geth account new --keystore /tmp/mykeystore --lightkdf
//
// is equivalent after calling this method with:
//
// geth --keystore /tmp/mykeystore --lightkdf account new
//
// This allows the use of the existing configuration functionality.
// When all flags are migrated this function can be removed and the existing
// configuration functionality must be changed that is uses local flags
func MigrateFlags(action func(ctx *cli.Context) error) func(*cli.Context) error {
	return func(ctx *cli.Context) error {
		for _, name := range ctx.FlagNames() {
			if ctx.IsSet(name) {
				ctx.GlobalSet(name, ctx.String(name))
			}
		}
		return action(ctx)
	}
}<|MERGE_RESOLUTION|>--- conflicted
+++ resolved
@@ -726,6 +726,30 @@
 		Usage: "Comma-separated InfluxDB tags (key/values) attached to all measurements",
 		Value: metrics.DefaultConfig.InfluxDBTags,
 	}
+
+	MetricsEnableInfluxDBV2Flag = cli.BoolFlag{
+		Name:  "metrics.influxdbv2",
+		Usage: "Enable metrics export/push to an external InfluxDB v2 database",
+	}
+
+	MetricsInfluxDBTokenFlag = cli.StringFlag{
+		Name:  "metrics.influxdb.token",
+		Usage: "Token to authorize access to the database (v2 only)",
+		Value: metrics.DefaultConfig.InfluxDBToken,
+	}
+
+	MetricsInfluxDBBucketFlag = cli.StringFlag{
+		Name:  "metrics.influxdb.bucket",
+		Usage: "InfluxDB bucket name to push reported metrics to (v2 only)",
+		Value: metrics.DefaultConfig.InfluxDBBucket,
+	}
+
+	MetricsInfluxDBOrganizationFlag = cli.StringFlag{
+		Name:  "metrics.influxdb.organization",
+		Usage: "InfluxDB organization name (v2 only)",
+		Value: metrics.DefaultConfig.InfluxDBOrganization,
+	}
+
 	MetricsLoadTestCSVFlag = cli.StringFlag{
 		Name:  "metrics.loadtestcsvfile",
 		Usage: "Write a csv with information about the block production cycle to the given file name. If passed an empty string or non-existent, do not output csv metrics.",
@@ -739,7 +763,6 @@
 		Usage: "Run this node as a validator replica. Must be paired with --mine. Use the RPCs to enable participation in consensus.",
 	}
 
-<<<<<<< HEAD
 	// Announce settings
 
 	AnnounceQueryEnodeGossipPeriodFlag = cli.Uint64Flag{
@@ -781,34 +804,6 @@
 	ProxyAllowPrivateIPFlag = cli.BoolFlag{
 		Name:  "proxy.allowprivateip",
 		Usage: "Specifies whether private IP is allowed for external facing proxy enodeURL",
-=======
-	MetricsEnableInfluxDBV2Flag = cli.BoolFlag{
-		Name:  "metrics.influxdbv2",
-		Usage: "Enable metrics export/push to an external InfluxDB v2 database",
-	}
-
-	MetricsInfluxDBTokenFlag = cli.StringFlag{
-		Name:  "metrics.influxdb.token",
-		Usage: "Token to authorize access to the database (v2 only)",
-		Value: metrics.DefaultConfig.InfluxDBToken,
-	}
-
-	MetricsInfluxDBBucketFlag = cli.StringFlag{
-		Name:  "metrics.influxdb.bucket",
-		Usage: "InfluxDB bucket name to push reported metrics to (v2 only)",
-		Value: metrics.DefaultConfig.InfluxDBBucket,
-	}
-
-	MetricsInfluxDBOrganizationFlag = cli.StringFlag{
-		Name:  "metrics.influxdb.organization",
-		Usage: "InfluxDB organization name (v2 only)",
-		Value: metrics.DefaultConfig.InfluxDBOrganization,
-	}
-
-	CatalystFlag = cli.BoolFlag{
-		Name:  "catalyst",
-		Usage: "Catalyst mode (eth2 integration testing)",
->>>>>>> 69024857
 	}
 )
 
