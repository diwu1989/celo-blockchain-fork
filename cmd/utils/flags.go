--- conflicted
+++ resolved
@@ -656,7 +656,11 @@
 		Usage: "Default minimum difference between two consecutive block's timestamps in seconds",
 		Value: eth.DefaultConfig.Istanbul.BlockPeriod,
 	}
-<<<<<<< HEAD
+	IstanbulProposerPolicyFlag = cli.Uint64Flag{
+		Name:  "istanbul.proposerpolicy",
+		Usage: "Default minimum difference between two consecutive block's timestamps in seconds",
+		Value: uint64(eth.DefaultConfig.Istanbul.ProposerPolicy),
+	}
 
 	// Proxy node settings
 	ProxyFlag = cli.BoolFlag{
@@ -681,12 +685,6 @@
 	ProxyEnodeURLPairFlag = cli.StringFlag{
 		Name:  "proxy.proxyenodeurlpair",
 		Usage: "proxy enode URL pair separated by a semicolon.  The format should be \"<internal facing enode URL>;<external facing enode URL>\"",
-=======
-	IstanbulProposerPolicyFlag = cli.Uint64Flag{
-		Name:  "istanbul.proposerpolicy",
-		Usage: "Default minimum difference between two consecutive block's timestamps in seconds",
-		Value: uint64(eth.DefaultConfig.Istanbul.ProposerPolicy),
->>>>>>> fdc970d7
 	}
 )
 
