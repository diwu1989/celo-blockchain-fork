// Copyright 2015 The go-ethereum Authors
// This file is part of go-ethereum.
//
// go-ethereum is free software: you can redistribute it and/or modify
// it under the terms of the GNU General Public License as published by
// the Free Software Foundation, either version 3 of the License, or
// (at your option) any later version.
//
// go-ethereum is distributed in the hope that it will be useful,
// but WITHOUT ANY WARRANTY; without even the implied warranty of
// MERCHANTABILITY or FITNESS FOR A PARTICULAR PURPOSE. See the
// GNU General Public License for more details.
//
// You should have received a copy of the GNU General Public License
// along with go-ethereum. If not, see <http://www.gnu.org/licenses/>.

// Contains the geth command usage template and generator.

package main

import (
	"io"
	"sort"

	"github.com/celo-org/celo-blockchain/cmd/utils"
	"github.com/celo-org/celo-blockchain/internal/debug"
	cli "gopkg.in/urfave/cli.v1"
)

// AppHelpTemplate is the test template for the default, global app help topic.
var AppHelpTemplate = `NAME:
   {{.App.Name}} - {{.App.Usage}}

   Copyright 2013-2019 The go-ethereum Authors

USAGE:
   {{.App.HelpName}} [options]{{if .App.Commands}} command [command options]{{end}} {{if .App.ArgsUsage}}{{.App.ArgsUsage}}{{else}}[arguments...]{{end}}
   {{if .App.Version}}
VERSION:
   {{.App.Version}}
   {{end}}{{if len .App.Authors}}
AUTHOR(S):
   {{range .App.Authors}}{{ . }}{{end}}
   {{end}}{{if .App.Commands}}
COMMANDS:
   {{range .App.Commands}}{{join .Names ", "}}{{ "\t" }}{{.Usage}}
   {{end}}{{end}}{{if .FlagGroups}}
{{range .FlagGroups}}{{.Name}} OPTIONS:
  {{range .Flags}}{{.}}
  {{end}}
{{end}}{{end}}{{if .App.Copyright }}
COPYRIGHT:
   {{.App.Copyright}}
   {{end}}
`

// flagGroup is a collection of flags belonging to a single topic.
type flagGroup struct {
	Name  string
	Flags []cli.Flag
}

// AppHelpFlagGroups is the application flags, grouped by functionality.
var AppHelpFlagGroups = []flagGroup{
	{
		Name: "ETHEREUM",
		Flags: []cli.Flag{
			configFileFlag,
			utils.DataDirFlag,
			utils.AncientFlag,
			utils.KeyStoreDirFlag,
			utils.NoUSBFlag,
			utils.NetworkIdFlag,
			utils.BaklavaFlag,
			utils.AlfajoresFlag,
			utils.SyncModeFlag,
			utils.ExitWhenSyncedFlag,
			utils.GCModeFlag,
<<<<<<< HEAD
			utils.CeloStatsURLFlag,
=======
			utils.TxLookupLimitFlag,
			utils.EthStatsURLFlag,
>>>>>>> 45352300
			utils.IdentityFlag,
			utils.LightKDFFlag,
			utils.WhitelistFlag,
			utils.TxFeeRecipientFlag,
		},
	},
	{
		Name: "LIGHT CLIENT",
		Flags: []cli.Flag{
			utils.LightServeFlag,
			utils.LightIngressFlag,
			utils.LightEgressFlag,
			utils.LightMaxPeersFlag,
			utils.LightGatewayFeeFlag,
			utils.UltraLightServersFlag,
			utils.UltraLightFractionFlag,
			utils.UltraLightOnlyAnnounceFlag,
		},
	},
	{
		Name: "DEVELOPER CHAIN",
		Flags: []cli.Flag{
			utils.DeveloperFlag,
			utils.DeveloperPeriodFlag,
		},
	},
	{
		Name: "TRANSACTION POOL",
		Flags: []cli.Flag{
			utils.TxPoolLocalsFlag,
			utils.TxPoolNoLocalsFlag,
			utils.TxPoolJournalFlag,
			utils.TxPoolRejournalFlag,
			utils.TxPoolPriceLimitFlag,
			utils.TxPoolPriceBumpFlag,
			utils.TxPoolAccountSlotsFlag,
			utils.TxPoolGlobalSlotsFlag,
			utils.TxPoolAccountQueueFlag,
			utils.TxPoolGlobalQueueFlag,
			utils.TxPoolLifetimeFlag,
		},
	},
	{
		Name: "PERFORMANCE TUNING",
		Flags: []cli.Flag{
			utils.CacheFlag,
			utils.CacheDatabaseFlag,
			utils.CacheTrieFlag,
			utils.CacheGCFlag,
			utils.CacheSnapshotFlag,
			utils.CacheNoPrefetchFlag,
		},
	},
	{
		Name: "ACCOUNT",
		Flags: []cli.Flag{
			utils.UnlockedAccountFlag,
			utils.PasswordFileFlag,
			utils.ExternalSignerFlag,
			utils.InsecureUnlockAllowedFlag,
		},
	},
	{
		Name: "API AND CONSOLE",
		Flags: []cli.Flag{
			utils.IPCDisabledFlag,
			utils.IPCPathFlag,
			utils.HTTPEnabledFlag,
			utils.HTTPListenAddrFlag,
			utils.HTTPPortFlag,
			utils.HTTPApiFlag,
			utils.HTTPCORSDomainFlag,
			utils.HTTPVirtualHostsFlag,
			utils.WSEnabledFlag,
			utils.WSListenAddrFlag,
			utils.WSPortFlag,
			utils.WSApiFlag,
			utils.WSAllowedOriginsFlag,
			utils.GraphQLEnabledFlag,
			utils.GraphQLListenAddrFlag,
			utils.GraphQLPortFlag,
			utils.GraphQLCORSDomainFlag,
			utils.GraphQLVirtualHostsFlag,
			utils.RPCGlobalGasCap,
			utils.JSpathFlag,
			utils.ExecFlag,
			utils.PreloadJSFlag,
		},
	},
	{
		Name: "NETWORKING",
		Flags: []cli.Flag{
			utils.BootnodesFlag,
			utils.LegacyBootnodesV4Flag,
			utils.LegacyBootnodesV5Flag,
			utils.DNSDiscoveryFlag,
			utils.ListenPortFlag,
			utils.MaxPeersFlag,
			utils.MaxPendingPeersFlag,
			utils.NATFlag,
			utils.NoDiscoverFlag,
			utils.DiscoveryV5Flag,
			utils.NetrestrictFlag,
			utils.NodeKeyFileFlag,
			utils.NodeKeyHexFlag,
			utils.PingIPFromPacketFlag,
			utils.UseInMemoryDiscoverTableFlag,
		},
	},
	{
		Name: "MINER",
		Flags: []cli.Flag{
			utils.MiningEnabledFlag,
			utils.MinerValidatorFlag,
			utils.MinerThreadsFlag,
			utils.MinerNotifyFlag,
			utils.MinerGasPriceFlag,
			utils.MinerGasTargetFlag,
			utils.MinerGasLimitFlag,
			utils.MinerExtraDataFlag,
			utils.MinerRecommitIntervalFlag,
			utils.MinerNoVerfiyFlag,
		},
	},
	{
		Name: "VIRTUAL MACHINE",
		Flags: []cli.Flag{
			utils.VMEnableDebugFlag,
			utils.EVMInterpreterFlag,
			utils.EWASMInterpreterFlag,
		},
	},
	{
		Name: "LOGGING AND DEBUGGING",
		Flags: append([]cli.Flag{
			utils.NoCompactionFlag,
		}, debug.Flags...),
	},
	{
		Name:  "METRICS AND STATS",
		Flags: metricsFlags,
	},
	{
		Name:  "WHISPER (EXPERIMENTAL)",
		Flags: whisperFlags,
	},
	{
		Name: "ISTANBUL",
		Flags: []cli.Flag{
			utils.IstanbulReplicaFlag,
		},
	},
	{
		Name: "ANNOUNCE",
		Flags: []cli.Flag{
			utils.AnnounceQueryEnodeGossipPeriodFlag,
			utils.AnnounceAggressiveQueryEnodeGossipOnEnablementFlag,
		},
	},
	{
		Name: "PROXY",
		Flags: []cli.Flag{
			utils.ProxyFlag,
			utils.ProxyInternalFacingEndpointFlag,
			utils.ProxiedValidatorAddressFlag,
			utils.ProxiedFlag,
			utils.ProxyEnodeURLPairsFlag,
			utils.ProxyAllowPrivateIPFlag,
		},
	},
	{
		Name: "DEPRECATED",
		Flags: append([]cli.Flag{
			utils.EtherbaseFlag,
			utils.LegacyProxyEnodeURLPairsFlag,
			utils.LegacyIstanbulRequestTimeoutFlag,
			utils.LegacyIstanbulBlockPeriodFlag,
			utils.LegacyIstanbulProposerPolicyFlag,
			utils.LegacyIstanbulLookbackWindowFlag,
			utils.LegacyEthStatsURLFlag,
			utils.LegacyRPCEnabledFlag,
			utils.LegacyRPCListenAddrFlag,
			utils.LegacyRPCPortFlag,
			utils.LegacyRPCCORSDomainFlag,
			utils.LegacyRPCVirtualHostsFlag,
			utils.LegacyRPCApiFlag,
			utils.LegacyWSListenAddrFlag,
			utils.LegacyWSPortFlag,
			utils.LegacyWSAllowedOriginsFlag,
			utils.LegacyWSApiFlag,
		}, debug.DeprecatedFlags...),
	},
	{
		Name: "MISC",
		Flags: []cli.Flag{
			utils.VersionCheckFlag,
			utils.SnapshotFlag,
			cli.HelpFlag,
		},
	},
}

// byCategory sorts an array of flagGroup by Name in the order
// defined in AppHelpFlagGroups.
type byCategory []flagGroup

func (a byCategory) Len() int      { return len(a) }
func (a byCategory) Swap(i, j int) { a[i], a[j] = a[j], a[i] }
func (a byCategory) Less(i, j int) bool {
	iCat, jCat := a[i].Name, a[j].Name
	iIdx, jIdx := len(AppHelpFlagGroups), len(AppHelpFlagGroups) // ensure non categorized flags come last

	for i, group := range AppHelpFlagGroups {
		if iCat == group.Name {
			iIdx = i
		}
		if jCat == group.Name {
			jIdx = i
		}
	}

	return iIdx < jIdx
}

func flagCategory(flag cli.Flag) string {
	for _, category := range AppHelpFlagGroups {
		for _, flg := range category.Flags {
			if flg.GetName() == flag.GetName() {
				return category.Name
			}
		}
	}
	return "MISC"
}

func init() {
	// Override the default app help template
	cli.AppHelpTemplate = AppHelpTemplate

	// Define a one shot struct to pass to the usage template
	type helpData struct {
		App        interface{}
		FlagGroups []flagGroup
	}

	// Override the default app help printer, but only for the global app help
	originalHelpPrinter := cli.HelpPrinter
	cli.HelpPrinter = func(w io.Writer, tmpl string, data interface{}) {
		if tmpl == AppHelpTemplate {
			// Iterate over all the flags and add any uncategorized ones
			categorized := make(map[string]struct{})
			for _, group := range AppHelpFlagGroups {
				for _, flag := range group.Flags {
					categorized[flag.String()] = struct{}{}
				}
			}
			deprecated := make(map[string]struct{})
			for _, flag := range utils.DeprecatedFlags {
				deprecated[flag.String()] = struct{}{}
			}
			// Only add uncategorized flags if they are not deprecated
			var uncategorized []cli.Flag
			for _, flag := range data.(*cli.App).Flags {
				if _, ok := categorized[flag.String()]; !ok {
					if _, ok := deprecated[flag.String()]; !ok {
						uncategorized = append(uncategorized, flag)
					}
				}
			}
			if len(uncategorized) > 0 {
				// Append all ungategorized options to the misc group
				miscs := len(AppHelpFlagGroups[len(AppHelpFlagGroups)-1].Flags)
				AppHelpFlagGroups[len(AppHelpFlagGroups)-1].Flags = append(AppHelpFlagGroups[len(AppHelpFlagGroups)-1].Flags, uncategorized...)

				// Make sure they are removed afterwards
				defer func() {
					AppHelpFlagGroups[len(AppHelpFlagGroups)-1].Flags = AppHelpFlagGroups[len(AppHelpFlagGroups)-1].Flags[:miscs]
				}()
			}
			// Render out custom usage screen
			originalHelpPrinter(w, tmpl, helpData{data, AppHelpFlagGroups})
		} else if tmpl == utils.CommandHelpTemplate {
			// Iterate over all command specific flags and categorize them
			categorized := make(map[string][]cli.Flag)
			for _, flag := range data.(cli.Command).Flags {
				if _, ok := categorized[flag.String()]; !ok {
					categorized[flagCategory(flag)] = append(categorized[flagCategory(flag)], flag)
				}
			}

			// sort to get a stable ordering
			sorted := make([]flagGroup, 0, len(categorized))
			for cat, flgs := range categorized {
				sorted = append(sorted, flagGroup{cat, flgs})
			}
			sort.Sort(byCategory(sorted))

			// add sorted array to data and render with default printer
			originalHelpPrinter(w, tmpl, map[string]interface{}{
				"cmd":              data,
				"categorizedFlags": sorted,
			})
		} else {
			originalHelpPrinter(w, tmpl, data)
		}
	}
}<|MERGE_RESOLUTION|>--- conflicted
+++ resolved
@@ -76,12 +76,8 @@
 			utils.SyncModeFlag,
 			utils.ExitWhenSyncedFlag,
 			utils.GCModeFlag,
-<<<<<<< HEAD
+			utils.TxLookupLimitFlag,
 			utils.CeloStatsURLFlag,
-=======
-			utils.TxLookupLimitFlag,
-			utils.EthStatsURLFlag,
->>>>>>> 45352300
 			utils.IdentityFlag,
 			utils.LightKDFFlag,
 			utils.WhitelistFlag,
