// Copyright 2014 The go-ethereum Authors
// This file is part of go-ethereum.
//
// go-ethereum is free software: you can redistribute it and/or modify
// it under the terms of the GNU General Public License as published by
// the Free Software Foundation, either version 3 of the License, or
// (at your option) any later version.
//
// go-ethereum is distributed in the hope that it will be useful,
// but WITHOUT ANY WARRANTY; without even the implied warranty of
// MERCHANTABILITY or FITNESS FOR A PARTICULAR PURPOSE. See the
// GNU General Public License for more details.
//
// You should have received a copy of the GNU General Public License
// along with go-ethereum. If not, see <http://www.gnu.org/licenses/>.

// geth is the official command-line client for Ethereum.
package main

import (
	"fmt"
	"math"
	"os"
	godebug "runtime/debug"
	"sort"
	"strconv"
	"strings"
	"time"

	"github.com/elastic/gosigar"
	"github.com/ethereum/go-ethereum/accounts"
	"github.com/ethereum/go-ethereum/accounts/keystore"
	"github.com/ethereum/go-ethereum/cmd/utils"
	"github.com/ethereum/go-ethereum/console"
	"github.com/ethereum/go-ethereum/contract_comm/blockchain_parameters"
	"github.com/ethereum/go-ethereum/eth"
	"github.com/ethereum/go-ethereum/ethclient"
	"github.com/ethereum/go-ethereum/internal/debug"
	"github.com/ethereum/go-ethereum/log"
	"github.com/ethereum/go-ethereum/metrics"
	"github.com/ethereum/go-ethereum/node"
	cli "gopkg.in/urfave/cli.v1"
)

const (
	clientIdentifier = "geth" // Client identifier to advertise over the network
)

var (
	// Git SHA1 commit hash of the release (set via linker flags)
	gitCommit = ""
	// The app that holds all commands and flags.
	app = utils.NewApp(gitCommit, "the go-ethereum command line interface")
	// flags that configure the node
	nodeFlags = []cli.Flag{
		utils.IdentityFlag,
		utils.UnlockedAccountFlag,
		utils.PasswordFileFlag,
		utils.BootnodesFlag,
		utils.BootnodesV4Flag,
		utils.BootnodesV5Flag,
		utils.DataDirFlag,
		utils.KeyStoreDirFlag,
		utils.NoUSBFlag,
		utils.DashboardEnabledFlag,
		utils.DashboardAddrFlag,
		utils.DashboardPortFlag,
		utils.DashboardRefreshFlag,
		utils.EthashCacheDirFlag,
		utils.EthashCachesInMemoryFlag,
		utils.EthashCachesOnDiskFlag,
		utils.EthashDatasetDirFlag,
		utils.EthashDatasetsInMemoryFlag,
		utils.EthashDatasetsOnDiskFlag,
		utils.TxPoolLocalsFlag,
		utils.TxPoolNoLocalsFlag,
		utils.TxPoolJournalFlag,
		utils.TxPoolRejournalFlag,
		utils.TxPoolPriceLimitFlag,
		utils.TxPoolPriceBumpFlag,
		utils.TxPoolAccountSlotsFlag,
		utils.TxPoolGlobalSlotsFlag,
		utils.TxPoolAccountQueueFlag,
		utils.TxPoolGlobalQueueFlag,
		utils.TxPoolLifetimeFlag,
		utils.SyncModeFlag,
		utils.GCModeFlag,
		utils.LightServFlag,
		utils.LightPeersFlag,
		utils.LightKDFFlag,
		utils.WhitelistFlag,
		utils.EtherbaseFlag,
		utils.BLSbaseFlag,
		utils.CacheFlag,
		utils.CacheDatabaseFlag,
		utils.CacheTrieFlag,
		utils.CacheGCFlag,
		utils.TrieCacheGenFlag,
		utils.ListenPortFlag,
		utils.MaxPeersFlag,
		utils.MaxPendingPeersFlag,
		utils.MiningEnabledFlag,
		utils.MinerThreadsFlag,
		utils.MinerLegacyThreadsFlag,
		utils.MinerNotifyFlag,
		utils.MinerGasTargetFlag,
		utils.MinerLegacyGasTargetFlag,
		utils.MinerGasLimitFlag,
		utils.MinerGasPriceFlag,
		utils.MinerLegacyGasPriceFlag,
		utils.MinerExtraDataFlag,
		utils.MinerLegacyExtraDataFlag,
		utils.MinerRecommitIntervalFlag,
		utils.MinerNoVerfiyFlag,
		utils.NATFlag,
		utils.NoDiscoverFlag,
		utils.DiscoveryV5Flag,
		utils.NetrestrictFlag,
		utils.NodeKeyFileFlag,
		utils.NodeKeyHexFlag,
		utils.DeveloperFlag,
		utils.DeveloperPeriodFlag,
		utils.TestnetFlag,
		utils.RinkebyFlag,
		utils.GoerliFlag,
		utils.OttomanFlag,
		utils.VMEnableDebugFlag,
		utils.NetworkIdFlag,
		utils.ConstantinopleOverrideFlag,
		utils.RPCCORSDomainFlag,
		utils.RPCVirtualHostsFlag,
		utils.EthStatsURLFlag,
		utils.MetricsEnabledFlag,
		utils.FakePoWFlag,
		utils.NoCompactionFlag,
		utils.EWASMInterpreterFlag,
		utils.EVMInterpreterFlag,
		configFileFlag,
		utils.IstanbulRequestTimeoutFlag,
		utils.IstanbulBlockPeriodFlag,
		utils.IstanbulProposerPolicyFlag,
		utils.IstanbulLookbackWindowFlag,
		utils.PingIPFromPacketFlag,
		utils.UseInMemoryDiscoverTableFlag,
		utils.VersionCheckFlag,
		utils.ProxyFlag,
		utils.ProxyInternalFacingEndpointFlag,
		utils.ProxiedValidatorAddressFlag,
		utils.ProxiedFlag,
<<<<<<< HEAD
		utils.ProxyEnodeURLPairsFlag,
=======
		utils.ProxyEnodeURLPairFlag,
		utils.ProxyAllowPrivateIPFlag,
>>>>>>> 705c46f4
	}

	rpcFlags = []cli.Flag{
		utils.RPCEnabledFlag,
		utils.RPCListenAddrFlag,
		utils.RPCPortFlag,
		utils.RPCApiFlag,
		utils.WSEnabledFlag,
		utils.WSListenAddrFlag,
		utils.WSPortFlag,
		utils.WSApiFlag,
		utils.WSAllowedOriginsFlag,
		utils.IPCDisabledFlag,
		utils.IPCPathFlag,
	}

	whisperFlags = []cli.Flag{
		utils.WhisperEnabledFlag,
		utils.WhisperMaxMessageSizeFlag,
		utils.WhisperMinPOWFlag,
		utils.WhisperRestrictConnectionBetweenLightClientsFlag,
	}

	metricsFlags = []cli.Flag{
		utils.MetricsEnableInfluxDBFlag,
		utils.MetricsInfluxDBEndpointFlag,
		utils.MetricsInfluxDBDatabaseFlag,
		utils.MetricsInfluxDBUsernameFlag,
		utils.MetricsInfluxDBPasswordFlag,
		utils.MetricsInfluxDBTagsFlag,
	}
)

func init() {
	// Initialize the CLI app and start Geth
	app.Action = geth
	app.HideVersion = true // we have a command to print the version
	app.Copyright = "Copyright 2013-2018 The go-ethereum Authors"
	app.Commands = []cli.Command{
		// See chaincmd.go:
		initCommand,
		importCommand,
		exportCommand,
		importPreimagesCommand,
		exportPreimagesCommand,
		copydbCommand,
		removedbCommand,
		dumpCommand,
		// See monitorcmd.go:
		monitorCommand,
		// See accountcmd.go:
		accountCommand,
		walletCommand,
		// See consolecmd.go:
		consoleCommand,
		attachCommand,
		javascriptCommand,
		// See misccmd.go:
		makecacheCommand,
		makedagCommand,
		versionCommand,
		bugCommand,
		licenseCommand,
		// See config.go
		dumpConfigCommand,
	}
	sort.Sort(cli.CommandsByName(app.Commands))

	app.Flags = append(app.Flags, nodeFlags...)
	app.Flags = append(app.Flags, rpcFlags...)
	app.Flags = append(app.Flags, consoleFlags...)
	app.Flags = append(app.Flags, debug.Flags...)
	app.Flags = append(app.Flags, whisperFlags...)
	app.Flags = append(app.Flags, metricsFlags...)

	app.Before = func(ctx *cli.Context) error {
		logdir := ""
		if ctx.GlobalBool(utils.DashboardEnabledFlag.Name) {
			logdir = (&node.Config{DataDir: utils.MakeDataDir(ctx)}).ResolvePath("logs")
		}
		if err := debug.Setup(ctx, logdir); err != nil {
			return err
		}
		// Cap the cache allowance and tune the garbage collector
		var mem gosigar.Mem
		if err := mem.Get(); err == nil {
			allowance := int(mem.Total / 1024 / 1024 / 3)
			if cache := ctx.GlobalInt(utils.CacheFlag.Name); cache > allowance {
				log.Warn("Sanitizing cache to Go's GC limits", "provided", cache, "updated", allowance)
				ctx.GlobalSet(utils.CacheFlag.Name, strconv.Itoa(allowance))
			}
		}
		// Ensure Go's GC ignores the database cache for trigger percentage
		cache := ctx.GlobalInt(utils.CacheFlag.Name)
		gogc := math.Max(20, math.Min(100, 100/(float64(cache)/1024)))

		log.Debug("Sanitizing Go's GC trigger", "percent", int(gogc))
		godebug.SetGCPercent(int(gogc))

		// Start metrics export if enabled
		utils.SetupMetrics(ctx)

		// Start system runtime metrics collection
		go metrics.CollectProcessMetrics(3 * time.Second)

		return nil
	}

	app.After = func(ctx *cli.Context) error {
		debug.Exit()
		console.Stdin.Close() // Resets terminal mode.
		return nil
	}
}

func main() {
	if err := app.Run(os.Args); err != nil {
		fmt.Fprintln(os.Stderr, err)
		os.Exit(1)
	}
}

// geth is the main entry point into the system if no special subcommand is ran.
// It creates a default node based on the command line arguments and runs it in
// blocking mode, waiting for it to be shut down.
func geth(ctx *cli.Context) error {
	if args := ctx.Args(); len(args) > 0 {
		return fmt.Errorf("invalid command: %q", args[0])
	}
	node := makeFullNode(ctx)
	startNode(ctx, node)
	node.Wait()
	return nil
}

// startNode boots up the system node and all registered protocols, after which
// it unlocks any requested accounts, and starts the RPC/IPC interfaces and the
// miner.
func startNode(ctx *cli.Context, stack *node.Node) {
	debug.Memsize.Add("node", stack)

	// Start up the node itself
	utils.StartNode(stack)

	// Unlock any account specifically requested
	ks := stack.AccountManager().Backends(keystore.KeyStoreType)[0].(*keystore.KeyStore)

	passwords := utils.MakePasswordList(ctx)
	unlocks := strings.Split(ctx.GlobalString(utils.UnlockedAccountFlag.Name), ",")
	for i, account := range unlocks {
		if trimmed := strings.TrimSpace(account); trimmed != "" {
			unlockAccount(ctx, ks, trimmed, i, passwords)
		}
	}
	// Register wallet event handlers to open and auto-derive wallets
	events := make(chan accounts.WalletEvent, 16)
	stack.AccountManager().Subscribe(events)

	go func() {
		// Create a chain state reader for self-derivation
		rpcClient, err := stack.Attach()
		if err != nil {
			utils.Fatalf("Failed to attach to self: %v", err)
		}
		stateReader := ethclient.NewClient(rpcClient)

		// Open any wallets already attached
		for _, wallet := range stack.AccountManager().Wallets() {
			if err := wallet.Open(""); err != nil {
				log.Warn("Failed to open wallet", "url", wallet.URL(), "err", err)
			}
		}
		// Listen for wallet event till termination
		for event := range events {
			switch event.Kind {
			case accounts.WalletArrived:
				if err := event.Wallet.Open(""); err != nil {
					log.Warn("New wallet appeared, failed to open", "url", event.Wallet.URL(), "err", err)
				}
			case accounts.WalletOpened:
				status, _ := event.Wallet.Status()
				log.Info("New wallet appeared", "url", event.Wallet.URL(), "status", status)

				derivationPath := accounts.DefaultBaseDerivationPath
				if event.Wallet.URL().Scheme == "ledger" {
					derivationPath = accounts.DefaultLedgerBaseDerivationPath
				}
				event.Wallet.SelfDerive(derivationPath, stateReader)

			case accounts.WalletDropped:
				log.Info("Old wallet dropped", "url", event.Wallet.URL())
				event.Wallet.Close()
			}
		}
	}()

	// Miners and proxies only makes sense if a full node is running
	if ctx.GlobalBool(utils.ProxyFlag.Name) || ctx.GlobalBool(utils.MiningEnabledFlag.Name) || ctx.GlobalBool(utils.DeveloperFlag.Name) {
		if ctx.GlobalString(utils.SyncModeFlag.Name) != "fast" && ctx.GlobalString(utils.SyncModeFlag.Name) != "full" {
			utils.Fatalf("Miners and Proxies must be run as a full node")
		}
	}

	// Start auxiliary services if enabled
	if ctx.GlobalBool(utils.MiningEnabledFlag.Name) || ctx.GlobalBool(utils.DeveloperFlag.Name) {
		if ctx.GlobalBool(utils.ProxyFlag.Name) {
			utils.Fatalf("Proxies can't mine")
		}

		var ethereum *eth.Ethereum
		if err := stack.Service(&ethereum); err != nil {
			utils.Fatalf("Ethereum service not running: %v", err)
		}
		// Set the gas price to the limits from the CLI and start mining
		gasprice := utils.GlobalBig(ctx, utils.MinerLegacyGasPriceFlag.Name)
		if ctx.IsSet(utils.MinerGasPriceFlag.Name) {
			gasprice = utils.GlobalBig(ctx, utils.MinerGasPriceFlag.Name)
		}
		ethereum.TxPool().SetGasPrice(gasprice)

		threads := ctx.GlobalInt(utils.MinerLegacyThreadsFlag.Name)
		if ctx.GlobalIsSet(utils.MinerThreadsFlag.Name) {
			threads = ctx.GlobalInt(utils.MinerThreadsFlag.Name)
		}
		if err := ethereum.StartMining(threads); err != nil {
			utils.Fatalf("Failed to start mining: %v", err)
		}
	}
	if !ctx.GlobalBool(utils.VersionCheckFlag.Name) {
		blockchain_parameters.SpawnCheck()
	}
}<|MERGE_RESOLUTION|>--- conflicted
+++ resolved
@@ -147,12 +147,8 @@
 		utils.ProxyInternalFacingEndpointFlag,
 		utils.ProxiedValidatorAddressFlag,
 		utils.ProxiedFlag,
-<<<<<<< HEAD
+		utils.ProxyAllowPrivateIPFlag,
 		utils.ProxyEnodeURLPairsFlag,
-=======
-		utils.ProxyEnodeURLPairFlag,
-		utils.ProxyAllowPrivateIPFlag,
->>>>>>> 705c46f4
 	}
 
 	rpcFlags = []cli.Flag{
