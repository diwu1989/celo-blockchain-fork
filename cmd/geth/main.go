// Copyright 2014 The go-ethereum Authors
// This file is part of go-ethereum.
//
// go-ethereum is free software: you can redistribute it and/or modify
// it under the terms of the GNU General Public License as published by
// the Free Software Foundation, either version 3 of the License, or
// (at your option) any later version.
//
// go-ethereum is distributed in the hope that it will be useful,
// but WITHOUT ANY WARRANTY; without even the implied warranty of
// MERCHANTABILITY or FITNESS FOR A PARTICULAR PURPOSE. See the
// GNU General Public License for more details.
//
// You should have received a copy of the GNU General Public License
// along with go-ethereum. If not, see <http://www.gnu.org/licenses/>.

// geth is the official command-line client for Ethereum.
package main

import (
	"fmt"
	"math"
	"os"
	"runtime"
	godebug "runtime/debug"
	"sort"
	"strconv"
	"strings"
	"time"

	"github.com/elastic/gosigar"
	"github.com/ethereum/go-ethereum/accounts"
	"github.com/ethereum/go-ethereum/accounts/keystore"
	"github.com/ethereum/go-ethereum/cmd/utils"
	"github.com/ethereum/go-ethereum/common"
	"github.com/ethereum/go-ethereum/console"
	"github.com/ethereum/go-ethereum/eth"
	"github.com/ethereum/go-ethereum/eth/downloader"
	"github.com/ethereum/go-ethereum/ethclient"
	"github.com/ethereum/go-ethereum/internal/debug"
	"github.com/ethereum/go-ethereum/les"
	"github.com/ethereum/go-ethereum/log"
	"github.com/ethereum/go-ethereum/metrics"
	"github.com/ethereum/go-ethereum/node"
	cli "gopkg.in/urfave/cli.v1"
)

const (
	clientIdentifier = "geth" // Client identifier to advertise over the network
)

var (
	// Git SHA1 commit hash of the release (set via linker flags)
	gitCommit = ""
	gitDate   = ""
	// The app that holds all commands and flags.
	app = utils.NewApp(gitCommit, gitDate, "the go-ethereum command line interface")
	// flags that configure the node
	nodeFlags = []cli.Flag{
		utils.IdentityFlag,
		utils.UnlockedAccountFlag,
		utils.PasswordFileFlag,
		utils.BootnodesFlag,
		utils.BootnodesV4Flag,
		utils.BootnodesV5Flag,
		utils.DataDirFlag,
		utils.AncientFlag,
		utils.KeyStoreDirFlag,
		utils.ExternalSignerFlag,
		utils.NoUSBFlag,
		utils.SmartCardDaemonPathFlag,
		utils.DashboardEnabledFlag,
		utils.DashboardAddrFlag,
		utils.DashboardPortFlag,
		utils.DashboardRefreshFlag,
		utils.EthashCacheDirFlag,
		utils.EthashCachesInMemoryFlag,
		utils.EthashCachesOnDiskFlag,
		utils.EthashDatasetDirFlag,
		utils.EthashDatasetsInMemoryFlag,
		utils.EthashDatasetsOnDiskFlag,
		utils.TxPoolLocalsFlag,
		utils.TxPoolNoLocalsFlag,
		utils.TxPoolJournalFlag,
		utils.TxPoolRejournalFlag,
		utils.TxPoolPriceLimitFlag,
		utils.TxPoolPriceBumpFlag,
		utils.TxPoolAccountSlotsFlag,
		utils.TxPoolGlobalSlotsFlag,
		utils.TxPoolAccountQueueFlag,
		utils.TxPoolGlobalQueueFlag,
		utils.TxPoolLifetimeFlag,
		utils.SyncModeFlag,
		utils.ExitWhenSyncedFlag,
		utils.GCModeFlag,
		utils.LightServeFlag,
		utils.LightLegacyServFlag,
		utils.LightIngressFlag,
		utils.LightEgressFlag,
		utils.LightMaxPeersFlag,
		utils.LightLegacyPeersFlag,
		utils.LightKDFFlag,
		utils.UltraLightServersFlag,
		utils.UltraLightFractionFlag,
		utils.UltraLightOnlyAnnounceFlag,
		utils.WhitelistFlag,
		utils.EtherbaseFlag,
		utils.BLSbaseFlag,
		utils.CacheFlag,
		utils.CacheDatabaseFlag,
		utils.CacheTrieFlag,
		utils.CacheGCFlag,
		utils.CacheNoPrefetchFlag,
		utils.ListenPortFlag,
		utils.MaxPeersFlag,
		utils.MaxPendingPeersFlag,
		utils.MiningEnabledFlag,
		utils.MinerThreadsFlag,
		utils.MinerLegacyThreadsFlag,
		utils.MinerNotifyFlag,
		utils.MinerGasTargetFlag,
		utils.MinerLegacyGasTargetFlag,
		utils.MinerGasLimitFlag,
		utils.MinerGasPriceFlag,
		utils.MinerLegacyGasPriceFlag,
		utils.MinerExtraDataFlag,
		utils.MinerLegacyExtraDataFlag,
		utils.MinerRecommitIntervalFlag,
		utils.MinerNoVerfiyFlag,
		utils.MinerVerificationServiceUrlFlag,
		utils.NATFlag,
		utils.NoDiscoverFlag,
		utils.DiscoveryV5Flag,
		utils.NetrestrictFlag,
		utils.NodeKeyFileFlag,
		utils.NodeKeyHexFlag,
		utils.DeveloperFlag,
		utils.DeveloperPeriodFlag,
		utils.TestnetFlag,
		utils.RinkebyFlag,
		utils.GoerliFlag,
<<<<<<< HEAD
		utils.OttomanFlag,
=======
>>>>>>> e76047e9
		utils.VMEnableDebugFlag,
		utils.NetworkIdFlag,
		utils.EthStatsURLFlag,
		utils.FakePoWFlag,
		utils.NoCompactionFlag,
		utils.EWASMInterpreterFlag,
		utils.EVMInterpreterFlag,
		configFileFlag,
		utils.IstanbulRequestTimeoutFlag,
		utils.IstanbulBlockPeriodFlag,
		utils.PingIPFromPacketFlag,
	}

	rpcFlags = []cli.Flag{
		utils.RPCEnabledFlag,
		utils.RPCListenAddrFlag,
		utils.RPCPortFlag,
		utils.RPCCORSDomainFlag,
		utils.RPCVirtualHostsFlag,
		utils.GraphQLEnabledFlag,
		utils.GraphQLListenAddrFlag,
		utils.GraphQLPortFlag,
		utils.GraphQLCORSDomainFlag,
		utils.GraphQLVirtualHostsFlag,
		utils.RPCApiFlag,
		utils.WSEnabledFlag,
		utils.WSListenAddrFlag,
		utils.WSPortFlag,
		utils.WSApiFlag,
		utils.WSAllowedOriginsFlag,
		utils.IPCDisabledFlag,
		utils.IPCPathFlag,
		utils.InsecureUnlockAllowedFlag,
		utils.RPCGlobalGasCap,
	}

	whisperFlags = []cli.Flag{
		utils.WhisperEnabledFlag,
		utils.WhisperMaxMessageSizeFlag,
		utils.WhisperMinPOWFlag,
		utils.WhisperRestrictConnectionBetweenLightClientsFlag,
	}

	metricsFlags = []cli.Flag{
		utils.MetricsEnabledFlag,
		utils.MetricsEnabledExpensiveFlag,
		utils.MetricsEnableInfluxDBFlag,
		utils.MetricsInfluxDBEndpointFlag,
		utils.MetricsInfluxDBDatabaseFlag,
		utils.MetricsInfluxDBUsernameFlag,
		utils.MetricsInfluxDBPasswordFlag,
		utils.MetricsInfluxDBTagsFlag,
	}
)

func init() {
	// Initialize the CLI app and start Geth
	app.Action = geth
	app.HideVersion = true // we have a command to print the version
	app.Copyright = "Copyright 2013-2019 The go-ethereum Authors"
	app.Commands = []cli.Command{
		// See chaincmd.go:
		initCommand,
		importCommand,
		exportCommand,
		importPreimagesCommand,
		exportPreimagesCommand,
		copydbCommand,
		removedbCommand,
		dumpCommand,
		inspectCommand,
		// See accountcmd.go:
		accountCommand,
		walletCommand,
		// See consolecmd.go:
		consoleCommand,
		attachCommand,
		javascriptCommand,
		// See misccmd.go:
		makecacheCommand,
		makedagCommand,
		versionCommand,
		licenseCommand,
		// See config.go
		dumpConfigCommand,
		// See retesteth.go
		retestethCommand,
	}
	sort.Sort(cli.CommandsByName(app.Commands))

	app.Flags = append(app.Flags, nodeFlags...)
	app.Flags = append(app.Flags, rpcFlags...)
	app.Flags = append(app.Flags, consoleFlags...)
	app.Flags = append(app.Flags, debug.Flags...)
	app.Flags = append(app.Flags, whisperFlags...)
	app.Flags = append(app.Flags, metricsFlags...)

	app.Before = func(ctx *cli.Context) error {
		logdir := ""
		if ctx.GlobalBool(utils.DashboardEnabledFlag.Name) {
			logdir = (&node.Config{DataDir: utils.MakeDataDir(ctx)}).ResolvePath("logs")
		}
		if err := debug.Setup(ctx, logdir); err != nil {
			return err
		}
		// If we're a full node on mainnet without --cache specified, bump default cache allowance
		if ctx.GlobalString(utils.SyncModeFlag.Name) != "light" && !ctx.GlobalIsSet(utils.CacheFlag.Name) && !ctx.GlobalIsSet(utils.NetworkIdFlag.Name) {
			// Make sure we're not on any supported preconfigured testnet either
			if !ctx.GlobalIsSet(utils.TestnetFlag.Name) && !ctx.GlobalIsSet(utils.RinkebyFlag.Name) && !ctx.GlobalIsSet(utils.GoerliFlag.Name) && !ctx.GlobalIsSet(utils.DeveloperFlag.Name) {
				// Nope, we're really on mainnet. Bump that cache up!
				log.Info("Bumping default cache on mainnet", "provided", ctx.GlobalInt(utils.CacheFlag.Name), "updated", 4096)
				ctx.GlobalSet(utils.CacheFlag.Name, strconv.Itoa(4096))
			}
		}
		// If we're running a light client on any network, drop the cache to some meaningfully low amount
		if ctx.GlobalString(utils.SyncModeFlag.Name) == "light" && !ctx.GlobalIsSet(utils.CacheFlag.Name) {
			log.Info("Dropping default light client cache", "provided", ctx.GlobalInt(utils.CacheFlag.Name), "updated", 128)
			ctx.GlobalSet(utils.CacheFlag.Name, strconv.Itoa(128))
		}
		// Cap the cache allowance and tune the garbage collector
		var mem gosigar.Mem
		// Workaround until OpenBSD support lands into gosigar
		// Check https://github.com/elastic/gosigar#supported-platforms
		if runtime.GOOS != "openbsd" {
			if err := mem.Get(); err == nil {
				allowance := int(mem.Total / 1024 / 1024 / 3)
				if cache := ctx.GlobalInt(utils.CacheFlag.Name); cache > allowance {
					log.Warn("Sanitizing cache to Go's GC limits", "provided", cache, "updated", allowance)
					ctx.GlobalSet(utils.CacheFlag.Name, strconv.Itoa(allowance))
				}
			}
		}
		// Ensure Go's GC ignores the database cache for trigger percentage
		cache := ctx.GlobalInt(utils.CacheFlag.Name)
		gogc := math.Max(20, math.Min(100, 100/(float64(cache)/1024)))

		log.Debug("Sanitizing Go's GC trigger", "percent", int(gogc))
		godebug.SetGCPercent(int(gogc))

		// Start metrics export if enabled
		utils.SetupMetrics(ctx)

		// Start system runtime metrics collection
		go metrics.CollectProcessMetrics(3 * time.Second)

		return nil
	}

	app.After = func(ctx *cli.Context) error {
		debug.Exit()
		console.Stdin.Close() // Resets terminal mode.
		return nil
	}
}

func main() {
	if err := app.Run(os.Args); err != nil {
		fmt.Fprintln(os.Stderr, err)
		os.Exit(1)
	}
}

// geth is the main entry point into the system if no special subcommand is ran.
// It creates a default node based on the command line arguments and runs it in
// blocking mode, waiting for it to be shut down.
func geth(ctx *cli.Context) error {
	if args := ctx.Args(); len(args) > 0 {
		return fmt.Errorf("invalid command: %q", args[0])
	}
	node := makeFullNode(ctx)
	defer node.Close()
	startNode(ctx, node)
	node.Wait()
	return nil
}

// startNode boots up the system node and all registered protocols, after which
// it unlocks any requested accounts, and starts the RPC/IPC interfaces and the
// miner.
func startNode(ctx *cli.Context, stack *node.Node) {
	debug.Memsize.Add("node", stack)

	// Start up the node itself
	utils.StartNode(stack)

	// Unlock any account specifically requested
	unlockAccounts(ctx, stack)

	// Register wallet event handlers to open and auto-derive wallets
	events := make(chan accounts.WalletEvent, 16)
	stack.AccountManager().Subscribe(events)

	// Create a client to interact with local geth node.
	rpcClient, err := stack.Attach()
	if err != nil {
		utils.Fatalf("Failed to attach to self: %v", err)
	}
	ethClient := ethclient.NewClient(rpcClient)

	// Set contract backend for ethereum service if local node
	// is serving LES requests.
	if ctx.GlobalInt(utils.LightLegacyServFlag.Name) > 0 || ctx.GlobalInt(utils.LightServeFlag.Name) > 0 {
		var ethService *eth.Ethereum
		if err := stack.Service(&ethService); err != nil {
			utils.Fatalf("Failed to retrieve ethereum service: %v", err)
		}
		ethService.SetContractBackend(ethClient)
	}
	// Set contract backend for les service if local node is
	// running as a light client.
	if ctx.GlobalString(utils.SyncModeFlag.Name) == "light" {
		var lesService *les.LightEthereum
		if err := stack.Service(&lesService); err != nil {
			utils.Fatalf("Failed to retrieve light ethereum service: %v", err)
		}
		lesService.SetContractBackend(ethClient)
	}

	go func() {
		// Open any wallets already attached
		for _, wallet := range stack.AccountManager().Wallets() {
			if err := wallet.Open(""); err != nil {
				log.Warn("Failed to open wallet", "url", wallet.URL(), "err", err)
			}
		}
		// Listen for wallet event till termination
		for event := range events {
			switch event.Kind {
			case accounts.WalletArrived:
				if err := event.Wallet.Open(""); err != nil {
					log.Warn("New wallet appeared, failed to open", "url", event.Wallet.URL(), "err", err)
				}
			case accounts.WalletOpened:
				status, _ := event.Wallet.Status()
				log.Info("New wallet appeared", "url", event.Wallet.URL(), "status", status)

				var derivationPaths []accounts.DerivationPath
				if event.Wallet.URL().Scheme == "ledger" {
					derivationPaths = append(derivationPaths, accounts.LegacyLedgerBaseDerivationPath)
				}
				derivationPaths = append(derivationPaths, accounts.DefaultBaseDerivationPath)

				event.Wallet.SelfDerive(derivationPaths, ethClient)

			case accounts.WalletDropped:
				log.Info("Old wallet dropped", "url", event.Wallet.URL())
				event.Wallet.Close()
			}
		}
	}()

	// Spawn a standalone goroutine for status synchronization monitoring,
	// close the node when synchronization is complete if user required.
	if ctx.GlobalBool(utils.ExitWhenSyncedFlag.Name) {
		go func() {
			sub := stack.EventMux().Subscribe(downloader.DoneEvent{})
			defer sub.Unsubscribe()
			for {
				event := <-sub.Chan()
				if event == nil {
					continue
				}
				done, ok := event.Data.(downloader.DoneEvent)
				if !ok {
					continue
				}
				if timestamp := time.Unix(int64(done.Latest.Time), 0); time.Since(timestamp) < 10*time.Minute {
					log.Info("Synchronisation completed", "latestnum", done.Latest.Number, "latesthash", done.Latest.Hash(),
						"age", common.PrettyAge(timestamp))
					stack.Stop()
				}
			}
		}()
	}

	// Start auxiliary services if enabled
	if ctx.GlobalBool(utils.MiningEnabledFlag.Name) || ctx.GlobalBool(utils.DeveloperFlag.Name) {
		// Mining only makes sense if a full Ethereum node is running
		if ctx.GlobalString(utils.SyncModeFlag.Name) == "light" {
			utils.Fatalf("Light clients do not support mining")
		}
		var ethereum *eth.Ethereum
		if err := stack.Service(&ethereum); err != nil {
			utils.Fatalf("Ethereum service not running: %v", err)
		}
		// Set the gas price to the limits from the CLI and start mining
		gasprice := utils.GlobalBig(ctx, utils.MinerLegacyGasPriceFlag.Name)
		if ctx.IsSet(utils.MinerGasPriceFlag.Name) {
			gasprice = utils.GlobalBig(ctx, utils.MinerGasPriceFlag.Name)
		}
		ethereum.TxPool().SetGasPrice(gasprice)

		threads := ctx.GlobalInt(utils.MinerLegacyThreadsFlag.Name)
		if ctx.GlobalIsSet(utils.MinerThreadsFlag.Name) {
			threads = ctx.GlobalInt(utils.MinerThreadsFlag.Name)
		}
		if err := ethereum.StartMining(threads); err != nil {
			utils.Fatalf("Failed to start mining: %v", err)
		}
	}
}

// unlockAccounts unlocks any account specifically requested.
func unlockAccounts(ctx *cli.Context, stack *node.Node) {
	var unlocks []string
	inputs := strings.Split(ctx.GlobalString(utils.UnlockedAccountFlag.Name), ",")
	for _, input := range inputs {
		if trimmed := strings.TrimSpace(input); trimmed != "" {
			unlocks = append(unlocks, trimmed)
		}
	}
	// Short circuit if there is no account to unlock.
	if len(unlocks) == 0 {
		return
	}
	// If insecure account unlocking is not allowed if node's APIs are exposed to external.
	// Print warning log to user and skip unlocking.
	if !stack.Config().InsecureUnlockAllowed && stack.Config().ExtRPCEnabled() {
		utils.Fatalf("Account unlock with HTTP access is forbidden!")
	}
	ks := stack.AccountManager().Backends(keystore.KeyStoreType)[0].(*keystore.KeyStore)
	passwords := utils.MakePasswordList(ctx)
	for i, account := range unlocks {
		unlockAccount(ks, account, i, passwords)
	}
}<|MERGE_RESOLUTION|>--- conflicted
+++ resolved
@@ -127,7 +127,7 @@
 		utils.MinerLegacyExtraDataFlag,
 		utils.MinerRecommitIntervalFlag,
 		utils.MinerNoVerfiyFlag,
-		utils.MinerVerificationServiceUrlFlag,
+		utils.MinerVerificationServiceFlag,
 		utils.NATFlag,
 		utils.NoDiscoverFlag,
 		utils.DiscoveryV5Flag,
@@ -139,10 +139,7 @@
 		utils.TestnetFlag,
 		utils.RinkebyFlag,
 		utils.GoerliFlag,
-<<<<<<< HEAD
 		utils.OttomanFlag,
-=======
->>>>>>> e76047e9
 		utils.VMEnableDebugFlag,
 		utils.NetworkIdFlag,
 		utils.EthStatsURLFlag,
