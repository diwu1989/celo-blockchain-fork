--- conflicted
+++ resolved
@@ -136,29 +136,6 @@
 	}
 )
 
-<<<<<<< HEAD
-var stateTransitionCommand = cli.Command{
-	Name:    "transition",
-	Aliases: []string{"t8n"},
-	Usage:   "executes a full state transition",
-	Action:  t8ntool.Main,
-	Flags: []cli.Flag{
-		t8ntool.TraceFlag,
-		t8ntool.TraceDisableMemoryFlag,
-		t8ntool.TraceDisableStackFlag,
-		t8ntool.TraceDisableReturnDataFlag,
-		t8ntool.OutputAllocFlag,
-		t8ntool.OutputResultFlag,
-		t8ntool.InputAllocFlag,
-		t8ntool.InputEnvFlag,
-		t8ntool.InputTxsFlag,
-		t8ntool.ForknameFlag,
-		t8ntool.ChainIDFlag,
-		t8ntool.RewardFlag,
-		t8ntool.VerbosityFlag,
-	},
-}
-=======
 // FIXME broken command
 // var stateTransitionCommand = cli.Command{
 // 	Name:    "transition",
@@ -169,6 +146,7 @@
 // 		t8ntool.TraceFlag,
 // 		t8ntool.TraceDisableMemoryFlag,
 // 		t8ntool.TraceDisableStackFlag,
+// 		t8ntool.TraceDisableReturnDataFlag,
 // 		t8ntool.OutputAllocFlag,
 // 		t8ntool.OutputResultFlag,
 // 		t8ntool.InputAllocFlag,
@@ -180,7 +158,6 @@
 // 		t8ntool.VerbosityFlag,
 // 	},
 // }
->>>>>>> 44b04378
 
 func init() {
 	app.Flags = []cli.Flag{
