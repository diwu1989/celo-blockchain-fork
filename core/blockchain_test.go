// Copyright 2014 The go-ethereum Authors
// This file is part of the go-ethereum library.
//
// The go-ethereum library is free software: you can redistribute it and/or modify
// it under the terms of the GNU Lesser General Public License as published by
// the Free Software Foundation, either version 3 of the License, or
// (at your option) any later version.
//
// The go-ethereum library is distributed in the hope that it will be useful,
// but WITHOUT ANY WARRANTY; without even the implied warranty of
// MERCHANTABILITY or FITNESS FOR A PARTICULAR PURPOSE. See the
// GNU Lesser General Public License for more details.
//
// You should have received a copy of the GNU Lesser General Public License
// along with the go-ethereum library. If not, see <http://www.gnu.org/licenses/>.

package core

import (
	"fmt"
	"io/ioutil"
	"math/big"
	"math/rand"
	"os"
	"sync"
	"testing"
	"time"

	"github.com/ethereum/go-ethereum/common"
	"github.com/ethereum/go-ethereum/consensus"
	mockEngine "github.com/ethereum/go-ethereum/consensus/consensustest"
	"github.com/ethereum/go-ethereum/consensus/istanbul"
	"github.com/ethereum/go-ethereum/core/rawdb"
	"github.com/ethereum/go-ethereum/core/state"
	"github.com/ethereum/go-ethereum/core/types"
	"github.com/ethereum/go-ethereum/core/vm"
	"github.com/ethereum/go-ethereum/crypto"
	"github.com/ethereum/go-ethereum/ethdb"
	"github.com/ethereum/go-ethereum/params"
)

// So we can deterministically seed different blockchains
var (
	canonicalSeed = 1
	forkSeed      = 2
)

func TestUptimeSingle(t *testing.T) {
	var uptimes *istanbul.Uptime
	uptimes = updateUptime(uptimes, 212, big.NewInt(7), 3, 2, 211)
	// the first 2 uptime updates do not get scored since they're within the
	// first window after the epoch block
	expected := &istanbul.Uptime{
		LatestBlock: 212,
		Entries: []istanbul.UptimeEntry{
			{
				ScoreTally:      0,
				LastSignedBlock: 211,
			},
			{
				ScoreTally:      0,
				LastSignedBlock: 211,
			},
			{
				ScoreTally:      0,
				LastSignedBlock: 211,
			},
			// plus 2 dummies due to the *2
			{
				ScoreTally:      0,
				LastSignedBlock: 0,
			},
			{
				ScoreTally:      0,
				LastSignedBlock: 0,
			},
			{
				ScoreTally:      0,
				LastSignedBlock: 0,
			},
		},
	}
	if !reflect.DeepEqual(uptimes, expected) {
		t.Fatalf("uptimes were not updated correctly, got %v, expected %v", uptimes, expected)
	}
}

func TestUptime(t *testing.T) {
	var uptimes *istanbul.Uptime
	// (there can't be less than 2/3rds of validators sigs in a valid bitmap)
	bitmaps := []*big.Int{
		big.NewInt(3), // 011     // Parent aggregated seal for block #1
		big.NewInt(7), // 111
		big.NewInt(5), // 101
		big.NewInt(3), // 011
		big.NewInt(5), // 101
		big.NewInt(7), // 111
		big.NewInt(5), // 101     // Parent aggregated seal for block #7
	}
	// assume the first block is the first epoch's block (ie not the genesis)
	block := uint64(1)
	for _, bitmap := range bitmaps {
		// use a window of 2 blocks - ideally we want to expand
		// these tests to increase our confidence
		uptimes = updateUptime(uptimes, block, bitmap, 2, 1, 10)
		block++
	}

	expected := &istanbul.Uptime{
		LatestBlock: 7,
		Entries: []istanbul.UptimeEntry{
			{
				ScoreTally:      5,
				LastSignedBlock: 6,
			},
			{
				ScoreTally:      5,
				LastSignedBlock: 5,
			},
			{
				ScoreTally:      5,
				LastSignedBlock: 6,
			},
			{
				ScoreTally:      0,
				LastSignedBlock: 0,
			},
		},
	}
	if !reflect.DeepEqual(uptimes, expected) {
		t.Fatalf("uptimes were not updated correctly, got %v, expected %v", uptimes, expected)
	}
}

// newCanonical creates a chain database, and injects a deterministic canonical
// chain. Depending on the full flag, if creates either a full block chain or a
// header only chain.
func newCanonical(engine consensus.Engine, n int, full bool) (ethdb.Database, *BlockChain, error) {
	var (
		db      = rawdb.NewMemoryDatabase()
		genesis = new(Genesis).MustCommit(db)
	)

	// Initialize a fresh chain with only a genesis block
	blockchain, _ := NewBlockChain(db, nil, params.IstanbulTestChainConfig, engine, vm.Config{}, nil)
	// Create and inject the requested chain
	if n == 0 {
		return db, blockchain, nil
	}
	if full {
		// Full block-chain requested
		blocks := makeBlockChain(genesis, n, engine, db, canonicalSeed)
		_, err := blockchain.InsertChain(blocks)
		return db, blockchain, err
	}
	// Header-only chain requested
	headers := makeHeaderChain(genesis.Header(), n, engine, db, canonicalSeed)
	_, err := blockchain.InsertHeaderChain(headers, 1, true)
	return db, blockchain, err
}

// Test fork of length N starting from block i
func testFork(t *testing.T, blockchain *BlockChain, i, n int, full bool, comparator func(td1, td2 *big.Int)) {
	// Copy old chain up to #i into a new db
	db, blockchain2, err := newCanonical(mockEngine.NewFaker(), i, full)
	if err != nil {
		t.Fatal("could not make new canonical in testFork", err)
	}
	defer blockchain2.Stop()

	// Assert the chains have the same header/block at #i
	var hash1, hash2 common.Hash
	if full {
		hash1 = blockchain.GetBlockByNumber(uint64(i)).Hash()
		hash2 = blockchain2.GetBlockByNumber(uint64(i)).Hash()
	} else {
		hash1 = blockchain.GetHeaderByNumber(uint64(i)).Hash()
		hash2 = blockchain2.GetHeaderByNumber(uint64(i)).Hash()
	}
	if hash1 != hash2 {
		t.Errorf("chain content mismatch at %d: have hash %v, want hash %v", i, hash2, hash1)
	}
	// Extend the newly created chain
	var (
		blockChainB  []*types.Block
		headerChainB []*types.Header
	)
	if full {
		blockChainB = makeBlockChain(blockchain2.CurrentBlock(), n, mockEngine.NewFaker(), db, forkSeed)
		if _, err := blockchain2.InsertChain(blockChainB); err != nil {
			t.Fatalf("failed to insert forking chain: %v", err)
		}
	} else {
		headerChainB = makeHeaderChain(blockchain2.CurrentHeader(), n, mockEngine.NewFaker(), db, forkSeed)
		if _, err := blockchain2.InsertHeaderChain(headerChainB, 1, true); err != nil {
			t.Fatalf("failed to insert forking chain: %v", err)
		}
	}
	// Sanity check that the forked chain can be imported into the original
	var tdPre, tdPost *big.Int

	if full {
		tdPre = blockchain.GetTdByHash(blockchain.CurrentBlock().Hash())
		if err := testBlockChainImport(blockChainB, blockchain); err != nil {
			t.Fatalf("failed to import forked block chain: %v", err)
		}
		tdPost = blockchain.GetTdByHash(blockChainB[len(blockChainB)-1].Hash())
	} else {
		tdPre = blockchain.GetTdByHash(blockchain.CurrentHeader().Hash())
		if err := testHeaderChainImport(headerChainB, blockchain); err != nil {
			t.Fatalf("failed to import forked header chain: %v", err)
		}
		tdPost = blockchain.GetTdByHash(headerChainB[len(headerChainB)-1].Hash())
	}
	// Compare the total difficulties of the chains
	comparator(tdPre, tdPost)
}

// testBlockChainImport tries to process a chain of blocks, writing them into
// the database if successful.
func testBlockChainImport(chain types.Blocks, blockchain *BlockChain) error {
	for _, block := range chain {
		// Try and process the block
		err := blockchain.engine.VerifyHeader(blockchain, block.Header(), true)
		if err == nil {
			err = blockchain.validator.ValidateBody(block)
		}
		if err != nil {
			if err == ErrKnownBlock {
				continue
			}
			return err
		}
		statedb, err := state.New(blockchain.GetBlockByHash(block.ParentHash()).Root(), blockchain.stateCache, nil)
		if err != nil {
			return err
		}
		receipts, _, usedGas, err := blockchain.processor.Process(block, statedb, vm.Config{})
		if err != nil {
			blockchain.reportBlock(block, receipts, err)
			return err
		}
		err = blockchain.validator.ValidateState(block, statedb, receipts, usedGas)
		if err != nil {
			blockchain.reportBlock(block, receipts, err)
			return err
		}
		blockchain.chainmu.Lock()
		rawdb.WriteTd(blockchain.db, block.Hash(), block.NumberU64(), block.TotalDifficulty())
		rawdb.WriteBlock(blockchain.db, block)
		statedb.Commit(false)
		blockchain.chainmu.Unlock()
	}
	return nil
}

// testHeaderChainImport tries to process a chain of header, writing them into
// the database if successful.
func testHeaderChainImport(chain []*types.Header, blockchain *BlockChain) error {
	for _, header := range chain {
		// Try and validate the header
		if err := blockchain.engine.VerifyHeader(blockchain, header, false); err != nil {
			return err
		}
		// Manually insert the header into the database, but don't reorganise (allows subsequent testing)
		blockchain.chainmu.Lock()
		rawdb.WriteTd(blockchain.db, header.Hash(), header.Number.Uint64(), new(big.Int).Add(header.Number, big.NewInt(1)))
		rawdb.WriteHeader(blockchain.db, header)
		blockchain.chainmu.Unlock()
	}
	return nil
}

func TestLastBlock(t *testing.T) {
	_, blockchain, err := newCanonical(mockEngine.NewFaker(), 0, true)
	if err != nil {
		t.Fatalf("failed to create pristine chain: %v", err)
	}
	defer blockchain.Stop()

	blocks := makeBlockChain(blockchain.CurrentBlock(), 1, mockEngine.NewFullFaker(), blockchain.db, 0)
	if _, err := blockchain.InsertChain(blocks); err != nil {
		t.Fatalf("Failed to insert block: %v", err)
	}
	if blocks[len(blocks)-1].Hash() != rawdb.ReadHeadBlockHash(blockchain.db) {
		t.Fatalf("Write/Get HeadBlockHash failed")
	}
}

// Tests that given a starting canonical chain of a given size, it can be extended
// with various length chains.
func TestExtendCanonicalHeaders(t *testing.T) { testExtendCanonical(t, false) }
func TestExtendCanonicalBlocks(t *testing.T)  { testExtendCanonical(t, true) }

func testExtendCanonical(t *testing.T, full bool) {
	length := 5

	// Make first chain starting from genesis
	_, processor, err := newCanonical(mockEngine.NewFaker(), length, full)
	if err != nil {
		t.Fatalf("failed to make new canonical chain: %v", err)
	}
	defer processor.Stop()

	// Define the difficulty comparator
	better := func(td1, td2 *big.Int) {
		if td2.Cmp(td1) <= 0 {
			t.Errorf("total difficulty mismatch: have %v, expected more than %v", td2, td1)
		}
	}
	// Start fork from current height
	testFork(t, processor, length, 1, full, better)
	testFork(t, processor, length, 2, full, better)
	testFork(t, processor, length, 5, full, better)
	testFork(t, processor, length, 10, full, better)
}

// Tests that given a starting canonical chain of a given size, creating shorter
// forks do not take canonical ownership.
func TestShorterForkHeaders(t *testing.T) { testShorterFork(t, false) }
func TestShorterForkBlocks(t *testing.T)  { testShorterFork(t, true) }

func testShorterFork(t *testing.T, full bool) {
	length := 10

	// Make first chain starting from genesis
	_, processor, err := newCanonical(mockEngine.NewFaker(), length, full)
	if err != nil {
		t.Fatalf("failed to make new canonical chain: %v", err)
	}
	defer processor.Stop()

	// Define the difficulty comparator
	worse := func(td1, td2 *big.Int) {
		if td2.Cmp(td1) >= 0 {
			t.Errorf("total difficulty mismatch: have %v, expected less than %v", td2, td1)
		}
	}
	// Sum of numbers must be less than `length` for this to be a shorter fork
	testFork(t, processor, 0, 3, full, worse)
	testFork(t, processor, 0, 7, full, worse)
	testFork(t, processor, 1, 1, full, worse)
	testFork(t, processor, 1, 7, full, worse)
	testFork(t, processor, 5, 3, full, worse)
	testFork(t, processor, 5, 4, full, worse)
}

// Tests that given a starting canonical chain of a given size, creating longer
// forks do take canonical ownership.
func TestLongerForkHeaders(t *testing.T) { testLongerFork(t, false) }
func TestLongerForkBlocks(t *testing.T)  { testLongerFork(t, true) }

func testLongerFork(t *testing.T, full bool) {
	length := 10

	// Make first chain starting from genesis
	_, processor, err := newCanonical(mockEngine.NewFaker(), length, full)
	if err != nil {
		t.Fatalf("failed to make new canonical chain: %v", err)
	}
	defer processor.Stop()

	// Define the difficulty comparator
	better := func(td1, td2 *big.Int) {
		if td2.Cmp(td1) <= 0 {
			t.Errorf("total difficulty mismatch: have %v, expected more than %v", td2, td1)
		}
	}
	// Sum of numbers must be greater than `length` for this to be a longer fork
	testFork(t, processor, 0, 11, full, better)
	testFork(t, processor, 0, 15, full, better)
	testFork(t, processor, 1, 10, full, better)
	testFork(t, processor, 1, 12, full, better)
	testFork(t, processor, 5, 6, full, better)
	testFork(t, processor, 5, 8, full, better)
}

// Tests that given a starting canonical chain of a given size, creating equal
// forks do take canonical ownership.
func TestEqualForkHeaders(t *testing.T) { testEqualFork(t, false) }
func TestEqualForkBlocks(t *testing.T)  { testEqualFork(t, true) }

func testEqualFork(t *testing.T, full bool) {
	length := 10

	// Make first chain starting from genesis
	_, processor, err := newCanonical(mockEngine.NewFaker(), length, full)
	if err != nil {
		t.Fatalf("failed to make new canonical chain: %v", err)
	}
	defer processor.Stop()

	// Define the difficulty comparator
	equal := func(td1, td2 *big.Int) {
		if td2.Cmp(td1) != 0 {
			t.Errorf("total difficulty mismatch: have %v, want %v", td2, td1)
		}
	}
	// Sum of numbers must be equal to `length` for this to be an equal fork
	testFork(t, processor, 0, 10, full, equal)
	testFork(t, processor, 1, 9, full, equal)
	testFork(t, processor, 2, 8, full, equal)
	testFork(t, processor, 5, 5, full, equal)
	testFork(t, processor, 6, 4, full, equal)
	testFork(t, processor, 9, 1, full, equal)
}

// Tests that chains missing links do not get accepted by the processor.
func TestBrokenHeaderChain(t *testing.T) { testBrokenChain(t, false) }
func TestBrokenBlockChain(t *testing.T)  { testBrokenChain(t, true) }

func testBrokenChain(t *testing.T, full bool) {
	// Make chain starting from genesis
	db, blockchain, err := newCanonical(mockEngine.NewFaker(), 10, full)
	if err != nil {
		t.Fatalf("failed to make new canonical chain: %v", err)
	}
	defer blockchain.Stop()

	// Create a forked chain, and try to insert with a missing link
	if full {
		chain := makeBlockChain(blockchain.CurrentBlock(), 5, mockEngine.NewFaker(), db, forkSeed)[1:]
		if err := testBlockChainImport(chain, blockchain); err == nil {
			t.Errorf("broken block chain not reported")
		}
	} else {
		chain := makeHeaderChain(blockchain.CurrentHeader(), 5, mockEngine.NewFaker(), db, forkSeed)[1:]
		if err := testHeaderChainImport(chain, blockchain); err == nil {
			t.Errorf("broken header chain not reported")
		}
	}
}

// Tests that reorganising a long difficult chain after a short easy one
// overwrites the canonical numbers and links in the database.
func TestReorgLongHeaders(t *testing.T) { testReorgLong(t, false) }
func TestReorgLongBlocks(t *testing.T)  { testReorgLong(t, true) }

func testReorgLong(t *testing.T, full bool) {
	testReorg(t, []int64{0, 0, -9}, []int64{0, 0, 0, -9}, 5, full)
}

// Tests that reorganising a short difficult chain after a long easy one
// overwrites the canonical numbers and links in the database.
func TestReorgShortHeaders(t *testing.T) { testReorgShort(t, false) }
func TestReorgShortBlocks(t *testing.T)  { testReorgShort(t, true) }

func testReorgShort(t *testing.T, full bool) {
	// Create a long easy chain vs. a short heavy one. Due to difficulty adjustment
	// we need a fairly long chain of blocks with different difficulties for a short
	// one to become heavyer than a long one. The 96 is an empirical value.
	easy := make([]int64, 96)
	for i := 0; i < len(easy); i++ {
		easy[i] = 60
	}
	diff := make([]int64, len(easy)-1)
	for i := 0; i < len(diff); i++ {
		diff[i] = -9
	}
	testReorg(t, easy, diff, 97, full)
}

func testReorg(t *testing.T, first, second []int64, td int64, full bool) {
	// Create a pristine chain and database
	db, blockchain, err := newCanonical(mockEngine.NewFaker(), 0, full)
	if err != nil {
		t.Fatalf("failed to create pristine chain: %v", err)
	}
	defer blockchain.Stop()

	// Insert an easy and a difficult chain afterwards
	easyBlocks, _ := GenerateChain(params.IstanbulTestChainConfig, blockchain.CurrentBlock(), mockEngine.NewFaker(), db, len(first), func(i int, b *BlockGen) {
		b.OffsetTime(first[i])
	})
	diffBlocks, _ := GenerateChain(params.IstanbulTestChainConfig, blockchain.CurrentBlock(), mockEngine.NewFaker(), db, len(second), func(i int, b *BlockGen) {
		b.OffsetTime(second[i])
	})
	if full {
		if _, err := blockchain.InsertChain(easyBlocks); err != nil {
			t.Fatalf("failed to insert easy chain: %v", err)
		}
		if _, err := blockchain.InsertChain(diffBlocks); err != nil {
			t.Fatalf("failed to insert difficult chain: %v", err)
		}
	} else {
		easyHeaders := make([]*types.Header, len(easyBlocks))
		for i, block := range easyBlocks {
			easyHeaders[i] = block.Header()
		}
		diffHeaders := make([]*types.Header, len(diffBlocks))
		for i, block := range diffBlocks {
			diffHeaders[i] = block.Header()
		}
		if _, err := blockchain.InsertHeaderChain(easyHeaders, 1, true); err != nil {
			t.Fatalf("failed to insert easy chain: %v", err)
		}
		if _, err := blockchain.InsertHeaderChain(diffHeaders, 1, true); err != nil {
			t.Fatalf("failed to insert difficult chain: %v", err)
		}
	}
	// Check that the chain is valid number and link wise
	if full {
		prev := blockchain.CurrentBlock()
		for block := blockchain.GetBlockByNumber(blockchain.CurrentBlock().NumberU64() - 1); block.NumberU64() != 0; prev, block = block, blockchain.GetBlockByNumber(block.NumberU64()-1) {
			if prev.ParentHash() != block.Hash() {
				t.Errorf("parent block hash mismatch: have %x, want %x", prev.ParentHash(), block.Hash())
			}
		}
	} else {
		prev := blockchain.CurrentHeader()
		for header := blockchain.GetHeaderByNumber(blockchain.CurrentHeader().Number.Uint64() - 1); header.Number.Uint64() != 0; prev, header = header, blockchain.GetHeaderByNumber(header.Number.Uint64()-1) {
			if prev.ParentHash != header.Hash() {
				t.Errorf("parent header hash mismatch: have %x, want %x", prev.ParentHash, header.Hash())
			}
		}
	}
	// Make sure the chain total difficulty is the correct one
	want := big.NewInt(td)
	if full {
		if have := blockchain.GetTdByHash(blockchain.CurrentBlock().Hash()); have.Cmp(want) != 0 {
			t.Errorf("total difficulty mismatch: have %v, want %v", have, want)
		}
	} else {
		if have := blockchain.GetTdByHash(blockchain.CurrentHeader().Hash()); have.Cmp(want) != 0 {
			t.Errorf("total difficulty mismatch: have %v, want %v", have, want)
		}
	}
}

// Tests that the insertion functions detect banned hashes.
func TestBadHeaderHashes(t *testing.T) { testBadHashes(t, false) }
func TestBadBlockHashes(t *testing.T)  { testBadHashes(t, true) }

func testBadHashes(t *testing.T, full bool) {
	// Create a pristine chain and database
	db, blockchain, err := newCanonical(mockEngine.NewFaker(), 0, full)
	if err != nil {
		t.Fatalf("failed to create pristine chain: %v", err)
	}
	defer blockchain.Stop()

	// Create a chain, ban a hash and try to import
	if full {
		blocks := makeBlockChain(blockchain.CurrentBlock(), 3, mockEngine.NewFaker(), db, 10)

		BadHashes[blocks[2].Header().Hash()] = true
		defer func() { delete(BadHashes, blocks[2].Header().Hash()) }()

		_, err = blockchain.InsertChain(blocks)
	} else {
		headers := makeHeaderChain(blockchain.CurrentHeader(), 3, mockEngine.NewFaker(), db, 10)

		BadHashes[headers[2].Hash()] = true
		defer func() { delete(BadHashes, headers[2].Hash()) }()

		_, err = blockchain.InsertHeaderChain(headers, 1, true)
	}
	if err != ErrBlacklistedHash {
		t.Errorf("error mismatch: have: %v, want: %v", err, ErrBlacklistedHash)
	}
}

// Tests that bad hashes are detected on boot, and the chain rolled back to a
// good state prior to the bad hash.
func TestReorgBadHeaderHashes(t *testing.T) { testReorgBadHashes(t, false) }
func TestReorgBadBlockHashes(t *testing.T)  { testReorgBadHashes(t, true) }

func testReorgBadHashes(t *testing.T, full bool) {
	// Create a pristine chain and database
	db, blockchain, err := newCanonical(mockEngine.NewFaker(), 0, full)
	if err != nil {
		t.Fatalf("failed to create pristine chain: %v", err)
	}
	// Create a chain, import and ban afterwards
	headers := makeHeaderChain(blockchain.CurrentHeader(), 4, mockEngine.NewFaker(), db, 10)
	blocks := makeBlockChain(blockchain.CurrentBlock(), 4, mockEngine.NewFaker(), db, 10)

	if full {
		if _, err = blockchain.InsertChain(blocks); err != nil {
			t.Errorf("failed to import blocks: %v", err)
		}
		if blockchain.CurrentBlock().Hash() != blocks[3].Hash() {
			t.Errorf("last block hash mismatch: have: %x, want %x", blockchain.CurrentBlock().Hash(), blocks[3].Header().Hash())
		}
		BadHashes[blocks[3].Header().Hash()] = true
		defer func() { delete(BadHashes, blocks[3].Header().Hash()) }()
	} else {
		if _, err = blockchain.InsertHeaderChain(headers, 1, true); err != nil {
			t.Errorf("failed to import headers: %v", err)
		}
		if blockchain.CurrentHeader().Hash() != headers[3].Hash() {
			t.Errorf("last header hash mismatch: have: %x, want %x", blockchain.CurrentHeader().Hash(), headers[3].Hash())
		}
		BadHashes[headers[3].Hash()] = true
		defer func() { delete(BadHashes, headers[3].Hash()) }()
	}
	blockchain.Stop()

	// Create a new BlockChain and check that it rolled back the state.
	ncm, err := NewBlockChain(blockchain.db, nil, blockchain.chainConfig, mockEngine.NewFaker(), vm.Config{}, nil)
	if err != nil {
		t.Fatalf("failed to create new chain manager: %v", err)
	}
	if full {
		if ncm.CurrentBlock().Hash() != blocks[2].Header().Hash() {
			t.Errorf("last block hash mismatch: have: %x, want %x", ncm.CurrentBlock().Hash(), blocks[2].Header().Hash())
		}
	} else {
		if ncm.CurrentHeader().Hash() != headers[2].Hash() {
			t.Errorf("last header hash mismatch: have: %x, want %x", ncm.CurrentHeader().Hash(), headers[2].Hash())
		}
	}
	ncm.Stop()
}

// Tests chain insertions in the face of one entity containing an invalid nonce.
func TestHeadersInsertNonceError(t *testing.T) { testInsertNonceError(t, false) }
func TestBlocksInsertNonceError(t *testing.T)  { testInsertNonceError(t, true) }

func testInsertNonceError(t *testing.T, full bool) {
	for i := 1; i < 25 && !t.Failed(); i++ {
		// Create a pristine chain and database
		db, blockchain, err := newCanonical(mockEngine.NewFaker(), 0, full)
		if err != nil {
			t.Fatalf("failed to create pristine chain: %v", err)
		}
		defer blockchain.Stop()

		// Create and insert a chain with a failing nonce
		var (
			failAt  int
			failRes int
			failNum uint64
		)
		if full {
			blocks := makeBlockChain(blockchain.CurrentBlock(), i, mockEngine.NewFaker(), db, 0)

			failAt = rand.Int() % len(blocks)
			failNum = blocks[failAt].NumberU64()

			blockchain.engine = mockEngine.NewFakeFailer(failNum)
			failRes, err = blockchain.InsertChain(blocks)
		} else {
			headers := makeHeaderChain(blockchain.CurrentHeader(), i, mockEngine.NewFaker(), db, 0)

			failAt = rand.Int() % len(headers)
			failNum = headers[failAt].Number.Uint64()

			blockchain.engine = mockEngine.NewFakeFailer(failNum)
			blockchain.hc.engine = blockchain.engine
			failRes, err = blockchain.InsertHeaderChain(headers, 1, true)
		}
		// Check that the returned error indicates the failure
		if failRes != failAt {
			t.Errorf("test %d: failure (%v) index mismatch: have %d, want %d", i, err, failRes, failAt)
		}
		// Check that all blocks after the failing block have been inserted
		for j := 0; j < i-failAt; j++ {
			if full {
				if block := blockchain.GetBlockByNumber(failNum + uint64(j)); block != nil {
					t.Errorf("test %d: invalid block in chain: %v", i, block)
				}
			} else {
				if header := blockchain.GetHeaderByNumber(failNum + uint64(j)); header != nil {
					t.Errorf("test %d: invalid header in chain: %v", i, header)
				}
			}
		}
	}
}

// Tests that fast importing a block chain produces the same chain data as the
// classical full block processing.
func TestFastVsFullChains(t *testing.T) {
	// Configure and generate a sample block chain
	var (
		gendb   = rawdb.NewMemoryDatabase()
		key, _  = crypto.HexToECDSA("b71c71a67e1177ad4e901695e1b4b9ee17ae16c6668d313eac2f96dbcda3f291")
		address = crypto.PubkeyToAddress(key.PublicKey)
		funds   = big.NewInt(1000000000)
		gspec   = &Genesis{
			Config: params.IstanbulTestChainConfig,
			Alloc:  GenesisAlloc{address: {Balance: funds}},
		}
		genesis = gspec.MustCommit(gendb)
		signer  = types.NewEIP155Signer(gspec.Config.ChainID)
	)
	blocks, receipts := GenerateChain(gspec.Config, genesis, mockEngine.NewFaker(), gendb, 1024, func(i int, block *BlockGen) {
		block.SetCoinbase(common.Address{0x00})

		// If the block number is multiple of 3, send a few bonus transactions to the miner
		if i%3 == 2 {
			for j := 0; j < i%4+1; j++ {
				tx, err := types.SignTx(types.NewTransaction(block.TxNonce(address), common.Address{0x00}, big.NewInt(1000), params.TxGas, nil, nil, nil, nil, nil), signer, key)
				if err != nil {
					panic(err)
				}
				block.AddTx(tx)
			}
		}
	})
	// Import the chain as an archive node for the comparison baseline
	archiveDb := rawdb.NewMemoryDatabase()
	gspec.MustCommit(archiveDb)
	archive, _ := NewBlockChain(archiveDb, nil, gspec.Config, mockEngine.NewFaker(), vm.Config{}, nil)
	defer archive.Stop()

	if n, err := archive.InsertChain(blocks); err != nil {
		t.Fatalf("failed to process block %d: %v", n, err)
	}
	// Fast import the chain as a non-archive node to test
	fastDb := rawdb.NewMemoryDatabase()
	gspec.MustCommit(fastDb)
	fast, _ := NewBlockChain(fastDb, nil, gspec.Config, mockEngine.NewFaker(), vm.Config{}, nil)
	defer fast.Stop()

	headers := make([]*types.Header, len(blocks))
	for i, block := range blocks {
		headers[i] = block.Header()
	}
	if n, err := fast.InsertHeaderChain(headers, 1, true); err != nil {
		t.Fatalf("failed to insert header %d: %v", n, err)
	}
	if n, err := fast.InsertReceiptChain(blocks, receipts, 0); err != nil {
		t.Fatalf("failed to insert receipt %d: %v", n, err)
	}
	// Freezer style fast import the chain.
	frdir, err := ioutil.TempDir("", "")
	if err != nil {
		t.Fatalf("failed to create temp freezer dir: %v", err)
	}
	defer os.Remove(frdir)
	ancientDb, err := rawdb.NewDatabaseWithFreezer(rawdb.NewMemoryDatabase(), frdir, "")
	if err != nil {
		t.Fatalf("failed to create temp freezer db: %v", err)
	}
	gspec.MustCommit(ancientDb)
	ancient, _ := NewBlockChain(ancientDb, nil, gspec.Config, mockEngine.NewFaker(), vm.Config{}, nil)
	defer ancient.Stop()

	if n, err := ancient.InsertHeaderChain(headers, 1, true); err != nil {
		t.Fatalf("failed to insert header %d: %v", n, err)
	}
	if n, err := ancient.InsertReceiptChain(blocks, receipts, uint64(len(blocks)/2)); err != nil {
		t.Fatalf("failed to insert receipt %d: %v", n, err)
	}
	// Iterate over all chain data components, and cross reference
	for i := 0; i < len(blocks); i++ {
		num, hash := blocks[i].NumberU64(), blocks[i].Hash()

		if ftd, atd := fast.GetTdByHash(hash), archive.GetTdByHash(hash); ftd.Cmp(atd) != 0 {
			t.Errorf("block #%d [%x]: td mismatch: fastdb %v, archivedb %v", num, hash, ftd, atd)
		}
		if antd, artd := ancient.GetTdByHash(hash), archive.GetTdByHash(hash); antd.Cmp(artd) != 0 {
			t.Errorf("block #%d [%x]: td mismatch: ancientdb %v, archivedb %v", num, hash, antd, artd)
		}
		if fheader, aheader := fast.GetHeaderByHash(hash), archive.GetHeaderByHash(hash); fheader.Hash() != aheader.Hash() {
			t.Errorf("block #%d [%x]: header mismatch: fastdb %v, archivedb %v", num, hash, fheader, aheader)
		}
		if anheader, arheader := ancient.GetHeaderByHash(hash), archive.GetHeaderByHash(hash); anheader.Hash() != arheader.Hash() {
			t.Errorf("block #%d [%x]: header mismatch: ancientdb %v, archivedb %v", num, hash, anheader, arheader)
		}
		if fblock, arblock, anblock := fast.GetBlockByHash(hash), archive.GetBlockByHash(hash), ancient.GetBlockByHash(hash); fblock.Hash() != arblock.Hash() || anblock.Hash() != arblock.Hash() {
			t.Errorf("block #%d [%x]: block mismatch: fastdb %v, ancientdb %v, archivedb %v", num, hash, fblock, anblock, arblock)
		} else if types.DeriveSha(fblock.Transactions()) != types.DeriveSha(arblock.Transactions()) || types.DeriveSha(anblock.Transactions()) != types.DeriveSha(arblock.Transactions()) {
			t.Errorf("block #%d [%x]: transactions mismatch: fastdb %v, ancientdb %v, archivedb %v", num, hash, fblock.Transactions(), anblock.Transactions(), arblock.Transactions())
		}
		if freceipts, anreceipts, areceipts := rawdb.ReadReceipts(fastDb, hash, *rawdb.ReadHeaderNumber(fastDb, hash), fast.Config()), rawdb.ReadReceipts(ancientDb, hash, *rawdb.ReadHeaderNumber(ancientDb, hash), fast.Config()), rawdb.ReadReceipts(archiveDb, hash, *rawdb.ReadHeaderNumber(archiveDb, hash), fast.Config()); types.DeriveSha(freceipts) != types.DeriveSha(areceipts) {
			t.Errorf("block #%d [%x]: receipts mismatch: fastdb %v, ancientdb %v, archivedb %v", num, hash, freceipts, anreceipts, areceipts)
		}
	}
	// Check that the canonical chains are the same between the databases
	for i := 0; i < len(blocks)+1; i++ {
		if fhash, ahash := rawdb.ReadCanonicalHash(fastDb, uint64(i)), rawdb.ReadCanonicalHash(archiveDb, uint64(i)); fhash != ahash {
			t.Errorf("block #%d: canonical hash mismatch: fastdb %v, archivedb %v", i, fhash, ahash)
		}
		if anhash, arhash := rawdb.ReadCanonicalHash(ancientDb, uint64(i)), rawdb.ReadCanonicalHash(archiveDb, uint64(i)); anhash != arhash {
			t.Errorf("block #%d: canonical hash mismatch: ancientdb %v, archivedb %v", i, anhash, arhash)
		}
	}
}

// Tests that various import methods move the chain head pointers to the correct
// positions.
func TestLightVsFastVsFullChainHeads(t *testing.T) {
	// Configure and generate a sample block chain
	var (
		gendb   = rawdb.NewMemoryDatabase()
		key, _  = crypto.HexToECDSA("b71c71a67e1177ad4e901695e1b4b9ee17ae16c6668d313eac2f96dbcda3f291")
		address = crypto.PubkeyToAddress(key.PublicKey)
		funds   = big.NewInt(1000000000)
		gspec   = &Genesis{Config: params.IstanbulTestChainConfig, Alloc: GenesisAlloc{address: {Balance: funds}}}
		genesis = gspec.MustCommit(gendb)
	)
	height := uint64(1024)
	blocks, receipts := GenerateChain(gspec.Config, genesis, mockEngine.NewFaker(), gendb, int(height), nil)

	// makeDb creates a db instance for testing.
	makeDb := func() (ethdb.Database, func()) {
		dir, err := ioutil.TempDir("", "")
		if err != nil {
			t.Fatalf("failed to create temp freezer dir: %v", err)
		}
		defer os.Remove(dir)
		db, err := rawdb.NewDatabaseWithFreezer(rawdb.NewMemoryDatabase(), dir, "")
		if err != nil {
			t.Fatalf("failed to create temp freezer db: %v", err)
		}
		gspec.MustCommit(db)
		return db, func() { os.RemoveAll(dir) }
	}
	// Configure a subchain to roll back
	remove := blocks[height/2].NumberU64()

	// Create a small assertion method to check the three heads
	assert := func(t *testing.T, kind string, chain *BlockChain, header uint64, fast uint64, block uint64) {
		t.Helper()

		if num := chain.CurrentBlock().NumberU64(); num != block {
			t.Errorf("%s head block mismatch: have #%v, want #%v", kind, num, block)
		}
		if num := chain.CurrentFastBlock().NumberU64(); num != fast {
			t.Errorf("%s head fast-block mismatch: have #%v, want #%v", kind, num, fast)
		}
		if num := chain.CurrentHeader().Number.Uint64(); num != header {
			t.Errorf("%s head header mismatch: have #%v, want #%v", kind, num, header)
		}
	}
	// Import the chain as an archive node and ensure all pointers are updated
	archiveDb, delfn := makeDb()
	defer delfn()

	archiveCaching := *defaultCacheConfig
	archiveCaching.TrieDirtyDisabled = true

	archive, _ := NewBlockChain(archiveDb, &archiveCaching, gspec.Config, mockEngine.NewFaker(), vm.Config{}, nil)
	if n, err := archive.InsertChain(blocks); err != nil {
		t.Fatalf("failed to process block %d: %v", n, err)
	}
	defer archive.Stop()

	assert(t, "archive", archive, height, height, height)
	archive.SetHead(remove - 1)
	assert(t, "archive", archive, height/2, height/2, height/2)

	// Import the chain as a non-archive node and ensure all pointers are updated
	fastDb, delfn := makeDb()
	defer delfn()
	fast, _ := NewBlockChain(fastDb, nil, gspec.Config, mockEngine.NewFaker(), vm.Config{}, nil)
	defer fast.Stop()

	headers := make([]*types.Header, len(blocks))
	for i, block := range blocks {
		headers[i] = block.Header()
	}
	if n, err := fast.InsertHeaderChain(headers, 1, true); err != nil {
		t.Fatalf("failed to insert header %d: %v", n, err)
	}
	if n, err := fast.InsertReceiptChain(blocks, receipts, 0); err != nil {
		t.Fatalf("failed to insert receipt %d: %v", n, err)
	}
	assert(t, "fast", fast, height, height, 0)
	fast.SetHead(remove - 1)
	assert(t, "fast", fast, height/2, height/2, 0)

	// Import the chain as a ancient-first node and ensure all pointers are updated
	ancientDb, delfn := makeDb()
	defer delfn()
	ancient, _ := NewBlockChain(ancientDb, nil, gspec.Config, mockEngine.NewFaker(), vm.Config{}, nil)
	defer ancient.Stop()

	if n, err := ancient.InsertHeaderChain(headers, 1, true); err != nil {
		t.Fatalf("failed to insert header %d: %v", n, err)
	}
	if n, err := ancient.InsertReceiptChain(blocks, receipts, uint64(3*len(blocks)/4)); err != nil {
		t.Fatalf("failed to insert receipt %d: %v", n, err)
	}
	assert(t, "ancient", ancient, height, height, 0)
	ancient.SetHead(remove - 1)
	assert(t, "ancient", ancient, 0, 0, 0)

	if frozen, err := ancientDb.Ancients(); err != nil || frozen != 1 {
		t.Fatalf("failed to truncate ancient store, want %v, have %v", 1, frozen)
	}
	// Import the chain as a light node and ensure all pointers are updated
	lightDb, delfn := makeDb()
	defer delfn()
	light, _ := NewBlockChain(lightDb, nil, gspec.Config, mockEngine.NewFaker(), vm.Config{}, nil)
	if n, err := light.InsertHeaderChain(headers, 1, true); err != nil {
		t.Fatalf("failed to insert header %d: %v", n, err)
	}
	defer light.Stop()

	assert(t, "light", light, height, 0, 0)
	light.SetHead(remove - 1)
	assert(t, "light", light, height/2, 0, 0)
}

// Tests that chain reorganisations handle transaction removals and reinsertions.
func TestChainTxReorgs(t *testing.T) {
	var (
		key1, _ = crypto.HexToECDSA("b71c71a67e1177ad4e901695e1b4b9ee17ae16c6668d313eac2f96dbcda3f291")
		key2, _ = crypto.HexToECDSA("8a1f9a8f95be41cd7ccb6168179afb4504aefe388d1e14474d32c45c72ce7b7a")
		key3, _ = crypto.HexToECDSA("49a7b37aa6f6645917e7b807e9d1c00d4fa71f18343b0d4122a4d2df64dd6fee")
		addr1   = crypto.PubkeyToAddress(key1.PublicKey)
		addr2   = crypto.PubkeyToAddress(key2.PublicKey)
		addr3   = crypto.PubkeyToAddress(key3.PublicKey)
		db      = rawdb.NewMemoryDatabase()
		gspec   = &Genesis{
			Config: params.IstanbulTestChainConfig,
			Alloc: GenesisAlloc{
				addr1: {Balance: big.NewInt(1000000)},
				addr2: {Balance: big.NewInt(1000000)},
				addr3: {Balance: big.NewInt(1000000)},
			},
		}
		genesis = gspec.MustCommit(db)
		signer  = types.NewEIP155Signer(gspec.Config.ChainID)
	)

	// Create two transactions shared between the chains:
	//  - postponed: transaction included at a later block in the forked chain
	//  - swapped: transaction included at the same block number in the forked chain
	postponed, _ := types.SignTx(types.NewTransaction(0, addr1, big.NewInt(1000), params.TxGas, nil, nil, nil, nil, nil), signer, key1)
	swapped, _ := types.SignTx(types.NewTransaction(1, addr1, big.NewInt(1000), params.TxGas, nil, nil, nil, nil, nil), signer, key1)

	// Create two transactions that will be dropped by the forked chain:
	//  - pastDrop: transaction dropped retroactively from a past block
	//  - freshDrop: transaction dropped exactly at the block where the reorg is detected
	var pastDrop, freshDrop *types.Transaction

	// Create three transactions that will be added in the forked chain:
	//  - pastAdd:   transaction added before the reorganization is detected
	//  - freshAdd:  transaction added at the exact block the reorg is detected
	//  - futureAdd: transaction added after the reorg has already finished
	var pastAdd, freshAdd, futureAdd *types.Transaction

	chain, _ := GenerateChain(gspec.Config, genesis, mockEngine.NewFaker(), db, 3, func(i int, gen *BlockGen) {
		switch i {
		case 0:
			pastDrop, _ = types.SignTx(types.NewTransaction(gen.TxNonce(addr2), addr2, big.NewInt(1000), params.TxGas, nil, nil, nil, nil, nil), signer, key2)

			gen.AddTx(pastDrop)  // This transaction will be dropped in the fork from below the split point
			gen.AddTx(postponed) // This transaction will be postponed till block #3 in the fork

		case 2:
			freshDrop, _ = types.SignTx(types.NewTransaction(gen.TxNonce(addr2), addr2, big.NewInt(1000), params.TxGas, nil, nil, nil, nil, nil), signer, key2)

			gen.AddTx(freshDrop) // This transaction will be dropped in the fork from exactly at the split point
			gen.AddTx(swapped)   // This transaction will be swapped out at the exact height

			gen.OffsetTime(9) // Lower the block difficulty to simulate a weaker chain
		}
	})
	// Import the chain. This runs all block validation rules.
	blockchain, _ := NewBlockChain(db, nil, gspec.Config, mockEngine.NewFaker(), vm.Config{}, nil)
	if i, err := blockchain.InsertChain(chain); err != nil {
		t.Fatalf("failed to insert original chain[%d]: %v", i, err)
	}
	defer blockchain.Stop()

	// overwrite the old chain
	chain, _ = GenerateChain(gspec.Config, genesis, mockEngine.NewFaker(), db, 5, func(i int, gen *BlockGen) {
		switch i {
		case 0:
			pastAdd, _ = types.SignTx(types.NewTransaction(gen.TxNonce(addr3), addr3, big.NewInt(1000), params.TxGas, nil, nil, nil, nil, nil), signer, key3)
			gen.AddTx(pastAdd) // This transaction needs to be injected during reorg

		case 2:
			gen.AddTx(postponed) // This transaction was postponed from block #1 in the original chain
			gen.AddTx(swapped)   // This transaction was swapped from the exact current spot in the original chain

			freshAdd, _ = types.SignTx(types.NewTransaction(gen.TxNonce(addr3), addr3, big.NewInt(1000), params.TxGas, nil, nil, nil, nil, nil), signer, key3)
			gen.AddTx(freshAdd) // This transaction will be added exactly at reorg time

		case 3:
			futureAdd, _ = types.SignTx(types.NewTransaction(gen.TxNonce(addr3), addr3, big.NewInt(1000), params.TxGas, nil, nil, nil, nil, nil), signer, key3)
			gen.AddTx(futureAdd) // This transaction will be added after a full reorg
		}
	})
	if _, err := blockchain.InsertChain(chain); err != nil {
		t.Fatalf("failed to insert forked chain: %v", err)
	}

	// removed tx
	for i, tx := range (types.Transactions{pastDrop, freshDrop}) {
		if txn, _, _, _ := rawdb.ReadTransaction(db, tx.Hash()); txn != nil {
			t.Errorf("drop %d: tx %v found while shouldn't have been", i, txn)
		}
		if rcpt, _, _, _ := rawdb.ReadReceipt(db, tx.Hash(), blockchain.Config()); rcpt != nil {
			t.Errorf("drop %d: receipt %v found while shouldn't have been", i, rcpt)
		}
	}
	// added tx
	for i, tx := range (types.Transactions{pastAdd, freshAdd, futureAdd}) {
		if txn, _, _, _ := rawdb.ReadTransaction(db, tx.Hash()); txn == nil {
			t.Errorf("add %d: expected tx to be found", i)
		}
		if rcpt, _, _, _ := rawdb.ReadReceipt(db, tx.Hash(), blockchain.Config()); rcpt == nil {
			t.Errorf("add %d: expected receipt to be found", i)
		}
	}
	// shared tx
	for i, tx := range (types.Transactions{postponed, swapped}) {
		if txn, _, _, _ := rawdb.ReadTransaction(db, tx.Hash()); txn == nil {
			t.Errorf("share %d: expected tx to be found", i)
		}
		if rcpt, _, _, _ := rawdb.ReadReceipt(db, tx.Hash(), blockchain.Config()); rcpt == nil {
			t.Errorf("share %d: expected receipt to be found", i)
		}
	}
}

func TestLogReorgs(t *testing.T) {
	var (
		key1, _ = crypto.HexToECDSA("b71c71a67e1177ad4e901695e1b4b9ee17ae16c6668d313eac2f96dbcda3f291")
		addr1   = crypto.PubkeyToAddress(key1.PublicKey)
		db      = rawdb.NewMemoryDatabase()
		// this code generates a log
		code    = common.Hex2Bytes("60606040525b7f24ec1d3ff24c2f6ff210738839dbc339cd45a5294d85c79361016243157aae7b60405180905060405180910390a15b600a8060416000396000f360606040526008565b00")
		gspec   = &Genesis{Config: params.IstanbulTestChainConfig, Alloc: GenesisAlloc{addr1: {Balance: big.NewInt(10000000000000)}}}
		genesis = gspec.MustCommit(db)
		signer  = types.NewEIP155Signer(gspec.Config.ChainID)
	)

	blockchain, _ := NewBlockChain(db, nil, gspec.Config, mockEngine.NewFaker(), vm.Config{}, nil)
	defer blockchain.Stop()

	rmLogsCh := make(chan RemovedLogsEvent, 100)
	blockchain.SubscribeRemovedLogsEvent(rmLogsCh)
	chain, _ := GenerateChain(params.IstanbulTestChainConfig, genesis, mockEngine.NewFaker(), db, 2, func(i int, gen *BlockGen) {
		if i == 1 {
			tx, err := types.SignTx(types.NewContractCreation(gen.TxNonce(addr1), new(big.Int), 1000000, new(big.Int), nil, nil, nil, code), signer, key1)
			if err != nil {
				t.Fatalf("failed to create tx: %v", err)
			}
			gen.AddTx(tx)
		}
	})
	if _, err := blockchain.InsertChain(chain); err != nil {
		t.Fatalf("failed to insert chain: %v", err)
	}

	chain, _ = GenerateChain(params.IstanbulTestChainConfig, genesis, mockEngine.NewFaker(), db, 3, func(i int, gen *BlockGen) {})
	if _, err := blockchain.InsertChain(chain); err != nil {
		t.Fatalf("failed to insert forked chain: %v", err)
	}
	timeout := time.NewTimer(1 * time.Second)
	defer timeout.Stop()
	select {
	case ev := <-rmLogsCh:
		if len(ev.Logs) == 0 {
			t.Error("expected logs")
		}
	case <-timeout.C:
		t.Fatal("Timeout. There is no RemovedLogsEvent has been sent.")
	}
}

// This EVM code generates a log when the contract is created.
var logCode = common.Hex2Bytes("60606040525b7f24ec1d3ff24c2f6ff210738839dbc339cd45a5294d85c79361016243157aae7b60405180905060405180910390a15b600a8060416000396000f360606040526008565b00")

// This test checks that log events and RemovedLogsEvent are sent
// when the chain reorganizes.
func TestLogRebirth(t *testing.T) {
	var (
<<<<<<< HEAD
		key1, _ = crypto.HexToECDSA("b71c71a67e1177ad4e901695e1b4b9ee17ae16c6668d313eac2f96dbcda3f291")
		addr1   = crypto.PubkeyToAddress(key1.PublicKey)
		db      = rawdb.NewMemoryDatabase()

		// this code generates a log
		code        = common.Hex2Bytes("60606040525b7f24ec1d3ff24c2f6ff210738839dbc339cd45a5294d85c79361016243157aae7b60405180905060405180910390a15b600a8060416000396000f360606040526008565b00")
		gspec       = &Genesis{Config: params.IstanbulTestChainConfig, Alloc: GenesisAlloc{addr1: {Balance: big.NewInt(10000000000000)}}}
		genesis     = gspec.MustCommit(db)
		signer      = types.NewEIP155Signer(gspec.Config.ChainID)
		newLogCh    = make(chan bool)
		removeLogCh = make(chan bool)
	)

	// validateLogEvent checks whether the received logs number is equal with expected.
	validateLogEvent := func(sink interface{}, result chan bool, expect int) {
		chanval := reflect.ValueOf(sink)
		chantyp := chanval.Type()
		if chantyp.Kind() != reflect.Chan || chantyp.ChanDir()&reflect.RecvDir == 0 {
			// t.Fatalf won't work since it's called in another goroutine
			panic(fmt.Sprintf("invalid channel, given type %v", chantyp))
		}
		cnt := 0
		timeout := time.After(1 * time.Second)
		cases := []reflect.SelectCase{{Chan: chanval, Dir: reflect.SelectRecv}, {Chan: reflect.ValueOf(timeout), Dir: reflect.SelectRecv}}
		for {
			chose, _, _ := reflect.Select(cases)
			if chose == 1 {
				// Not enough event received
				result <- false
				return
			}
			cnt += 1
			if cnt == expect {
				break
			}
		}
		done := time.After(50 * time.Millisecond)
		cases = cases[:1]
		cases = append(cases, reflect.SelectCase{Chan: reflect.ValueOf(done), Dir: reflect.SelectRecv})
		chose, _, _ := reflect.Select(cases)
		// If chose equal 0, it means receiving redundant events.
		if chose == 1 {
			result <- true
		} else {
			result <- false
		}
	}

	blockchain, _ := NewBlockChain(db, nil, gspec.Config, mockEngine.NewFaker(), vm.Config{}, nil)
=======
		key1, _       = crypto.HexToECDSA("b71c71a67e1177ad4e901695e1b4b9ee17ae16c6668d313eac2f96dbcda3f291")
		addr1         = crypto.PubkeyToAddress(key1.PublicKey)
		db            = rawdb.NewMemoryDatabase()
		gspec         = &Genesis{Config: params.TestChainConfig, Alloc: GenesisAlloc{addr1: {Balance: big.NewInt(10000000000000)}}}
		genesis       = gspec.MustCommit(db)
		signer        = types.NewEIP155Signer(gspec.Config.ChainID)
		engine        = ethash.NewFaker()
		blockchain, _ = NewBlockChain(db, nil, gspec.Config, engine, vm.Config{}, nil)
	)
>>>>>>> 92a7538e
	defer blockchain.Stop()

	// The event channels.
	newLogCh := make(chan []*types.Log, 10)
	rmLogsCh := make(chan RemovedLogsEvent, 10)
	blockchain.SubscribeLogsEvent(newLogCh)
	blockchain.SubscribeRemovedLogsEvent(rmLogsCh)

<<<<<<< HEAD
	chain, _ := GenerateChain(params.IstanbulTestChainConfig, genesis, mockEngine.NewFaker(), db, 2, func(i int, gen *BlockGen) {
		if i == 1 {
			tx, err := types.SignTx(types.NewContractCreation(gen.TxNonce(addr1), new(big.Int), 1000000, new(big.Int), nil, nil, nil, code), signer, key1)
=======
	// This chain contains a single log.
	chain, _ := GenerateChain(params.TestChainConfig, genesis, engine, db, 2, func(i int, gen *BlockGen) {
		if i == 1 {
			tx, err := types.SignTx(types.NewContractCreation(gen.TxNonce(addr1), new(big.Int), 1000000, new(big.Int), logCode), signer, key1)
>>>>>>> 92a7538e
			if err != nil {
				t.Fatalf("failed to create tx: %v", err)
			}
			gen.AddTx(tx)
		}
	})
	if _, err := blockchain.InsertChain(chain); err != nil {
		t.Fatalf("failed to insert chain: %v", err)
	}
	checkLogEvents(t, newLogCh, rmLogsCh, 1, 0)

<<<<<<< HEAD
	// Generate long reorg chain
	forkChain, _ := GenerateChain(params.IstanbulTestChainConfig, genesis, mockEngine.NewFaker(), db, 3, func(i int, gen *BlockGen) {
		if i == 2 {
			tx, err := types.SignTx(types.NewContractCreation(gen.TxNonce(addr1), new(big.Int), 1000000, new(big.Int), nil, nil, nil, code), signer, key1)
=======
	// Generate long reorg chain containing another log. Inserting the
	// chain removes one log and adds one.
	forkChain, _ := GenerateChain(params.TestChainConfig, genesis, engine, db, 2, func(i int, gen *BlockGen) {
		if i == 1 {
			tx, err := types.SignTx(types.NewContractCreation(gen.TxNonce(addr1), new(big.Int), 1000000, new(big.Int), logCode), signer, key1)
>>>>>>> 92a7538e
			if err != nil {
				t.Fatalf("failed to create tx: %v", err)
			}
			gen.AddTx(tx)
			gen.OffsetTime(-9) // higher block difficulty
		}
	})
	if _, err := blockchain.InsertChain(forkChain); err != nil {
		t.Fatalf("failed to insert forked chain: %v", err)
	}
	checkLogEvents(t, newLogCh, rmLogsCh, 1, 1)

<<<<<<< HEAD
	newBlocks, _ := GenerateChain(params.IstanbulTestChainConfig, chain[len(chain)-1], mockEngine.NewFaker(), db, 2, func(i int, gen *BlockGen) {})
	go validateLogEvent(logsCh, newLogCh, 1)
	go validateLogEvent(rmLogsCh, removeLogCh, 1)
=======
	// This chain segment is rooted in the original chain, but doesn't contain any logs.
	// When inserting it, the canonical chain switches away from forkChain and re-emits
	// the log event for the old chain, as well as a RemovedLogsEvent for forkChain.
	newBlocks, _ := GenerateChain(params.TestChainConfig, chain[len(chain)-1], engine, db, 1, func(i int, gen *BlockGen) {})
>>>>>>> 92a7538e
	if _, err := blockchain.InsertChain(newBlocks); err != nil {
		t.Fatalf("failed to insert forked chain: %v", err)
	}
	checkLogEvents(t, newLogCh, rmLogsCh, 1, 1)
}

// This test is a variation of TestLogRebirth. It verifies that log events are emitted
// when a side chain containing log events overtakes the canonical chain.
func TestSideLogRebirth(t *testing.T) {
	var (
<<<<<<< HEAD
		key1, _ = crypto.HexToECDSA("b71c71a67e1177ad4e901695e1b4b9ee17ae16c6668d313eac2f96dbcda3f291")
		addr1   = crypto.PubkeyToAddress(key1.PublicKey)
		db      = rawdb.NewMemoryDatabase()

		// this code generates a log
		code     = common.Hex2Bytes("60606040525b7f24ec1d3ff24c2f6ff210738839dbc339cd45a5294d85c79361016243157aae7b60405180905060405180910390a15b600a8060416000396000f360606040526008565b00")
		gspec    = &Genesis{Config: params.IstanbulTestChainConfig, Alloc: GenesisAlloc{addr1: {Balance: big.NewInt(10000000000000)}}}
		genesis  = gspec.MustCommit(db)
		signer   = types.NewEIP155Signer(gspec.Config.ChainID)
		newLogCh = make(chan bool)
	)

	// listenNewLog checks whether the received logs number is equal with expected.
	listenNewLog := func(sink chan []*types.Log, expect int) {
		cnt := 0
		for {
			select {
			case logs := <-sink:
				cnt += len(logs)
			case <-time.NewTimer(5 * time.Second).C:
				// new logs timeout
				newLogCh <- false
				return
			}
			if cnt == expect {
				break
			} else if cnt > expect {
				// redundant logs received
				newLogCh <- false
				return
			}
		}
		select {
		case <-sink:
			// redundant logs received
			newLogCh <- false
		case <-time.NewTimer(100 * time.Millisecond).C:
			newLogCh <- true
		}
	}

	blockchain, _ := NewBlockChain(db, nil, gspec.Config, mockEngine.NewFaker(), vm.Config{}, nil)
	defer blockchain.Stop()

	logsCh := make(chan []*types.Log)
	blockchain.SubscribeLogsEvent(logsCh)

	chain, _ := GenerateChain(params.IstanbulTestChainConfig, genesis, mockEngine.NewFaker(), db, 2, func(i int, gen *BlockGen) {
=======
		key1, _       = crypto.HexToECDSA("b71c71a67e1177ad4e901695e1b4b9ee17ae16c6668d313eac2f96dbcda3f291")
		addr1         = crypto.PubkeyToAddress(key1.PublicKey)
		db            = rawdb.NewMemoryDatabase()
		gspec         = &Genesis{Config: params.TestChainConfig, Alloc: GenesisAlloc{addr1: {Balance: big.NewInt(10000000000000)}}}
		genesis       = gspec.MustCommit(db)
		signer        = types.NewEIP155Signer(gspec.Config.ChainID)
		blockchain, _ = NewBlockChain(db, nil, gspec.Config, ethash.NewFaker(), vm.Config{}, nil)
	)
	defer blockchain.Stop()

	newLogCh := make(chan []*types.Log, 10)
	rmLogsCh := make(chan RemovedLogsEvent, 10)
	blockchain.SubscribeLogsEvent(newLogCh)
	blockchain.SubscribeRemovedLogsEvent(rmLogsCh)

	chain, _ := GenerateChain(params.TestChainConfig, genesis, ethash.NewFaker(), db, 2, func(i int, gen *BlockGen) {
>>>>>>> 92a7538e
		if i == 1 {
			gen.OffsetTime(-9) // higher block difficulty

		}
	})
	if _, err := blockchain.InsertChain(chain); err != nil {
		t.Fatalf("failed to insert forked chain: %v", err)
	}
	checkLogEvents(t, newLogCh, rmLogsCh, 0, 0)

	// Generate side chain with lower difficulty
	sideChain, _ := GenerateChain(params.IstanbulTestChainConfig, genesis, mockEngine.NewFaker(), db, 2, func(i int, gen *BlockGen) {
		if i == 1 {
<<<<<<< HEAD
			tx, err := types.SignTx(types.NewContractCreation(gen.TxNonce(addr1), new(big.Int), 1000000, new(big.Int), nil, nil, nil, code), signer, key1)
=======
			tx, err := types.SignTx(types.NewContractCreation(gen.TxNonce(addr1), new(big.Int), 1000000, new(big.Int), logCode), signer, key1)
>>>>>>> 92a7538e
			if err != nil {
				t.Fatalf("failed to create tx: %v", err)
			}
			gen.AddTx(tx)
		}
	})
	if _, err := blockchain.InsertChain(sideChain); err != nil {
		t.Fatalf("failed to insert forked chain: %v", err)
	}
	checkLogEvents(t, newLogCh, rmLogsCh, 0, 0)

<<<<<<< HEAD
	// Generate a new block based on side chain
	newBlocks, _ := GenerateChain(params.IstanbulTestChainConfig, sideChain[len(sideChain)-1], mockEngine.NewFaker(), db, 1, func(i int, gen *BlockGen) {})
	go listenNewLog(logsCh, 1)
=======
	// Generate a new block based on side chain.
	newBlocks, _ := GenerateChain(params.TestChainConfig, sideChain[len(sideChain)-1], ethash.NewFaker(), db, 1, func(i int, gen *BlockGen) {})
>>>>>>> 92a7538e
	if _, err := blockchain.InsertChain(newBlocks); err != nil {
		t.Fatalf("failed to insert forked chain: %v", err)
	}
	checkLogEvents(t, newLogCh, rmLogsCh, 1, 0)
}

func checkLogEvents(t *testing.T, logsCh <-chan []*types.Log, rmLogsCh <-chan RemovedLogsEvent, wantNew, wantRemoved int) {
	t.Helper()

	if len(logsCh) != wantNew {
		t.Fatalf("wrong number of log events: got %d, want %d", len(logsCh), wantNew)
	}
	if len(rmLogsCh) != wantRemoved {
		t.Fatalf("wrong number of removed log events: got %d, want %d", len(rmLogsCh), wantRemoved)
	}
	// Drain events.
	for i := 0; i < len(logsCh); i++ {
		<-logsCh
	}
	for i := 0; i < len(rmLogsCh); i++ {
		<-rmLogsCh
	}
}

func TestReorgSideEvent(t *testing.T) {
	var (
		db      = rawdb.NewMemoryDatabase()
		key1, _ = crypto.HexToECDSA("b71c71a67e1177ad4e901695e1b4b9ee17ae16c6668d313eac2f96dbcda3f291")
		addr1   = crypto.PubkeyToAddress(key1.PublicKey)
		gspec   = &Genesis{
			Config: params.IstanbulTestChainConfig,
			Alloc:  GenesisAlloc{addr1: {Balance: big.NewInt(10000000000000)}},
		}
		genesis = gspec.MustCommit(db)
		signer  = types.NewEIP155Signer(gspec.Config.ChainID)
	)

	blockchain, _ := NewBlockChain(db, nil, gspec.Config, mockEngine.NewFaker(), vm.Config{}, nil)
	defer blockchain.Stop()

	chain, _ := GenerateChain(gspec.Config, genesis, mockEngine.NewFaker(), db, 3, func(i int, gen *BlockGen) {})
	if _, err := blockchain.InsertChain(chain); err != nil {
		t.Fatalf("failed to insert chain: %v", err)
	}

	replacementBlocks, _ := GenerateChain(gspec.Config, genesis, mockEngine.NewFaker(), db, 4, func(i int, gen *BlockGen) {
		tx, err := types.SignTx(types.NewContractCreation(gen.TxNonce(addr1), new(big.Int), 1000000, new(big.Int), nil, nil, nil, nil), signer, key1)
		if i == 2 {
			gen.OffsetTime(-9)
		}
		if err != nil {
			t.Fatalf("failed to create tx: %v", err)
		}
		gen.AddTx(tx)
	})
	chainSideCh := make(chan ChainSideEvent, 64)
	blockchain.SubscribeChainSideEvent(chainSideCh)
	if _, err := blockchain.InsertChain(replacementBlocks); err != nil {
		t.Fatalf("failed to insert chain: %v", err)
	}

	// first two block of the secondary chain are for a brief moment considered
	// side chains because up to that point the first one is considered the
	// heavier chain.
	expectedSideHashes := map[common.Hash]bool{
		replacementBlocks[0].Hash(): true,
		replacementBlocks[1].Hash(): true,
		chain[0].Hash():             true,
		chain[1].Hash():             true,
		chain[2].Hash():             true,
	}

	i := 0

	const timeoutDura = 10 * time.Second
	timeout := time.NewTimer(timeoutDura)
done:
	for {
		select {
		case ev := <-chainSideCh:
			block := ev.Block
			if _, ok := expectedSideHashes[block.Hash()]; !ok {
				t.Errorf("%d: didn't expect %x to be in side chain", i, block.Hash())
			}
			i++

			if i == len(expectedSideHashes) {
				timeout.Stop()

				break done
			}
			timeout.Reset(timeoutDura)

		case <-timeout.C:
			t.Fatal("Timeout. Possibly not all blocks were triggered for sideevent")
		}
	}

	// make sure no more events are fired
	select {
	case e := <-chainSideCh:
		t.Errorf("unexpected event fired: %v", e)
	case <-time.After(250 * time.Millisecond):
	}

}

// Tests if the canonical block can be fetched from the database during chain insertion.
func TestCanonicalBlockRetrieval(t *testing.T) {
	_, blockchain, err := newCanonical(mockEngine.NewFaker(), 0, true)
	if err != nil {
		t.Fatalf("failed to create pristine chain: %v", err)
	}
	defer blockchain.Stop()

	chain, _ := GenerateChain(blockchain.chainConfig, blockchain.genesisBlock, mockEngine.NewFaker(), blockchain.db, 10, func(i int, gen *BlockGen) {})

	var pend sync.WaitGroup
	pend.Add(len(chain))

	for i := range chain {
		go func(block *types.Block) {
			defer pend.Done()

			// try to retrieve a block by its canonical hash and see if the block data can be retrieved.
			for {
				ch := rawdb.ReadCanonicalHash(blockchain.db, block.NumberU64())
				if ch == (common.Hash{}) {
					continue // busy wait for canonical hash to be written
				}
				if ch != block.Hash() {
					t.Errorf("unknown canonical hash, want %s, got %s", block.Hash().Hex(), ch.Hex())
					return
				}
				fb := rawdb.ReadBlock(blockchain.db, ch, block.NumberU64())
				if fb == nil {
					t.Errorf("unable to retrieve block %d for canonical hash: %s", block.NumberU64(), ch.Hex())
					return
				}
				if fb.Hash() != block.Hash() {
					t.Errorf("invalid block hash for block %d, want %s, got %s", block.NumberU64(), block.Hash().Hex(), fb.Hash().Hex())
					return
				}
				return
			}
		}(chain[i])

		if _, err := blockchain.InsertChain(types.Blocks{chain[i]}); err != nil {
			t.Fatalf("failed to insert block %d: %v", i, err)
		}
	}
	pend.Wait()
}

func TestEIP155Transition(t *testing.T) {
	// Configure and generate a sample block chain
	var (
		db         = rawdb.NewMemoryDatabase()
		key, _     = crypto.HexToECDSA("b71c71a67e1177ad4e901695e1b4b9ee17ae16c6668d313eac2f96dbcda3f291")
		address    = crypto.PubkeyToAddress(key.PublicKey)
		funds      = big.NewInt(1000000000)
		deleteAddr = common.Address{1}
		gspec      = &Genesis{
			Config: &params.ChainConfig{ChainID: big.NewInt(1), EIP150Block: big.NewInt(0), EIP155Block: big.NewInt(2), HomesteadBlock: new(big.Int)},
			Alloc:  GenesisAlloc{address: {Balance: funds}, deleteAddr: {Balance: new(big.Int)}},
		}
		genesis = gspec.MustCommit(db)
	)

	blockchain, _ := NewBlockChain(db, nil, gspec.Config, mockEngine.NewFaker(), vm.Config{}, nil)
	defer blockchain.Stop()

	blocks, _ := GenerateChain(gspec.Config, genesis, mockEngine.NewFaker(), db, 4, func(i int, block *BlockGen) {
		var (
			tx      *types.Transaction
			err     error
			basicTx = func(signer types.Signer) (*types.Transaction, error) {
				return types.SignTx(types.NewTransaction(block.TxNonce(address), common.Address{}, new(big.Int), 21000, new(big.Int), nil, nil, nil, nil), signer, key)
			}
		)
		switch i {
		case 0:
			tx, err = basicTx(types.HomesteadSigner{})
			if err != nil {
				t.Fatal(err)
			}
			block.AddTx(tx)
		case 2:
			tx, err = basicTx(types.HomesteadSigner{})
			if err != nil {
				t.Fatal(err)
			}
			block.AddTx(tx)

			tx, err = basicTx(types.NewEIP155Signer(gspec.Config.ChainID))
			if err != nil {
				t.Fatal(err)
			}
			block.AddTx(tx)
		case 3:
			tx, err = basicTx(types.HomesteadSigner{})
			if err != nil {
				t.Fatal(err)
			}
			block.AddTx(tx)

			tx, err = basicTx(types.NewEIP155Signer(gspec.Config.ChainID))
			if err != nil {
				t.Fatal(err)
			}
			block.AddTx(tx)
		}
	})

	if _, err := blockchain.InsertChain(blocks); err != nil {
		t.Fatal(err)
	}
	block := blockchain.GetBlockByNumber(1)
	if block.Transactions()[0].Protected() {
		t.Error("Expected block[0].txs[0] to not be replay protected")
	}

	block = blockchain.GetBlockByNumber(3)
	if block.Transactions()[0].Protected() {
		t.Error("Expected block[3].txs[0] to not be replay protected")
	}
	if !block.Transactions()[1].Protected() {
		t.Error("Expected block[3].txs[1] to be replay protected")
	}
	if _, err := blockchain.InsertChain(blocks[4:]); err != nil {
		t.Fatal(err)
	}

	// generate an invalid chain id transaction
	config := &params.ChainConfig{ChainID: big.NewInt(2), EIP150Block: big.NewInt(0), EIP155Block: big.NewInt(2), HomesteadBlock: new(big.Int)}
	blocks, _ = GenerateChain(config, blocks[len(blocks)-1], mockEngine.NewFaker(), db, 4, func(i int, block *BlockGen) {
		var (
			tx      *types.Transaction
			err     error
			basicTx = func(signer types.Signer) (*types.Transaction, error) {
				return types.SignTx(types.NewTransaction(block.TxNonce(address), common.Address{}, new(big.Int), 21000, new(big.Int), nil, nil, nil, nil), signer, key)
			}
		)
		if i == 0 {
			tx, err = basicTx(types.NewEIP155Signer(big.NewInt(2)))
			if err != nil {
				t.Fatal(err)
			}
			block.AddTx(tx)
		}
	})
	_, err := blockchain.InsertChain(blocks)
	if err != types.ErrInvalidChainId {
		t.Error("expected error:", types.ErrInvalidChainId)
	}
}

func TestEIP161AccountRemoval(t *testing.T) {
	// Configure and generate a sample block chain
	var (
		db      = rawdb.NewMemoryDatabase()
		key, _  = crypto.HexToECDSA("b71c71a67e1177ad4e901695e1b4b9ee17ae16c6668d313eac2f96dbcda3f291")
		address = crypto.PubkeyToAddress(key.PublicKey)
		funds   = big.NewInt(1000000000)
		theAddr = common.Address{1}
		gspec   = &Genesis{
			Config: &params.ChainConfig{
				ChainID:        big.NewInt(1),
				HomesteadBlock: new(big.Int),
				EIP155Block:    new(big.Int),
				EIP150Block:    new(big.Int),
				EIP158Block:    big.NewInt(2),
			},
			Alloc: GenesisAlloc{address: {Balance: funds}},
		}
		genesis = gspec.MustCommit(db)
	)
	blockchain, _ := NewBlockChain(db, nil, gspec.Config, mockEngine.NewFaker(), vm.Config{}, nil)
	defer blockchain.Stop()

	blocks, _ := GenerateChain(gspec.Config, genesis, mockEngine.NewFaker(), db, 3, func(i int, block *BlockGen) {
		var (
			tx     *types.Transaction
			err    error
			signer = types.NewEIP155Signer(gspec.Config.ChainID)
		)
		switch i {
		case 0:
			tx, err = types.SignTx(types.NewTransaction(block.TxNonce(address), theAddr, new(big.Int), 21000, new(big.Int), nil, nil, nil, nil), signer, key)
		case 1:
			tx, err = types.SignTx(types.NewTransaction(block.TxNonce(address), theAddr, new(big.Int), 21000, new(big.Int), nil, nil, nil, nil), signer, key)
		case 2:
			tx, err = types.SignTx(types.NewTransaction(block.TxNonce(address), theAddr, new(big.Int), 21000, new(big.Int), nil, nil, nil, nil), signer, key)
		}
		if err != nil {
			t.Fatal(err)
		}
		block.AddTx(tx)
	})
	// account must exist pre eip 161
	if _, err := blockchain.InsertChain(types.Blocks{blocks[0]}); err != nil {
		t.Fatal(err)
	}
	if st, _ := blockchain.State(); !st.Exist(theAddr) {
		t.Error("expected account to exist")
	}

	// account needs to be deleted post eip 161
	if _, err := blockchain.InsertChain(types.Blocks{blocks[1]}); err != nil {
		t.Fatal(err)
	}
	if st, _ := blockchain.State(); st.Exist(theAddr) {
		t.Error("account should not exist")
	}

	// account musn't be created post eip 161
	if _, err := blockchain.InsertChain(types.Blocks{blocks[2]}); err != nil {
		t.Fatal(err)
	}
	if st, _ := blockchain.State(); st.Exist(theAddr) {
		t.Error("account should not exist")
	}
}

// This is a regression test (i.e. as weird as it is, don't delete it ever), which
// tests that under weird reorg conditions the blockchain and its internal header-
// chain return the same latest block/header.
//
// https://github.com/ethereum/go-ethereum/pull/15941
func TestBlockchainHeaderchainReorgConsistency(t *testing.T) {
	// Generate a canonical chain to act as the main dataset
	engine := mockEngine.NewFaker()

	db := rawdb.NewMemoryDatabase()
	genesis := new(Genesis).MustCommit(db)
	blocks, _ := GenerateChain(params.IstanbulTestChainConfig, genesis, engine, db, 64, func(i int, b *BlockGen) { b.SetCoinbase(common.Address{1}) })

	// Generate a bunch of fork blocks, each side forking from the canonical chain
	forks := make([]*types.Block, len(blocks))
	for i := 0; i < len(forks); i++ {
		parent := genesis
		if i > 0 {
			parent = blocks[i-1]
		}
		fork, _ := GenerateChain(params.IstanbulTestChainConfig, parent, engine, db, 1, func(i int, b *BlockGen) { b.SetCoinbase(common.Address{2}) })
		forks[i] = fork[0]
	}
	// Import the canonical and fork chain side by side, verifying the current block
	// and current header consistency
	diskdb := rawdb.NewMemoryDatabase()
	new(Genesis).MustCommit(diskdb)

	chain, err := NewBlockChain(diskdb, nil, params.IstanbulTestChainConfig, engine, vm.Config{}, nil)
	if err != nil {
		t.Fatalf("failed to create tester chain: %v", err)
	}
	for i := 0; i < len(blocks); i++ {
		if _, err := chain.InsertChain(blocks[i : i+1]); err != nil {
			t.Fatalf("block %d: failed to insert into chain: %v", i, err)
		}
		if chain.CurrentBlock().Hash() != chain.CurrentHeader().Hash() {
			t.Errorf("block %d: current block/header mismatch: block #%d [%x…], header #%d [%x…]", i, chain.CurrentBlock().Number(), chain.CurrentBlock().Hash().Bytes()[:4], chain.CurrentHeader().Number, chain.CurrentHeader().Hash().Bytes()[:4])
		}
		if _, err := chain.InsertChain(forks[i : i+1]); err != nil {
			t.Fatalf(" fork %d: failed to insert into chain: %v", i, err)
		}
		if chain.CurrentBlock().Hash() != chain.CurrentHeader().Hash() {
			t.Errorf(" fork %d: current block/header mismatch: block #%d [%x…], header #%d [%x…]", i, chain.CurrentBlock().Number(), chain.CurrentBlock().Hash().Bytes()[:4], chain.CurrentHeader().Number, chain.CurrentHeader().Hash().Bytes()[:4])
		}
	}
}

// Tests that importing small side forks doesn't leave junk in the trie database
// cache (which would eventually cause memory issues).
func TestTrieForkGC(t *testing.T) {
	// Generate a canonical chain to act as the main dataset
	engine := mockEngine.NewFaker()

	db := rawdb.NewMemoryDatabase()
	genesis := new(Genesis).MustCommit(db)
	blocks, _ := GenerateChain(params.IstanbulTestChainConfig, genesis, engine, db, 2*TriesInMemory, func(i int, b *BlockGen) { b.SetCoinbase(common.Address{1}) })

	// Generate a bunch of fork blocks, each side forking from the canonical chain
	forks := make([]*types.Block, len(blocks))
	for i := 0; i < len(forks); i++ {
		parent := genesis
		if i > 0 {
			parent = blocks[i-1]
		}
		fork, _ := GenerateChain(params.IstanbulTestChainConfig, parent, engine, db, 1, func(i int, b *BlockGen) { b.SetCoinbase(common.Address{2}) })
		forks[i] = fork[0]
	}
	// Import the canonical and fork chain side by side, forcing the trie cache to cache both
	diskdb := rawdb.NewMemoryDatabase()
	new(Genesis).MustCommit(diskdb)

	chain, err := NewBlockChain(diskdb, nil, params.IstanbulTestChainConfig, engine, vm.Config{}, nil)
	if err != nil {
		t.Fatalf("failed to create tester chain: %v", err)
	}
	for i := 0; i < len(blocks); i++ {
		if _, err := chain.InsertChain(blocks[i : i+1]); err != nil {
			t.Fatalf("block %d: failed to insert into chain: %v", i, err)
		}
		if _, err := chain.InsertChain(forks[i : i+1]); err != nil {
			t.Fatalf("fork %d: failed to insert into chain: %v", i, err)
		}
	}
	// Dereference all the recent tries and ensure no past trie is left in
	for i := 0; i < TriesInMemory; i++ {
		chain.stateCache.TrieDB().Dereference(blocks[len(blocks)-1-i].Root())
		chain.stateCache.TrieDB().Dereference(forks[len(blocks)-1-i].Root())
	}
	if len(chain.stateCache.TrieDB().Nodes()) > 0 {
		t.Fatalf("stale tries still alive after garbase collection")
	}
}

// Tests that doing large reorgs works even if the state associated with the
// forking point is not available any more.
func TestLargeReorgTrieGC(t *testing.T) {
	// Generate the original common chain segment and the two competing forks
	engine := mockEngine.NewFaker()

	db := rawdb.NewMemoryDatabase()
	genesis := new(Genesis).MustCommit(db)

	shared, _ := GenerateChain(params.IstanbulTestChainConfig, genesis, engine, db, 64, func(i int, b *BlockGen) { b.SetCoinbase(common.Address{1}) })
	original, _ := GenerateChain(params.IstanbulTestChainConfig, shared[len(shared)-1], engine, db, 2*TriesInMemory, func(i int, b *BlockGen) { b.SetCoinbase(common.Address{2}) })
	competitor, _ := GenerateChain(params.IstanbulTestChainConfig, shared[len(shared)-1], engine, db, 2*TriesInMemory+1, func(i int, b *BlockGen) { b.SetCoinbase(common.Address{3}) })

	// Import the shared chain and the original canonical one
	diskdb := rawdb.NewMemoryDatabase()
	new(Genesis).MustCommit(diskdb)

	chain, err := NewBlockChain(diskdb, nil, params.IstanbulTestChainConfig, engine, vm.Config{}, nil)
	if err != nil {
		t.Fatalf("failed to create tester chain: %v", err)
	}
	if _, err := chain.InsertChain(shared); err != nil {
		t.Fatalf("failed to insert shared chain: %v", err)
	}
	if _, err := chain.InsertChain(original); err != nil {
		t.Fatalf("failed to insert original chain: %v", err)
	}
	// Ensure that the state associated with the forking point is pruned away
	if node, _ := chain.stateCache.TrieDB().Node(shared[len(shared)-1].Root()); node != nil {
		t.Fatalf("common-but-old ancestor still cache")
	}
	// Import the competitor chain without exceeding the canonical's TD and ensure
	// we have not processed any of the blocks (protection against malicious blocks)
	if _, err := chain.InsertChain(competitor[:len(competitor)-2]); err != nil {
		t.Fatalf("failed to insert competitor chain: %v", err)
	}
	for i, block := range competitor[:len(competitor)-2] {
		if node, _ := chain.stateCache.TrieDB().Node(block.Root()); node != nil {
			t.Fatalf("competitor %d: low TD chain became processed", i)
		}
	}
	// Import the head of the competitor chain, triggering the reorg and ensure we
	// successfully reprocess all the stashed away blocks.
	if _, err := chain.InsertChain(competitor[len(competitor)-2:]); err != nil {
		t.Fatalf("failed to finalize competitor chain: %v", err)
	}
	for i, block := range competitor[:len(competitor)-TriesInMemory] {
		if node, _ := chain.stateCache.TrieDB().Node(block.Root()); node != nil {
			t.Fatalf("competitor %d: competing chain state missing", i)
		}
	}
}

func TestBlockchainRecovery(t *testing.T) {
	// Configure and generate a sample block chain
	var (
		gendb   = rawdb.NewMemoryDatabase()
		key, _  = crypto.HexToECDSA("b71c71a67e1177ad4e901695e1b4b9ee17ae16c6668d313eac2f96dbcda3f291")
		address = crypto.PubkeyToAddress(key.PublicKey)
		funds   = big.NewInt(1000000000)
		gspec   = &Genesis{Config: params.IstanbulTestChainConfig, Alloc: GenesisAlloc{address: {Balance: funds}}}
		genesis = gspec.MustCommit(gendb)
	)
	height := uint64(1024)
	blocks, receipts := GenerateChain(gspec.Config, genesis, mockEngine.NewFaker(), gendb, int(height), nil)

	// Import the chain as a ancient-first node and ensure all pointers are updated
	frdir, err := ioutil.TempDir("", "")
	if err != nil {
		t.Fatalf("failed to create temp freezer dir: %v", err)
	}
	defer os.Remove(frdir)

	ancientDb, err := rawdb.NewDatabaseWithFreezer(rawdb.NewMemoryDatabase(), frdir, "")
	if err != nil {
		t.Fatalf("failed to create temp freezer db: %v", err)
	}
	gspec.MustCommit(ancientDb)
	ancient, _ := NewBlockChain(ancientDb, nil, gspec.Config, mockEngine.NewFaker(), vm.Config{}, nil)

	headers := make([]*types.Header, len(blocks))
	for i, block := range blocks {
		headers[i] = block.Header()
	}
	if n, err := ancient.InsertHeaderChain(headers, 1, true); err != nil {
		t.Fatalf("failed to insert header %d: %v", n, err)
	}
	if n, err := ancient.InsertReceiptChain(blocks, receipts, uint64(3*len(blocks)/4)); err != nil {
		t.Fatalf("failed to insert receipt %d: %v", n, err)
	}
	rawdb.WriteLastPivotNumber(ancientDb, blocks[len(blocks)-1].NumberU64()) // Force fast sync behavior
	ancient.Stop()

	// Destroy head fast block manually
	midBlock := blocks[len(blocks)/2]
	rawdb.WriteHeadFastBlockHash(ancientDb, midBlock.Hash())

	// Reopen broken blockchain again
	ancient, _ = NewBlockChain(ancientDb, nil, gspec.Config, mockEngine.NewFaker(), vm.Config{}, nil)
	defer ancient.Stop()
	if num := ancient.CurrentBlock().NumberU64(); num != 0 {
		t.Errorf("head block mismatch: have #%v, want #%v", num, 0)
	}
	if num := ancient.CurrentFastBlock().NumberU64(); num != midBlock.NumberU64() {
		t.Errorf("head fast-block mismatch: have #%v, want #%v", num, midBlock.NumberU64())
	}
	if num := ancient.CurrentHeader().Number.Uint64(); num != midBlock.NumberU64() {
		t.Errorf("head header mismatch: have #%v, want #%v", num, midBlock.NumberU64())
	}
}

func TestIncompleteAncientReceiptChainInsertion(t *testing.T) {
	// Configure and generate a sample block chain
	var (
		gendb   = rawdb.NewMemoryDatabase()
		key, _  = crypto.HexToECDSA("b71c71a67e1177ad4e901695e1b4b9ee17ae16c6668d313eac2f96dbcda3f291")
		address = crypto.PubkeyToAddress(key.PublicKey)
		funds   = big.NewInt(1000000000)
		gspec   = &Genesis{Config: params.IstanbulTestChainConfig, Alloc: GenesisAlloc{address: {Balance: funds}}}
		genesis = gspec.MustCommit(gendb)
	)
	height := uint64(1024)
	blocks, receipts := GenerateChain(gspec.Config, genesis, mockEngine.NewFaker(), gendb, int(height), nil)

	// Import the chain as a ancient-first node and ensure all pointers are updated
	frdir, err := ioutil.TempDir("", "")
	if err != nil {
		t.Fatalf("failed to create temp freezer dir: %v", err)
	}
	defer os.Remove(frdir)
	ancientDb, err := rawdb.NewDatabaseWithFreezer(rawdb.NewMemoryDatabase(), frdir, "")
	if err != nil {
		t.Fatalf("failed to create temp freezer db: %v", err)
	}
	gspec.MustCommit(ancientDb)
	ancient, _ := NewBlockChain(ancientDb, nil, gspec.Config, mockEngine.NewFaker(), vm.Config{}, nil)
	defer ancient.Stop()

	headers := make([]*types.Header, len(blocks))
	for i, block := range blocks {
		headers[i] = block.Header()
	}
	if n, err := ancient.InsertHeaderChain(headers, 1, true); err != nil {
		t.Fatalf("failed to insert header %d: %v", n, err)
	}
	// Abort ancient receipt chain insertion deliberately
	ancient.terminateInsert = func(hash common.Hash, number uint64) bool {
		return number == blocks[len(blocks)/2].NumberU64()
	}
	previousFastBlock := ancient.CurrentFastBlock()
	if n, err := ancient.InsertReceiptChain(blocks, receipts, uint64(3*len(blocks)/4)); err == nil {
		t.Fatalf("failed to insert receipt %d: %v", n, err)
	}
	if ancient.CurrentFastBlock().NumberU64() != previousFastBlock.NumberU64() {
		t.Fatalf("failed to rollback ancient data, want %d, have %d", previousFastBlock.NumberU64(), ancient.CurrentFastBlock().NumberU64())
	}
	if frozen, err := ancient.db.Ancients(); err != nil || frozen != 1 {
		t.Fatalf("failed to truncate ancient data")
	}
	ancient.terminateInsert = nil
	if n, err := ancient.InsertReceiptChain(blocks, receipts, uint64(3*len(blocks)/4)); err != nil {
		t.Fatalf("failed to insert receipt %d: %v", n, err)
	}
	if ancient.CurrentFastBlock().NumberU64() != blocks[len(blocks)-1].NumberU64() {
		t.Fatalf("failed to insert ancient recept chain after rollback")
	}
}

// Tests that importing a very large side fork, which is larger than the canon chain,
// but where the difficulty per block is kept low: this means that it will not
// overtake the 'canon' chain until after it's passed canon by about 200 blocks.
//
// Details at:
//  - https://github.com/ethereum/go-ethereum/issues/18977
//  - https://github.com/ethereum/go-ethereum/pull/18988
func TestLowDiffLongChain(t *testing.T) {
	// Generate a canonical chain to act as the main dataset
	engine := mockEngine.NewFaker()
	db := rawdb.NewMemoryDatabase()
	genesis := new(Genesis).MustCommit(db)

	// We must use a pretty long chain to ensure that the fork doesn't overtake us
	// until after at least 128 blocks post tip
	blocks, _ := GenerateChain(params.IstanbulTestChainConfig, genesis, engine, db, 6*TriesInMemory, func(i int, b *BlockGen) {
		b.SetCoinbase(common.Address{1})
		b.OffsetTime(-9)
	})

	// Import the canonical chain
	diskdb := rawdb.NewMemoryDatabase()
	new(Genesis).MustCommit(diskdb)

	chain, err := NewBlockChain(diskdb, nil, params.IstanbulTestChainConfig, engine, vm.Config{}, nil)
	if err != nil {
		t.Fatalf("failed to create tester chain: %v", err)
	}
	if n, err := chain.InsertChain(blocks); err != nil {
		t.Fatalf("block %d: failed to insert into chain: %v", n, err)
	}
	// Generate fork chain, starting from an early block
	parent := blocks[10]
	fork, _ := GenerateChain(params.IstanbulTestChainConfig, parent, engine, db, 8*TriesInMemory, func(i int, b *BlockGen) {
		b.SetCoinbase(common.Address{2})
	})

	// And now import the fork
	if i, err := chain.InsertChain(fork); err != nil {
		t.Fatalf("block %d: failed to insert into chain: %v", i, err)
	}
	head := chain.CurrentBlock()
	if got := fork[len(fork)-1].Hash(); got != head.Hash() {
		t.Fatalf("head wrong, expected %x got %x", head.Hash(), got)
	}
	// Sanity check that all the canonical numbers are present
	header := chain.CurrentHeader()
	for number := head.NumberU64(); number > 0; number-- {
		if hash := chain.GetHeaderByNumber(number).Hash(); hash != header.Hash() {
			t.Fatalf("header %d: canonical hash mismatch: have %x, want %x", number, hash, header.Hash())
		}
		header = chain.GetHeader(header.ParentHash, number-1)
	}
}

// Tests that importing a sidechain (S), where
// - S is sidechain, containing blocks [Sn...Sm]
// - C is canon chain, containing blocks [G..Cn..Cm]
// - A common ancestor is placed at prune-point + blocksBetweenCommonAncestorAndPruneblock
// - The sidechain S is prepended with numCanonBlocksInSidechain blocks from the canon chain
func testSideImport(t *testing.T, numCanonBlocksInSidechain, blocksBetweenCommonAncestorAndPruneblock int) {

	// Generate a canonical chain to act as the main dataset
	engine := mockEngine.NewFaker()
	db := rawdb.NewMemoryDatabase()
	genesis := new(Genesis).MustCommit(db)

	// Generate and import the canonical chain
	blocks, _ := GenerateChain(params.TestChainConfig, genesis, engine, db, 2*TriesInMemory, nil)
	diskdb := rawdb.NewMemoryDatabase()
	new(Genesis).MustCommit(diskdb)
	chain, err := NewBlockChain(diskdb, nil, params.TestChainConfig, engine, vm.Config{}, nil)
	if err != nil {
		t.Fatalf("failed to create tester chain: %v", err)
	}
	if n, err := chain.InsertChain(blocks); err != nil {
		t.Fatalf("block %d: failed to insert into chain: %v", n, err)
	}

	lastPrunedIndex := len(blocks) - TriesInMemory - 1
	lastPrunedBlock := blocks[lastPrunedIndex]
	firstNonPrunedBlock := blocks[len(blocks)-TriesInMemory]

	// Verify pruning of lastPrunedBlock
	if chain.HasBlockAndState(lastPrunedBlock.Hash(), lastPrunedBlock.NumberU64()) {
		t.Errorf("Block %d not pruned", lastPrunedBlock.NumberU64())
	}
	// Verify firstNonPrunedBlock is not pruned
	if !chain.HasBlockAndState(firstNonPrunedBlock.Hash(), firstNonPrunedBlock.NumberU64()) {
		t.Errorf("Block %d pruned", firstNonPrunedBlock.NumberU64())
	}
	// Generate the sidechain
	// First block should be a known block, block after should be a pruned block. So
	// canon(pruned), side, side...

	// Generate fork chain, make it longer than canon
	parentIndex := lastPrunedIndex + blocksBetweenCommonAncestorAndPruneblock
	parent := blocks[parentIndex]
	fork, _ := GenerateChain(params.TestChainConfig, parent, engine, db, 2*TriesInMemory, func(i int, b *BlockGen) {
		b.SetCoinbase(common.Address{2})
	})
	// Prepend the parent(s)
	var sidechain []*types.Block
	for i := numCanonBlocksInSidechain; i > 0; i-- {
		sidechain = append(sidechain, blocks[parentIndex+1-i])
	}
	sidechain = append(sidechain, fork...)
	_, err = chain.InsertChain(sidechain)
	if err != nil {
		t.Errorf("Got error, %v", err)
	}
	head := chain.CurrentBlock()
	if got := fork[len(fork)-1].Hash(); got != head.Hash() {
		t.Fatalf("head wrong, expected %x got %x", head.Hash(), got)
	}
}

// Tests that importing a sidechain (S), where
// - S is sidechain, containing blocks [Sn...Sm]
// - C is canon chain, containing blocks [G..Cn..Cm]
// - The common ancestor Cc is pruned
// - The first block in S: Sn, is == Cn
// That is: the sidechain for import contains some blocks already present in canon chain.
// So the blocks are
// [ Cn, Cn+1, Cc, Sn+3 ... Sm]
//   ^    ^    ^  pruned
func TestPrunedImportSide(t *testing.T) {
	//glogger := log.NewGlogHandler(log.StreamHandler(os.Stdout, log.TerminalFormat(false)))
	//glogger.Verbosity(3)
	//log.Root().SetHandler(log.Handler(glogger))
	testSideImport(t, 3, 3)
	testSideImport(t, 3, -3)
	testSideImport(t, 10, 0)
	testSideImport(t, 1, 10)
	testSideImport(t, 1, -10)
}

func TestInsertKnownHeaders(t *testing.T)      { testInsertKnownChainData(t, "headers") }
func TestInsertKnownReceiptChain(t *testing.T) { testInsertKnownChainData(t, "receipts") }
func TestInsertKnownBlocks(t *testing.T)       { testInsertKnownChainData(t, "blocks") }

func testInsertKnownChainData(t *testing.T, typ string) {
	engine := mockEngine.NewFaker()

	db := rawdb.NewMemoryDatabase()
	genesis := new(Genesis).MustCommit(db)

	blocks, receipts := GenerateChain(params.TestChainConfig, genesis, engine, db, 32, func(i int, b *BlockGen) { b.SetCoinbase(common.Address{1}) })
	blocks2, receipts2 := GenerateChain(params.TestChainConfig, blocks[len(blocks)-1], engine, db, 65, func(i int, b *BlockGen) { b.SetCoinbase(common.Address{1}) })
	// Total difficulty is higher.
	blocks3, receipts3 := GenerateChain(params.TestChainConfig, blocks[len(blocks)-1], engine, db, 66, func(i int, b *BlockGen) {
		b.SetCoinbase(common.Address{1})
		b.OffsetTime(-9)
	})
	// Import the shared chain and the original canonical one
	dir, err := ioutil.TempDir("", "")
	if err != nil {
		t.Fatalf("failed to create temp freezer dir: %v", err)
	}
	defer os.Remove(dir)
	chaindb, err := rawdb.NewDatabaseWithFreezer(rawdb.NewMemoryDatabase(), dir, "")
	if err != nil {
		t.Fatalf("failed to create temp freezer db: %v", err)
	}
	new(Genesis).MustCommit(chaindb)
	defer os.RemoveAll(dir)

	chain, err := NewBlockChain(chaindb, nil, params.TestChainConfig, engine, vm.Config{}, nil)
	if err != nil {
		t.Fatalf("failed to create tester chain: %v", err)
	}

	var (
		inserter func(blocks []*types.Block, receipts []types.Receipts) error
		asserter func(t *testing.T, block *types.Block)
	)
	if typ == "headers" {
		inserter = func(blocks []*types.Block, receipts []types.Receipts) error {
			headers := make([]*types.Header, 0, len(blocks))
			for _, block := range blocks {
				headers = append(headers, block.Header())
			}
			_, err := chain.InsertHeaderChain(headers, 1, true)
			return err
		}
		asserter = func(t *testing.T, block *types.Block) {
			if chain.CurrentHeader().Hash() != block.Hash() {
				t.Fatalf("current head header mismatch, have %v, want %v", chain.CurrentHeader().Hash().Hex(), block.Hash().Hex())
			}
		}
	} else if typ == "receipts" {
		inserter = func(blocks []*types.Block, receipts []types.Receipts) error {
			headers := make([]*types.Header, 0, len(blocks))
			for _, block := range blocks {
				headers = append(headers, block.Header())
			}
			_, err := chain.InsertHeaderChain(headers, 1, true)
			if err != nil {
				return err
			}
			_, err = chain.InsertReceiptChain(blocks, receipts, 0)
			return err
		}
		asserter = func(t *testing.T, block *types.Block) {
			if chain.CurrentFastBlock().Hash() != block.Hash() {
				t.Fatalf("current head fast block mismatch, have %v, want %v", chain.CurrentFastBlock().Hash().Hex(), block.Hash().Hex())
			}
		}
	} else {
		inserter = func(blocks []*types.Block, receipts []types.Receipts) error {
			_, err := chain.InsertChain(blocks)
			return err
		}
		asserter = func(t *testing.T, block *types.Block) {
			if chain.CurrentBlock().Hash() != block.Hash() {
				t.Fatalf("current head block mismatch, have %v, want %v", chain.CurrentBlock().Hash().Hex(), block.Hash().Hex())
			}
		}
	}

	if err := inserter(blocks, receipts); err != nil {
		t.Fatalf("failed to insert chain data: %v", err)
	}

	// Reimport the chain data again. All the imported
	// chain data are regarded "known" data.
	if err := inserter(blocks, receipts); err != nil {
		t.Fatalf("failed to insert chain data: %v", err)
	}
	asserter(t, blocks[len(blocks)-1])

	// Import a long canonical chain with some known data as prefix.
	rollback := blocks[len(blocks)/2].NumberU64()

	chain.SetHead(rollback - 1)
	if err := inserter(append(blocks, blocks2...), append(receipts, receipts2...)); err != nil {
		t.Fatalf("failed to insert chain data: %v", err)
	}
	asserter(t, blocks2[len(blocks2)-1])

	// Import a heavier shorter but higher total difficulty chain with some known data as prefix.
	if err := inserter(append(blocks, blocks3...), append(receipts, receipts3...)); err != nil {
		t.Fatalf("failed to insert chain data: %v", err)
	}
	asserter(t, blocks3[len(blocks3)-1])

	// Import a longer but lower total difficulty chain with some known data as prefix.
	if err := inserter(append(blocks, blocks2...), append(receipts, receipts2...)); err != nil {
		t.Fatalf("failed to insert chain data: %v", err)
	}
	// The head shouldn't change.
	asserter(t, blocks3[len(blocks3)-1])

	// Rollback the heavier chain and re-insert the longer chain again
	chain.SetHead(rollback - 1)
	if err := inserter(append(blocks, blocks2...), append(receipts, receipts2...)); err != nil {
		t.Fatalf("failed to insert chain data: %v", err)
	}
	asserter(t, blocks2[len(blocks2)-1])
}

// Benchmarks large blocks with value transfers to non-existing accounts
func benchmarkLargeNumberOfValueToNonexisting(b *testing.B, numTxs, numBlocks int, recipientFn func(uint64) common.Address, dataFn func(uint64) []byte) {
	var (
		signer          = types.HomesteadSigner{}
		testBankKey, _  = crypto.HexToECDSA("b71c71a67e1177ad4e901695e1b4b9ee17ae16c6668d313eac2f96dbcda3f291")
		testBankAddress = crypto.PubkeyToAddress(testBankKey.PublicKey)
		bankFunds       = big.NewInt(100000000000000000)
		gspec           = Genesis{
			Config: params.IstanbulTestChainConfig,
			Alloc: GenesisAlloc{
				testBankAddress: {Balance: bankFunds},
				common.HexToAddress("0xc0de"): {
					Code:    []byte{0x60, 0x01, 0x50},
					Balance: big.NewInt(0),
				}, // push 1, pop
			},
		}
	)
	// Generate the original common chain segment and the two competing forks
	engine := mockEngine.NewFaker()
	db := rawdb.NewMemoryDatabase()
	genesis := gspec.MustCommit(db)

	blockGenerator := func(i int, block *BlockGen) {
		block.SetCoinbase(common.Address{1})
		for txi := 0; txi < numTxs; txi++ {
			uniq := uint64(i*numTxs + txi)
			recipient := recipientFn(uniq)
			//recipient := common.BigToAddress(big.NewInt(0).SetUint64(1337 + uniq))
			tx, err := types.SignTx(types.NewTransaction(uniq, recipient, big.NewInt(1), params.TxGas, big.NewInt(1), nil, nil, nil, nil), signer, testBankKey)
			if err != nil {
				b.Error(err)
			}
			block.AddTx(tx)
		}
	}

	shared, _ := GenerateChain(params.IstanbulTestChainConfig, genesis, engine, db, numBlocks, blockGenerator)
	b.StopTimer()
	b.ResetTimer()
	for i := 0; i < b.N; i++ {
		// Import the shared chain and the original canonical one
		diskdb := rawdb.NewMemoryDatabase()
		gspec.MustCommit(diskdb)

		chain, err := NewBlockChain(diskdb, nil, params.IstanbulTestChainConfig, engine, vm.Config{}, nil)
		if err != nil {
			b.Fatalf("failed to create tester chain: %v", err)
		}
		b.StartTimer()
		if _, err := chain.InsertChain(shared); err != nil {
			b.Fatalf("failed to insert shared chain: %v", err)
		}
		b.StopTimer()
		if got := chain.CurrentBlock().Transactions().Len(); got != numTxs*numBlocks {
			b.Fatalf("Transactions were not included, expected %d, got %d", numTxs*numBlocks, got)

		}
	}
}

func BenchmarkBlockChain_1x1000ValueTransferToNonexisting(b *testing.B) {
	var (
		numTxs    = 1000
		numBlocks = 1
	)
	recipientFn := func(nonce uint64) common.Address {
		return common.BigToAddress(big.NewInt(0).SetUint64(1337 + nonce))
	}
	dataFn := func(nonce uint64) []byte {
		return nil
	}
	benchmarkLargeNumberOfValueToNonexisting(b, numTxs, numBlocks, recipientFn, dataFn)
}

func BenchmarkBlockChain_1x1000ValueTransferToExisting(b *testing.B) {
	var (
		numTxs    = 1000
		numBlocks = 1
	)
	b.StopTimer()
	b.ResetTimer()

	recipientFn := func(nonce uint64) common.Address {
		return common.BigToAddress(big.NewInt(0).SetUint64(1337))
	}
	dataFn := func(nonce uint64) []byte {
		return nil
	}
	benchmarkLargeNumberOfValueToNonexisting(b, numTxs, numBlocks, recipientFn, dataFn)
}

func BenchmarkBlockChain_1x1000Executions(b *testing.B) {
	var (
		numTxs    = 1000
		numBlocks = 1
	)
	b.StopTimer()
	b.ResetTimer()

	recipientFn := func(nonce uint64) common.Address {
		return common.BigToAddress(big.NewInt(0).SetUint64(0xc0de))
	}
	dataFn := func(nonce uint64) []byte {
		return nil
	}
	benchmarkLargeNumberOfValueToNonexisting(b, numTxs, numBlocks, recipientFn, dataFn)
}

// Tests that importing a some old blocks, where all blocks are before the
// pruning point.
// This internally leads to a sidechain import, since the blocks trigger an
// ErrPrunedAncestor error.
// This may e.g. happen if
//   1. Downloader rollbacks a batch of inserted blocks and exits
//   2. Downloader starts to sync again
//   3. The blocks fetched are all known and canonical blocks
func TestSideImportPrunedBlocks(t *testing.T) {
	//t.Skip("disabled temporarily, do not merge.")
	// Generate a canonical chain to act as the main dataset
	engine := mockEngine.NewFaker()
	db := rawdb.NewMemoryDatabase()
	genesis := new(Genesis).MustCommit(db)

	// Generate and import the canonical chain
	blocks, _ := GenerateChain(params.IstanbulTestChainConfig, genesis, engine, db, 2*TriesInMemory, nil)
	diskdb := rawdb.NewMemoryDatabase()
	new(Genesis).MustCommit(diskdb)
	chain, err := NewBlockChain(diskdb, nil, params.IstanbulTestChainConfig, engine, vm.Config{}, nil)
	if err != nil {
		t.Fatalf("failed to create tester chain: %v", err)
	}
	if n, err := chain.InsertChain(blocks); err != nil {
		t.Fatalf("block %d: failed to insert into chain: %v", n, err)
	}

	lastPrunedIndex := len(blocks) - TriesInMemory - 1
	lastPrunedBlock := blocks[lastPrunedIndex]

	// Verify pruning of lastPrunedBlock
	if chain.HasBlockAndState(lastPrunedBlock.Hash(), lastPrunedBlock.NumberU64()) {
		t.Errorf("Block %d not pruned", lastPrunedBlock.NumberU64())
	}
	firstNonPrunedBlock := blocks[len(blocks)-TriesInMemory]
	// Verify firstNonPrunedBlock is not pruned
	if !chain.HasBlockAndState(firstNonPrunedBlock.Hash(), firstNonPrunedBlock.NumberU64()) {
		t.Errorf("Block %d pruned", firstNonPrunedBlock.NumberU64())
	}
	// Now re-import some old blocks
	blockToReimport := blocks[5:8]
	_, err = chain.InsertChain(blockToReimport)
	if err != nil {
		t.Errorf("Got error, %v", err)
	}
}

// TestDeleteCreateRevert tests a weird state transition corner case that we hit
// while changing the internals of statedb. The workflow is that a contract is
// self destructed, then in a followup transaction (but same block) it's created
// again and the transaction reverted.
//
// The original statedb implementation flushed dirty objects to the tries after
// each transaction, so this works ok. The rework accumulated writes in memory
// first, but the journal wiped the entire state object on create-revert.
func TestDeleteCreateRevert(t *testing.T) {
	var (
		aa = common.HexToAddress("0x000000000000000000000000000000000000aaaa")
		bb = common.HexToAddress("0x000000000000000000000000000000000000bbbb")
		// Generate a canonical chain to act as the main dataset
		engine = mockEngine.NewFaker()
		db     = rawdb.NewMemoryDatabase()

		// A sender who makes transactions, has some funds
		key, _  = crypto.HexToECDSA("b71c71a67e1177ad4e901695e1b4b9ee17ae16c6668d313eac2f96dbcda3f291")
		address = crypto.PubkeyToAddress(key.PublicKey)
		funds   = big.NewInt(1000000000)
		gspec   = &Genesis{
			Config: params.IstanbulTestChainConfig,
			Alloc: GenesisAlloc{
				address: {Balance: funds},
				// The address 0xAAAAA selfdestructs if called
				aa: {
					// Code needs to just selfdestruct
					Code:    []byte{byte(vm.PC), byte(vm.SELFDESTRUCT)},
					Nonce:   1,
					Balance: big.NewInt(0),
				},
				// The address 0xBBBB send 1 wei to 0xAAAA, then reverts
				bb: {
					Code: []byte{
						byte(vm.PC),          // [0]
						byte(vm.DUP1),        // [0,0]
						byte(vm.DUP1),        // [0,0,0]
						byte(vm.DUP1),        // [0,0,0,0]
						byte(vm.PUSH1), 0x01, // [0,0,0,0,1] (value)
						byte(vm.PUSH2), 0xaa, 0xaa, // [0,0,0,0,1, 0xaaaa]
						byte(vm.GAS),
						byte(vm.CALL),
						byte(vm.REVERT),
					},
					Balance: big.NewInt(1),
				},
			},
		}
		genesis = gspec.MustCommit(db)
	)

	blocks, _ := GenerateChain(params.IstanbulTestChainConfig, genesis, engine, db, 1, func(i int, b *BlockGen) {
		b.SetCoinbase(common.Address{1})
		// One transaction to AAAA
		tx, _ := types.SignTx(types.NewTransaction(0, aa,
			big.NewInt(0), 50000, big.NewInt(1), nil, nil, nil, nil), types.HomesteadSigner{}, key)
		b.AddTx(tx)
		// One transaction to BBBB
		tx, _ = types.SignTx(types.NewTransaction(1, bb,
			big.NewInt(0), 100000, big.NewInt(1), nil, nil, nil, nil), types.HomesteadSigner{}, key)
		b.AddTx(tx)
	})
	// Import the canonical chain
	diskdb := rawdb.NewMemoryDatabase()
	gspec.MustCommit(diskdb)

	chain, err := NewBlockChain(diskdb, nil, params.IstanbulTestChainConfig, engine, vm.Config{}, nil)
	if err != nil {
		t.Fatalf("failed to create tester chain: %v", err)
	}
	if n, err := chain.InsertChain(blocks); err != nil {
		t.Fatalf("block %d: failed to insert into chain: %v", n, err)
	}
}

// TestDeleteRecreateSlots tests a state-transition that contains both deletion
// and recreation of contract state.
// Contract A exists, has slots 1 and 2 set
// Tx 1: Selfdestruct A
// Tx 2: Re-create A, set slots 3 and 4
// Expected outcome is that _all_ slots are cleared from A, due to the selfdestruct,
// and then the new slots exist
func TestDeleteRecreateSlots(t *testing.T) {
	var (
		// Generate a canonical chain to act as the main dataset
		engine = mockEngine.NewFaker()
		db     = rawdb.NewMemoryDatabase()
		// A sender who makes transactions, has some funds
		key, _    = crypto.HexToECDSA("b71c71a67e1177ad4e901695e1b4b9ee17ae16c6668d313eac2f96dbcda3f291")
		address   = crypto.PubkeyToAddress(key.PublicKey)
		funds     = big.NewInt(1000000000)
		bb        = common.HexToAddress("0x000000000000000000000000000000000000bbbb")
		aaStorage = make(map[common.Hash]common.Hash)          // Initial storage in AA
		aaCode    = []byte{byte(vm.PC), byte(vm.SELFDESTRUCT)} // Code for AA (simple selfdestruct)
	)
	// Populate two slots
	aaStorage[common.HexToHash("01")] = common.HexToHash("01")
	aaStorage[common.HexToHash("02")] = common.HexToHash("02")

	// The bb-code needs to CREATE2 the aa contract. It consists of
	// both initcode and deployment code
	// initcode:
	// 1. Set slots 3=3, 4=4,
	// 2. Return aaCode

	initCode := []byte{
		byte(vm.PUSH1), 0x3, // value
		byte(vm.PUSH1), 0x3, // location
		byte(vm.SSTORE),     // Set slot[3] = 1
		byte(vm.PUSH1), 0x4, // value
		byte(vm.PUSH1), 0x4, // location
		byte(vm.SSTORE), // Set slot[4] = 1
		// Slots are set, now return the code
		byte(vm.PUSH2), byte(vm.PC), byte(vm.SELFDESTRUCT), // Push code on stack
		byte(vm.PUSH1), 0x0, // memory start on stack
		byte(vm.MSTORE),
		// Code is now in memory.
		byte(vm.PUSH1), 0x2, // size
		byte(vm.PUSH1), byte(32 - 2), // offset
		byte(vm.RETURN),
	}
	if l := len(initCode); l > 32 {
		t.Fatalf("init code is too long for a pushx, need a more elaborate deployer")
	}
	bbCode := []byte{
		// Push initcode onto stack
		byte(vm.PUSH1) + byte(len(initCode)-1)}
	bbCode = append(bbCode, initCode...)
	bbCode = append(bbCode, []byte{
		byte(vm.PUSH1), 0x0, // memory start on stack
		byte(vm.MSTORE),
		byte(vm.PUSH1), 0x00, // salt
		byte(vm.PUSH1), byte(len(initCode)), // size
		byte(vm.PUSH1), byte(32 - len(initCode)), // offset
		byte(vm.PUSH1), 0x00, // endowment
		byte(vm.CREATE2),
	}...)

	initHash := crypto.Keccak256Hash(initCode)
	aa := crypto.CreateAddress2(bb, [32]byte{}, initHash[:])
	t.Logf("Destination address: %x\n", aa)

	gspec := &Genesis{
		Config: params.TestChainConfig,
		Alloc: GenesisAlloc{
			address: {Balance: funds},
			// The address 0xAAAAA selfdestructs if called
			aa: {
				// Code needs to just selfdestruct
				Code:    aaCode,
				Nonce:   1,
				Balance: big.NewInt(0),
				Storage: aaStorage,
			},
			// The contract BB recreates AA
			bb: {
				Code:    bbCode,
				Balance: big.NewInt(1),
			},
		},
	}
	genesis := gspec.MustCommit(db)

	blocks, _ := GenerateChain(params.TestChainConfig, genesis, engine, db, 1, func(i int, b *BlockGen) {
		b.SetCoinbase(common.Address{1})
		// One transaction to AA, to kill it
		tx, _ := types.SignTx(types.NewTransaction(0, aa,
			big.NewInt(0), 50000, big.NewInt(1), nil, nil, nil, nil), types.HomesteadSigner{}, key)
		b.AddTx(tx)
		// One transaction to BB, to recreate AA
		tx, _ = types.SignTx(types.NewTransaction(1, bb,
			big.NewInt(0), 100000, big.NewInt(1), nil, nil, nil, nil), types.HomesteadSigner{}, key)
		b.AddTx(tx)
	})
	// Import the canonical chain
	diskdb := rawdb.NewMemoryDatabase()
	gspec.MustCommit(diskdb)
	chain, err := NewBlockChain(diskdb, nil, params.TestChainConfig, engine, vm.Config{
		Debug:  true,
		Tracer: vm.NewJSONLogger(nil, os.Stdout),
	}, nil)
	if err != nil {
		t.Fatalf("failed to create tester chain: %v", err)
	}
	if n, err := chain.InsertChain(blocks); err != nil {
		t.Fatalf("block %d: failed to insert into chain: %v", n, err)
	}
	statedb, _ := chain.State()

	// If all is correct, then slot 1 and 2 are zero
	if got, exp := statedb.GetState(aa, common.HexToHash("01")), (common.Hash{}); got != exp {
		t.Errorf("got %x exp %x", got, exp)
	}
	if got, exp := statedb.GetState(aa, common.HexToHash("02")), (common.Hash{}); got != exp {
		t.Errorf("got %x exp %x", got, exp)
	}
	// Also, 3 and 4 should be set
	if got, exp := statedb.GetState(aa, common.HexToHash("03")), common.HexToHash("03"); got != exp {
		t.Fatalf("got %x exp %x", got, exp)
	}
	if got, exp := statedb.GetState(aa, common.HexToHash("04")), common.HexToHash("04"); got != exp {
		t.Fatalf("got %x exp %x", got, exp)
	}
}

// TestDeleteRecreateAccount tests a state-transition that contains deletion of a
// contract with storage, and a recreate of the same contract via a
// regular value-transfer
// Expected outcome is that _all_ slots are cleared from A
func TestDeleteRecreateAccount(t *testing.T) {
	var (
		// Generate a canonical chain to act as the main dataset
		engine = mockEngine.NewFaker()
		db     = rawdb.NewMemoryDatabase()
		// A sender who makes transactions, has some funds
		key, _  = crypto.HexToECDSA("b71c71a67e1177ad4e901695e1b4b9ee17ae16c6668d313eac2f96dbcda3f291")
		address = crypto.PubkeyToAddress(key.PublicKey)
		funds   = big.NewInt(1000000000)

		aa        = common.HexToAddress("0x7217d81b76bdd8707601e959454e3d776aee5f43")
		aaStorage = make(map[common.Hash]common.Hash)          // Initial storage in AA
		aaCode    = []byte{byte(vm.PC), byte(vm.SELFDESTRUCT)} // Code for AA (simple selfdestruct)
	)
	// Populate two slots
	aaStorage[common.HexToHash("01")] = common.HexToHash("01")
	aaStorage[common.HexToHash("02")] = common.HexToHash("02")

	gspec := &Genesis{
		Config: params.TestChainConfig,
		Alloc: GenesisAlloc{
			address: {Balance: funds},
			// The address 0xAAAAA selfdestructs if called
			aa: {
				// Code needs to just selfdestruct
				Code:    aaCode,
				Nonce:   1,
				Balance: big.NewInt(0),
				Storage: aaStorage,
			},
		},
	}
	genesis := gspec.MustCommit(db)

	blocks, _ := GenerateChain(params.TestChainConfig, genesis, engine, db, 1, func(i int, b *BlockGen) {
		b.SetCoinbase(common.Address{1})
		// One transaction to AA, to kill it
		tx, _ := types.SignTx(types.NewTransaction(0, aa,
			big.NewInt(0), 50000, big.NewInt(1), nil, nil, nil, nil), types.HomesteadSigner{}, key)
		b.AddTx(tx)
		// One transaction to AA, to recreate it (but without storage
		tx, _ = types.SignTx(types.NewTransaction(1, aa,
			big.NewInt(1), 100000, big.NewInt(1), nil, nil, nil, nil), types.HomesteadSigner{}, key)
		b.AddTx(tx)
	})
	// Import the canonical chain
	diskdb := rawdb.NewMemoryDatabase()
	gspec.MustCommit(diskdb)
	chain, err := NewBlockChain(diskdb, nil, params.TestChainConfig, engine, vm.Config{
		Debug:  true,
		Tracer: vm.NewJSONLogger(nil, os.Stdout),
	}, nil)
	if err != nil {
		t.Fatalf("failed to create tester chain: %v", err)
	}
	if n, err := chain.InsertChain(blocks); err != nil {
		t.Fatalf("block %d: failed to insert into chain: %v", n, err)
	}
	statedb, _ := chain.State()

	// If all is correct, then both slots are zero
	if got, exp := statedb.GetState(aa, common.HexToHash("01")), (common.Hash{}); got != exp {
		t.Errorf("got %x exp %x", got, exp)
	}
	if got, exp := statedb.GetState(aa, common.HexToHash("02")), (common.Hash{}); got != exp {
		t.Errorf("got %x exp %x", got, exp)
	}
}

// TestDeleteRecreateSlotsAcrossManyBlocks tests multiple state-transition that contains both deletion
// and recreation of contract state.
// Contract A exists, has slots 1 and 2 set
// Tx 1: Selfdestruct A
// Tx 2: Re-create A, set slots 3 and 4
// Expected outcome is that _all_ slots are cleared from A, due to the selfdestruct,
// and then the new slots exist
func TestDeleteRecreateSlotsAcrossManyBlocks(t *testing.T) {
	var (
		// Generate a canonical chain to act as the main dataset
		engine = mockEngine.NewFaker()
		db     = rawdb.NewMemoryDatabase()
		// A sender who makes transactions, has some funds
		key, _    = crypto.HexToECDSA("b71c71a67e1177ad4e901695e1b4b9ee17ae16c6668d313eac2f96dbcda3f291")
		address   = crypto.PubkeyToAddress(key.PublicKey)
		funds     = big.NewInt(1000000000)
		bb        = common.HexToAddress("0x000000000000000000000000000000000000bbbb")
		aaStorage = make(map[common.Hash]common.Hash)          // Initial storage in AA
		aaCode    = []byte{byte(vm.PC), byte(vm.SELFDESTRUCT)} // Code for AA (simple selfdestruct)
	)
	// Populate two slots
	aaStorage[common.HexToHash("01")] = common.HexToHash("01")
	aaStorage[common.HexToHash("02")] = common.HexToHash("02")

	// The bb-code needs to CREATE2 the aa contract. It consists of
	// both initcode and deployment code
	// initcode:
	// 1. Set slots 3=blocknum+1, 4=4,
	// 2. Return aaCode

	initCode := []byte{
		byte(vm.PUSH1), 0x1, //
		byte(vm.NUMBER),     // value = number + 1
		byte(vm.ADD),        //
		byte(vm.PUSH1), 0x3, // location
		byte(vm.SSTORE),     // Set slot[3] = number + 1
		byte(vm.PUSH1), 0x4, // value
		byte(vm.PUSH1), 0x4, // location
		byte(vm.SSTORE), // Set slot[4] = 4
		// Slots are set, now return the code
		byte(vm.PUSH2), byte(vm.PC), byte(vm.SELFDESTRUCT), // Push code on stack
		byte(vm.PUSH1), 0x0, // memory start on stack
		byte(vm.MSTORE),
		// Code is now in memory.
		byte(vm.PUSH1), 0x2, // size
		byte(vm.PUSH1), byte(32 - 2), // offset
		byte(vm.RETURN),
	}
	if l := len(initCode); l > 32 {
		t.Fatalf("init code is too long for a pushx, need a more elaborate deployer")
	}
	bbCode := []byte{
		// Push initcode onto stack
		byte(vm.PUSH1) + byte(len(initCode)-1)}
	bbCode = append(bbCode, initCode...)
	bbCode = append(bbCode, []byte{
		byte(vm.PUSH1), 0x0, // memory start on stack
		byte(vm.MSTORE),
		byte(vm.PUSH1), 0x00, // salt
		byte(vm.PUSH1), byte(len(initCode)), // size
		byte(vm.PUSH1), byte(32 - len(initCode)), // offset
		byte(vm.PUSH1), 0x00, // endowment
		byte(vm.CREATE2),
	}...)

	initHash := crypto.Keccak256Hash(initCode)
	aa := crypto.CreateAddress2(bb, [32]byte{}, initHash[:])
	t.Logf("Destination address: %x\n", aa)
	gspec := &Genesis{
		Config: params.TestChainConfig,
		Alloc: GenesisAlloc{
			address: {Balance: funds},
			// The address 0xAAAAA selfdestructs if called
			aa: {
				// Code needs to just selfdestruct
				Code:    aaCode,
				Nonce:   1,
				Balance: big.NewInt(0),
				Storage: aaStorage,
			},
			// The contract BB recreates AA
			bb: {
				Code:    bbCode,
				Balance: big.NewInt(1),
			},
		},
	}
	genesis := gspec.MustCommit(db)
	var nonce uint64

	type expectation struct {
		exist    bool
		blocknum int
		values   map[int]int
	}
	var current = &expectation{
		exist:    true, // exists in genesis
		blocknum: 0,
		values:   map[int]int{1: 1, 2: 2},
	}
	var expectations []*expectation
	var newDestruct = func(e *expectation) *types.Transaction {
		tx, _ := types.SignTx(types.NewTransaction(nonce, aa,
			big.NewInt(0), 50000, big.NewInt(1), nil, nil, nil, nil), types.HomesteadSigner{}, key)
		nonce++
		if e.exist {
			e.exist = false
			e.values = nil
		}
		t.Logf("block %d; adding destruct\n", e.blocknum)
		return tx
	}
	var newResurrect = func(e *expectation) *types.Transaction {
		tx, _ := types.SignTx(types.NewTransaction(nonce, bb,
			big.NewInt(0), 100000, big.NewInt(1), nil, nil, nil, nil), types.HomesteadSigner{}, key)
		nonce++
		if !e.exist {
			e.exist = true
			e.values = map[int]int{3: e.blocknum + 1, 4: 4}
		}
		t.Logf("block %d; adding resurrect\n", e.blocknum)
		return tx
	}

	blocks, _ := GenerateChain(params.TestChainConfig, genesis, engine, db, 150, func(i int, b *BlockGen) {
		var exp = new(expectation)
		exp.blocknum = i + 1
		exp.values = make(map[int]int)
		for k, v := range current.values {
			exp.values[k] = v
		}
		exp.exist = current.exist

		b.SetCoinbase(common.Address{1})
		if i%2 == 0 {
			b.AddTx(newDestruct(exp))
		}
		if i%3 == 0 {
			b.AddTx(newResurrect(exp))
		}
		if i%5 == 0 {
			b.AddTx(newDestruct(exp))
		}
		if i%7 == 0 {
			b.AddTx(newResurrect(exp))
		}
		expectations = append(expectations, exp)
		current = exp
	})
	// Import the canonical chain
	diskdb := rawdb.NewMemoryDatabase()
	gspec.MustCommit(diskdb)
	chain, err := NewBlockChain(diskdb, nil, params.TestChainConfig, engine, vm.Config{
		//Debug:  true,
		//Tracer: vm.NewJSONLogger(nil, os.Stdout),
	}, nil)
	if err != nil {
		t.Fatalf("failed to create tester chain: %v", err)
	}
	var asHash = func(num int) common.Hash {
		return common.BytesToHash([]byte{byte(num)})
	}
	for i, block := range blocks {
		blockNum := i + 1
		if n, err := chain.InsertChain([]*types.Block{block}); err != nil {
			t.Fatalf("block %d: failed to insert into chain: %v", n, err)
		}
		statedb, _ := chain.State()
		// If all is correct, then slot 1 and 2 are zero
		if got, exp := statedb.GetState(aa, common.HexToHash("01")), (common.Hash{}); got != exp {
			t.Errorf("block %d, got %x exp %x", blockNum, got, exp)
		}
		if got, exp := statedb.GetState(aa, common.HexToHash("02")), (common.Hash{}); got != exp {
			t.Errorf("block %d, got %x exp %x", blockNum, got, exp)
		}
		exp := expectations[i]
		if exp.exist {
			if !statedb.Exist(aa) {
				t.Fatalf("block %d, expected %v to exist, it did not", blockNum, aa)
			}
			for slot, val := range exp.values {
				if gotValue, expValue := statedb.GetState(aa, asHash(slot)), asHash(val); gotValue != expValue {
					t.Fatalf("block %d, slot %d, got %x exp %x", blockNum, slot, gotValue, expValue)
				}
			}
		} else {
			if statedb.Exist(aa) {
				t.Fatalf("block %d, expected %v to not exist, it did", blockNum, aa)
			}
		}
	}
}

// TestInitThenFailCreateContract tests a pretty notorious case that happened
// on mainnet over blocks 7338108, 7338110 and 7338115.
// - Block 7338108: address e771789f5cccac282f23bb7add5690e1f6ca467c is initiated
//   with 0.001 ether (thus created but no code)
// - Block 7338110: a CREATE2 is attempted. The CREATE2 would deploy code on
//   the same address e771789f5cccac282f23bb7add5690e1f6ca467c. However, the
//   deployment fails due to OOG during initcode execution
// - Block 7338115: another tx checks the balance of
//   e771789f5cccac282f23bb7add5690e1f6ca467c, and the snapshotter returned it as
//   zero.
//
// The problem being that the snapshotter maintains a destructset, and adds items
// to the destructset in case something is created "onto" an existing item.
// We need to either roll back the snapDestructs, or not place it into snapDestructs
// in the first place.
//
func TestInitThenFailCreateContract(t *testing.T) {
	var (
		// Generate a canonical chain to act as the main dataset
		engine = mockEngine.NewFaker()
		db     = rawdb.NewMemoryDatabase()
		// A sender who makes transactions, has some funds
		key, _  = crypto.HexToECDSA("b71c71a67e1177ad4e901695e1b4b9ee17ae16c6668d313eac2f96dbcda3f291")
		address = crypto.PubkeyToAddress(key.PublicKey)
		funds   = big.NewInt(1000000000)
		bb      = common.HexToAddress("0x000000000000000000000000000000000000bbbb")
	)

	// The bb-code needs to CREATE2 the aa contract. It consists of
	// both initcode and deployment code
	// initcode:
	// 1. If blocknum < 1, error out (e.g invalid opcode)
	// 2. else, return a snippet of code
	initCode := []byte{
		byte(vm.PUSH1), 0x1, // y (2)
		byte(vm.NUMBER), // x (number)
		byte(vm.GT),     // x > y?
		byte(vm.PUSH1), byte(0x8),
		byte(vm.JUMPI), // jump to label if number > 2
		byte(0xFE),     // illegal opcode
		byte(vm.JUMPDEST),
		byte(vm.PUSH1), 0x2, // size
		byte(vm.PUSH1), 0x0, // offset
		byte(vm.RETURN), // return 2 bytes of zero-code
	}
	if l := len(initCode); l > 32 {
		t.Fatalf("init code is too long for a pushx, need a more elaborate deployer")
	}
	bbCode := []byte{
		// Push initcode onto stack
		byte(vm.PUSH1) + byte(len(initCode)-1)}
	bbCode = append(bbCode, initCode...)
	bbCode = append(bbCode, []byte{
		byte(vm.PUSH1), 0x0, // memory start on stack
		byte(vm.MSTORE),
		byte(vm.PUSH1), 0x00, // salt
		byte(vm.PUSH1), byte(len(initCode)), // size
		byte(vm.PUSH1), byte(32 - len(initCode)), // offset
		byte(vm.PUSH1), 0x00, // endowment
		byte(vm.CREATE2),
	}...)

	initHash := crypto.Keccak256Hash(initCode)
	aa := crypto.CreateAddress2(bb, [32]byte{}, initHash[:])
	t.Logf("Destination address: %x\n", aa)

	gspec := &Genesis{
		Config: params.TestChainConfig,
		Alloc: GenesisAlloc{
			address: {Balance: funds},
			// The address aa has some funds
			aa: {Balance: big.NewInt(100000)},
			// The contract BB tries to create code onto AA
			bb: {
				Code:    bbCode,
				Balance: big.NewInt(1),
			},
		},
	}
	genesis := gspec.MustCommit(db)
	nonce := uint64(0)
	blocks, _ := GenerateChain(params.TestChainConfig, genesis, engine, db, 4, func(i int, b *BlockGen) {
		b.SetCoinbase(common.Address{1})
		// One transaction to BB
		tx, _ := types.SignTx(types.NewTransaction(nonce, bb,
			big.NewInt(0), 100000, big.NewInt(1), nil, nil, nil, nil), types.HomesteadSigner{}, key)
		b.AddTx(tx)
		nonce++
	})

	// Import the canonical chain
	diskdb := rawdb.NewMemoryDatabase()
	gspec.MustCommit(diskdb)
	chain, err := NewBlockChain(diskdb, nil, params.TestChainConfig, engine, vm.Config{
		//Debug:  true,
		//Tracer: vm.NewJSONLogger(nil, os.Stdout),
	}, nil)
	if err != nil {
		t.Fatalf("failed to create tester chain: %v", err)
	}
	statedb, _ := chain.State()
	if got, exp := statedb.GetBalance(aa), big.NewInt(100000); got.Cmp(exp) != 0 {
		t.Fatalf("Genesis err, got %v exp %v", got, exp)
	}
	// First block tries to create, but fails
	{
		block := blocks[0]
		if _, err := chain.InsertChain([]*types.Block{blocks[0]}); err != nil {
			t.Fatalf("block %d: failed to insert into chain: %v", block.NumberU64(), err)
		}
		statedb, _ = chain.State()
		if got, exp := statedb.GetBalance(aa), big.NewInt(100000); got.Cmp(exp) != 0 {
			t.Fatalf("block %d: got %v exp %v", block.NumberU64(), got, exp)
		}
	}
	// Import the rest of the blocks
	for _, block := range blocks[1:] {
		if _, err := chain.InsertChain([]*types.Block{block}); err != nil {
			t.Fatalf("block %d: failed to insert into chain: %v", block.NumberU64(), err)
		}
	}
}<|MERGE_RESOLUTION|>--- conflicted
+++ resolved
@@ -17,11 +17,11 @@
 package core
 
 import (
-	"fmt"
 	"io/ioutil"
 	"math/big"
 	"math/rand"
 	"os"
+	"reflect"
 	"sync"
 	"testing"
 	"time"
@@ -1064,67 +1064,15 @@
 // when the chain reorganizes.
 func TestLogRebirth(t *testing.T) {
 	var (
-<<<<<<< HEAD
-		key1, _ = crypto.HexToECDSA("b71c71a67e1177ad4e901695e1b4b9ee17ae16c6668d313eac2f96dbcda3f291")
-		addr1   = crypto.PubkeyToAddress(key1.PublicKey)
-		db      = rawdb.NewMemoryDatabase()
-
-		// this code generates a log
-		code        = common.Hex2Bytes("60606040525b7f24ec1d3ff24c2f6ff210738839dbc339cd45a5294d85c79361016243157aae7b60405180905060405180910390a15b600a8060416000396000f360606040526008565b00")
-		gspec       = &Genesis{Config: params.IstanbulTestChainConfig, Alloc: GenesisAlloc{addr1: {Balance: big.NewInt(10000000000000)}}}
-		genesis     = gspec.MustCommit(db)
-		signer      = types.NewEIP155Signer(gspec.Config.ChainID)
-		newLogCh    = make(chan bool)
-		removeLogCh = make(chan bool)
-	)
-
-	// validateLogEvent checks whether the received logs number is equal with expected.
-	validateLogEvent := func(sink interface{}, result chan bool, expect int) {
-		chanval := reflect.ValueOf(sink)
-		chantyp := chanval.Type()
-		if chantyp.Kind() != reflect.Chan || chantyp.ChanDir()&reflect.RecvDir == 0 {
-			// t.Fatalf won't work since it's called in another goroutine
-			panic(fmt.Sprintf("invalid channel, given type %v", chantyp))
-		}
-		cnt := 0
-		timeout := time.After(1 * time.Second)
-		cases := []reflect.SelectCase{{Chan: chanval, Dir: reflect.SelectRecv}, {Chan: reflect.ValueOf(timeout), Dir: reflect.SelectRecv}}
-		for {
-			chose, _, _ := reflect.Select(cases)
-			if chose == 1 {
-				// Not enough event received
-				result <- false
-				return
-			}
-			cnt += 1
-			if cnt == expect {
-				break
-			}
-		}
-		done := time.After(50 * time.Millisecond)
-		cases = cases[:1]
-		cases = append(cases, reflect.SelectCase{Chan: reflect.ValueOf(done), Dir: reflect.SelectRecv})
-		chose, _, _ := reflect.Select(cases)
-		// If chose equal 0, it means receiving redundant events.
-		if chose == 1 {
-			result <- true
-		} else {
-			result <- false
-		}
-	}
-
-	blockchain, _ := NewBlockChain(db, nil, gspec.Config, mockEngine.NewFaker(), vm.Config{}, nil)
-=======
 		key1, _       = crypto.HexToECDSA("b71c71a67e1177ad4e901695e1b4b9ee17ae16c6668d313eac2f96dbcda3f291")
 		addr1         = crypto.PubkeyToAddress(key1.PublicKey)
 		db            = rawdb.NewMemoryDatabase()
-		gspec         = &Genesis{Config: params.TestChainConfig, Alloc: GenesisAlloc{addr1: {Balance: big.NewInt(10000000000000)}}}
+		gspec         = &Genesis{Config: params.IstanbulTestChainConfig, Alloc: GenesisAlloc{addr1: {Balance: big.NewInt(10000000000000)}}}
 		genesis       = gspec.MustCommit(db)
 		signer        = types.NewEIP155Signer(gspec.Config.ChainID)
-		engine        = ethash.NewFaker()
+		engine        = mockEngine.NewFaker()
 		blockchain, _ = NewBlockChain(db, nil, gspec.Config, engine, vm.Config{}, nil)
 	)
->>>>>>> 92a7538e
 	defer blockchain.Stop()
 
 	// The event channels.
@@ -1133,16 +1081,10 @@
 	blockchain.SubscribeLogsEvent(newLogCh)
 	blockchain.SubscribeRemovedLogsEvent(rmLogsCh)
 
-<<<<<<< HEAD
-	chain, _ := GenerateChain(params.IstanbulTestChainConfig, genesis, mockEngine.NewFaker(), db, 2, func(i int, gen *BlockGen) {
+	// This chain contains a single log.
+	chain, _ := GenerateChain(params.IstanbulTestChainConfig, genesis, engine, db, 2, func(i int, gen *BlockGen) {
 		if i == 1 {
-			tx, err := types.SignTx(types.NewContractCreation(gen.TxNonce(addr1), new(big.Int), 1000000, new(big.Int), nil, nil, nil, code), signer, key1)
-=======
-	// This chain contains a single log.
-	chain, _ := GenerateChain(params.TestChainConfig, genesis, engine, db, 2, func(i int, gen *BlockGen) {
-		if i == 1 {
-			tx, err := types.SignTx(types.NewContractCreation(gen.TxNonce(addr1), new(big.Int), 1000000, new(big.Int), logCode), signer, key1)
->>>>>>> 92a7538e
+			tx, err := types.SignTx(types.NewContractCreation(gen.TxNonce(addr1), new(big.Int), 1000000, new(big.Int), nil, nil, nil, logCode), signer, key1)
 			if err != nil {
 				t.Fatalf("failed to create tx: %v", err)
 			}
@@ -1154,18 +1096,11 @@
 	}
 	checkLogEvents(t, newLogCh, rmLogsCh, 1, 0)
 
-<<<<<<< HEAD
-	// Generate long reorg chain
-	forkChain, _ := GenerateChain(params.IstanbulTestChainConfig, genesis, mockEngine.NewFaker(), db, 3, func(i int, gen *BlockGen) {
-		if i == 2 {
-			tx, err := types.SignTx(types.NewContractCreation(gen.TxNonce(addr1), new(big.Int), 1000000, new(big.Int), nil, nil, nil, code), signer, key1)
-=======
 	// Generate long reorg chain containing another log. Inserting the
 	// chain removes one log and adds one.
-	forkChain, _ := GenerateChain(params.TestChainConfig, genesis, engine, db, 2, func(i int, gen *BlockGen) {
+	forkChain, _ := GenerateChain(params.IstanbulTestChainConfig, genesis, engine, db, 2, func(i int, gen *BlockGen) {
 		if i == 1 {
-			tx, err := types.SignTx(types.NewContractCreation(gen.TxNonce(addr1), new(big.Int), 1000000, new(big.Int), logCode), signer, key1)
->>>>>>> 92a7538e
+			tx, err := types.SignTx(types.NewContractCreation(gen.TxNonce(addr1), new(big.Int), 1000000, new(big.Int), nil, nil, nil, logCode), signer, key1)
 			if err != nil {
 				t.Fatalf("failed to create tx: %v", err)
 			}
@@ -1178,16 +1113,10 @@
 	}
 	checkLogEvents(t, newLogCh, rmLogsCh, 1, 1)
 
-<<<<<<< HEAD
-	newBlocks, _ := GenerateChain(params.IstanbulTestChainConfig, chain[len(chain)-1], mockEngine.NewFaker(), db, 2, func(i int, gen *BlockGen) {})
-	go validateLogEvent(logsCh, newLogCh, 1)
-	go validateLogEvent(rmLogsCh, removeLogCh, 1)
-=======
 	// This chain segment is rooted in the original chain, but doesn't contain any logs.
 	// When inserting it, the canonical chain switches away from forkChain and re-emits
 	// the log event for the old chain, as well as a RemovedLogsEvent for forkChain.
-	newBlocks, _ := GenerateChain(params.TestChainConfig, chain[len(chain)-1], engine, db, 1, func(i int, gen *BlockGen) {})
->>>>>>> 92a7538e
+	newBlocks, _ := GenerateChain(params.IstanbulTestChainConfig, chain[len(chain)-1], engine, db, 1, func(i int, gen *BlockGen) {})
 	if _, err := blockchain.InsertChain(newBlocks); err != nil {
 		t.Fatalf("failed to insert forked chain: %v", err)
 	}
@@ -1198,63 +1127,13 @@
 // when a side chain containing log events overtakes the canonical chain.
 func TestSideLogRebirth(t *testing.T) {
 	var (
-<<<<<<< HEAD
-		key1, _ = crypto.HexToECDSA("b71c71a67e1177ad4e901695e1b4b9ee17ae16c6668d313eac2f96dbcda3f291")
-		addr1   = crypto.PubkeyToAddress(key1.PublicKey)
-		db      = rawdb.NewMemoryDatabase()
-
-		// this code generates a log
-		code     = common.Hex2Bytes("60606040525b7f24ec1d3ff24c2f6ff210738839dbc339cd45a5294d85c79361016243157aae7b60405180905060405180910390a15b600a8060416000396000f360606040526008565b00")
-		gspec    = &Genesis{Config: params.IstanbulTestChainConfig, Alloc: GenesisAlloc{addr1: {Balance: big.NewInt(10000000000000)}}}
-		genesis  = gspec.MustCommit(db)
-		signer   = types.NewEIP155Signer(gspec.Config.ChainID)
-		newLogCh = make(chan bool)
-	)
-
-	// listenNewLog checks whether the received logs number is equal with expected.
-	listenNewLog := func(sink chan []*types.Log, expect int) {
-		cnt := 0
-		for {
-			select {
-			case logs := <-sink:
-				cnt += len(logs)
-			case <-time.NewTimer(5 * time.Second).C:
-				// new logs timeout
-				newLogCh <- false
-				return
-			}
-			if cnt == expect {
-				break
-			} else if cnt > expect {
-				// redundant logs received
-				newLogCh <- false
-				return
-			}
-		}
-		select {
-		case <-sink:
-			// redundant logs received
-			newLogCh <- false
-		case <-time.NewTimer(100 * time.Millisecond).C:
-			newLogCh <- true
-		}
-	}
-
-	blockchain, _ := NewBlockChain(db, nil, gspec.Config, mockEngine.NewFaker(), vm.Config{}, nil)
-	defer blockchain.Stop()
-
-	logsCh := make(chan []*types.Log)
-	blockchain.SubscribeLogsEvent(logsCh)
-
-	chain, _ := GenerateChain(params.IstanbulTestChainConfig, genesis, mockEngine.NewFaker(), db, 2, func(i int, gen *BlockGen) {
-=======
 		key1, _       = crypto.HexToECDSA("b71c71a67e1177ad4e901695e1b4b9ee17ae16c6668d313eac2f96dbcda3f291")
 		addr1         = crypto.PubkeyToAddress(key1.PublicKey)
 		db            = rawdb.NewMemoryDatabase()
-		gspec         = &Genesis{Config: params.TestChainConfig, Alloc: GenesisAlloc{addr1: {Balance: big.NewInt(10000000000000)}}}
+		gspec         = &Genesis{Config: params.IstanbulTestChainConfig, Alloc: GenesisAlloc{addr1: {Balance: big.NewInt(10000000000000)}}}
 		genesis       = gspec.MustCommit(db)
 		signer        = types.NewEIP155Signer(gspec.Config.ChainID)
-		blockchain, _ = NewBlockChain(db, nil, gspec.Config, ethash.NewFaker(), vm.Config{}, nil)
+		blockchain, _ = NewBlockChain(db, nil, gspec.Config, mockEngine.NewFaker(), vm.Config{}, nil)
 	)
 	defer blockchain.Stop()
 
@@ -1263,8 +1142,7 @@
 	blockchain.SubscribeLogsEvent(newLogCh)
 	blockchain.SubscribeRemovedLogsEvent(rmLogsCh)
 
-	chain, _ := GenerateChain(params.TestChainConfig, genesis, ethash.NewFaker(), db, 2, func(i int, gen *BlockGen) {
->>>>>>> 92a7538e
+	chain, _ := GenerateChain(params.IstanbulTestChainConfig, genesis, mockEngine.NewFaker(), db, 2, func(i int, gen *BlockGen) {
 		if i == 1 {
 			gen.OffsetTime(-9) // higher block difficulty
 
@@ -1278,11 +1156,7 @@
 	// Generate side chain with lower difficulty
 	sideChain, _ := GenerateChain(params.IstanbulTestChainConfig, genesis, mockEngine.NewFaker(), db, 2, func(i int, gen *BlockGen) {
 		if i == 1 {
-<<<<<<< HEAD
-			tx, err := types.SignTx(types.NewContractCreation(gen.TxNonce(addr1), new(big.Int), 1000000, new(big.Int), nil, nil, nil, code), signer, key1)
-=======
-			tx, err := types.SignTx(types.NewContractCreation(gen.TxNonce(addr1), new(big.Int), 1000000, new(big.Int), logCode), signer, key1)
->>>>>>> 92a7538e
+			tx, err := types.SignTx(types.NewContractCreation(gen.TxNonce(addr1), new(big.Int), 1000000, new(big.Int), nil, nil, nil, logCode), signer, key1)
 			if err != nil {
 				t.Fatalf("failed to create tx: %v", err)
 			}
@@ -1294,14 +1168,8 @@
 	}
 	checkLogEvents(t, newLogCh, rmLogsCh, 0, 0)
 
-<<<<<<< HEAD
-	// Generate a new block based on side chain
+	// Generate a new block based on side chain.
 	newBlocks, _ := GenerateChain(params.IstanbulTestChainConfig, sideChain[len(sideChain)-1], mockEngine.NewFaker(), db, 1, func(i int, gen *BlockGen) {})
-	go listenNewLog(logsCh, 1)
-=======
-	// Generate a new block based on side chain.
-	newBlocks, _ := GenerateChain(params.TestChainConfig, sideChain[len(sideChain)-1], ethash.NewFaker(), db, 1, func(i int, gen *BlockGen) {})
->>>>>>> 92a7538e
 	if _, err := blockchain.InsertChain(newBlocks); err != nil {
 		t.Fatalf("failed to insert forked chain: %v", err)
 	}
