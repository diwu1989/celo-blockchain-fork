--- conflicted
+++ resolved
@@ -24,8 +24,8 @@
 	"sort"
 	"time"
 
-<<<<<<< HEAD
 	"github.com/celo-org/celo-blockchain/common"
+	"github.com/celo-org/celo-blockchain/core/rawdb"
 	"github.com/celo-org/celo-blockchain/core/state/snapshot"
 	"github.com/celo-org/celo-blockchain/core/types"
 	"github.com/celo-org/celo-blockchain/crypto"
@@ -33,17 +33,6 @@
 	"github.com/celo-org/celo-blockchain/metrics"
 	"github.com/celo-org/celo-blockchain/rlp"
 	"github.com/celo-org/celo-blockchain/trie"
-=======
-	"github.com/ethereum/go-ethereum/common"
-	"github.com/ethereum/go-ethereum/core/rawdb"
-	"github.com/ethereum/go-ethereum/core/state/snapshot"
-	"github.com/ethereum/go-ethereum/core/types"
-	"github.com/ethereum/go-ethereum/crypto"
-	"github.com/ethereum/go-ethereum/log"
-	"github.com/ethereum/go-ethereum/metrics"
-	"github.com/ethereum/go-ethereum/rlp"
-	"github.com/ethereum/go-ethereum/trie"
->>>>>>> e7872729
 )
 
 type revision struct {
@@ -713,7 +702,14 @@
 	for hash, preimage := range s.preimages {
 		state.preimages[hash] = preimage
 	}
-<<<<<<< HEAD
+
+	// Do we need to copy the access list? In practice: No. At the start of a
+	// transaction, the access list is empty. In practice, we only ever copy state
+	// _between_ transactions/blocks, never in the middle of a transaction.
+	// However, it doesn't cost us much to copy an empty list, so we do it anyway
+	// to not blow up if we ever decide copy it in the middle of a transaction
+	state.accessList = s.accessList.Copy()
+
 	if s.snaps != nil {
 		// In order for the miner to be able to use and make additions
 		// to the snapshot tree, we need to copy that aswell.
@@ -739,14 +735,6 @@
 			state.snapStorage[k] = temp
 		}
 	}
-=======
-	// Do we need to copy the access list? In practice: No. At the start of a
-	// transaction, the access list is empty. In practice, we only ever copy state
-	// _between_ transactions/blocks, never in the middle of a transaction.
-	// However, it doesn't cost us much to copy an empty list, so we do it anyway
-	// to not blow up if we ever decide copy it in the middle of a transaction
-	state.accessList = s.accessList.Copy()
->>>>>>> e7872729
 	return state
 }
 
