// Copyright 2014 The go-ethereum Authors
// This file is part of the go-ethereum library.
//
// The go-ethereum library is free software: you can redistribute it and/or modify
// it under the terms of the GNU Lesser General Public License as published by
// the Free Software Foundation, either version 3 of the License, or
// (at your option) any later version.
//
// The go-ethereum library is distributed in the hope that it will be useful,
// but WITHOUT ANY WARRANTY; without even the implied warranty of
// MERCHANTABILITY or FITNESS FOR A PARTICULAR PURPOSE. See the
// GNU Lesser General Public License for more details.
//
// You should have received a copy of the GNU Lesser General Public License
// along with the go-ethereum library. If not, see <http://www.gnu.org/licenses/>.

package core

import (
	"errors"
	"math"
	"math/big"
	"sort"
	"strconv"
	"sync"
	"time"

	"github.com/celo-org/celo-blockchain/common"
	"github.com/celo-org/celo-blockchain/common/prque"
	"github.com/celo-org/celo-blockchain/consensus"
	"github.com/celo-org/celo-blockchain/contract_comm/blockchain_parameters"
	"github.com/celo-org/celo-blockchain/contract_comm/currency"
	"github.com/celo-org/celo-blockchain/core/state"
	"github.com/celo-org/celo-blockchain/core/types"
	"github.com/celo-org/celo-blockchain/core/vm"
	"github.com/celo-org/celo-blockchain/event"
	"github.com/celo-org/celo-blockchain/log"
	"github.com/celo-org/celo-blockchain/metrics"
	"github.com/celo-org/celo-blockchain/params"
)

const (
	// chainHeadChanSize is the size of channel listening to ChainHeadEvent.
	chainHeadChanSize = 10

	// txSlotSize is used to calculate how many data slots a single transaction
	// takes up based on its size. The slots are used as DoS protection, ensuring
	// that validating a new transaction remains a constant operation (in reality
	// O(maxslots), where max slots are 4 currently).
	txSlotSize = 32 * 1024

	// txMaxSize is the maximum size a single transaction can have. This field has
	// non-trivial consequences: larger transactions are significantly harder and
	// more expensive to propagate; larger transactions also take more resources
	// to validate whether they fit into the pool or not.
	txMaxSize = 4 * txSlotSize // 128KB
)

var (
	// ErrAlreadyKnown is returned if the transactions is already contained
	// within the pool.
	ErrAlreadyKnown = errors.New("already known")

	// ErrInvalidSender is returned if the transaction contains an invalid signature.
	ErrInvalidSender = errors.New("invalid sender")

	// ErrUnderpriced is returned if a transaction's gas price is below the minimum
	// configured for the transaction pool.
	ErrUnderpriced = errors.New("transaction underpriced")

	// ErrReplaceUnderpriced is returned if a transaction is attempted to be replaced
	// with a different one without the required price bump.
	ErrReplaceUnderpriced = errors.New("replacement transaction underpriced")

	// ErrGasLimit is returned if a transaction's requested gas limit exceeds the
	// maximum allowance of the current block.
	ErrGasLimit = errors.New("exceeds block gas limit")

	// ErrNegativeValue is a sanity error to ensure noone is able to specify a
	// transaction with a negative value.
	ErrNegativeValue = errors.New("negative value")

	// ErrOversizedData is returned if the input data of a transaction is greater
	// than some meaningful limit a user might use. This is not a consensus error
	// making the transaction invalid, rather a DOS protection.
	ErrOversizedData = errors.New("oversized data")

	// ErrTransfersFrozen is returned if a transaction attempts to transfer between
	// non-whitelisted addresses while transfers are frozen.
	ErrTransfersFrozen = errors.New("transfers are currently frozen")
)

var (
	evictionInterval    = time.Minute     // Time interval to check for evictable transactions
	statsReportInterval = 8 * time.Second // Time interval to report transaction pool stats
)

var (
	// Metrics for the pending pool
	pendingDiscardMeter   = metrics.NewRegisteredMeter("txpool/pending/discard", nil)
	pendingReplaceMeter   = metrics.NewRegisteredMeter("txpool/pending/replace", nil)
	pendingRateLimitMeter = metrics.NewRegisteredMeter("txpool/pending/ratelimit", nil) // Dropped due to rate limiting
	pendingNofundsMeter   = metrics.NewRegisteredMeter("txpool/pending/nofunds", nil)   // Dropped due to out-of-funds

	// Metrics for the queued pool
	queuedDiscardMeter   = metrics.NewRegisteredMeter("txpool/queued/discard", nil)
	queuedReplaceMeter   = metrics.NewRegisteredMeter("txpool/queued/replace", nil)
	queuedRateLimitMeter = metrics.NewRegisteredMeter("txpool/queued/ratelimit", nil) // Dropped due to rate limiting
	queuedNofundsMeter   = metrics.NewRegisteredMeter("txpool/queued/nofunds", nil)   // Dropped due to out-of-funds
	queuedEvictionMeter  = metrics.NewRegisteredMeter("txpool/queued/eviction", nil)  // Dropped due to lifetime

	// General tx metrics
	knownTxMeter       = metrics.NewRegisteredMeter("txpool/known", nil)
	validTxMeter       = metrics.NewRegisteredMeter("txpool/valid", nil)
	invalidTxMeter     = metrics.NewRegisteredMeter("txpool/invalid", nil)
	underpricedTxMeter = metrics.NewRegisteredMeter("txpool/underpriced", nil)

	pendingGauge = metrics.NewRegisteredGauge("txpool/pending", nil)
	queuedGauge  = metrics.NewRegisteredGauge("txpool/queued", nil)
	localGauge   = metrics.NewRegisteredGauge("txpool/local", nil)
	slotsGauge   = metrics.NewRegisteredGauge("txpool/slots", nil)

	// Celo specific metrics
	gasPriceMinimumGauge = metrics.NewRegisteredGauge("txpool/gaspriceminimum", nil)
)

// TxStatus is the current status of a transaction as seen by the pool.
type TxStatus uint

const (
	TxStatusUnknown TxStatus = iota
	TxStatusQueued
	TxStatusPending
	TxStatusIncluded
)

func (s TxStatus) String() string {
	switch s {
	case TxStatusUnknown:
		return "TxStatusUnknown"
	case TxStatusQueued:
		return "TxStatusQueued"
	case TxStatusPending:
		return "TxStatusPending"
	case TxStatusIncluded:
		return "TxStatusIncluded"
	default:
		return strconv.FormatUint(uint64(s), 10)
	}
}

// blockChain provides the state of blockchain and current gas limit to do
// some pre checks in tx pool and event subscribers.
type blockChain interface {
	CurrentBlock() *types.Block
	GetBlock(hash common.Hash, number uint64) *types.Block
	StateAt(root common.Hash) (*state.StateDB, error)

	SubscribeChainHeadEvent(ch chan<- ChainHeadEvent) event.Subscription

	// Engine retrieves the chain's consensus engine.
	Engine() consensus.Engine

	// GetHeader returns the header corresponding to their hash.
	GetHeader(common.Hash, uint64) *types.Header

	GetVMConfig() *vm.Config
}

// TxPoolConfig are the configuration parameters of the transaction pool.
type TxPoolConfig struct {
	Locals    []common.Address // Addresses that should be treated by default as local
	NoLocals  bool             // Whether local transaction handling should be disabled
	Journal   string           // Journal of local transactions to survive node restarts
	Rejournal time.Duration    // Time interval to regenerate the local transaction journal

	PriceLimit uint64 // Minimum gas price to enforce for acceptance into the pool
	PriceBump  uint64 // Minimum price bump percentage to replace an already existing transaction (nonce)

	AccountSlots uint64 // Number of executable transaction slots guaranteed per account
	GlobalSlots  uint64 // Maximum number of executable transaction slots for all accounts
	AccountQueue uint64 // Maximum number of non-executable transaction slots permitted per account
	GlobalQueue  uint64 // Maximum number of non-executable transaction slots for all accounts

	Lifetime time.Duration // Maximum amount of time non-executable transaction are queued
}

// DefaultTxPoolConfig contains the default configurations for the transaction
// pool.
var DefaultTxPoolConfig = TxPoolConfig{
	Journal:   "transactions.rlp",
	Rejournal: time.Hour,

	PriceLimit: 0,
	PriceBump:  10,

	AccountSlots: 16,
	GlobalSlots:  4096,
	AccountQueue: 64,
	GlobalQueue:  1024,

	Lifetime: 3 * time.Hour,
}

// sanitize checks the provided user configurations and changes anything that's
// unreasonable or unworkable.
func (config *TxPoolConfig) sanitize() TxPoolConfig {
	conf := *config
	if conf.Rejournal < time.Second {
		log.Warn("Sanitizing invalid txpool journal time", "provided", conf.Rejournal, "updated", time.Second)
		conf.Rejournal = time.Second
	}
	if conf.PriceBump < 1 {
		log.Warn("Sanitizing invalid txpool price bump", "provided", conf.PriceBump, "updated", DefaultTxPoolConfig.PriceBump)
		conf.PriceBump = DefaultTxPoolConfig.PriceBump
	}
	if conf.AccountSlots < 1 {
		log.Warn("Sanitizing invalid txpool account slots", "provided", conf.AccountSlots, "updated", DefaultTxPoolConfig.AccountSlots)
		conf.AccountSlots = DefaultTxPoolConfig.AccountSlots
	}
	if conf.GlobalSlots < 1 {
		log.Warn("Sanitizing invalid txpool global slots", "provided", conf.GlobalSlots, "updated", DefaultTxPoolConfig.GlobalSlots)
		conf.GlobalSlots = DefaultTxPoolConfig.GlobalSlots
	}
	if conf.AccountQueue < 1 {
		log.Warn("Sanitizing invalid txpool account queue", "provided", conf.AccountQueue, "updated", DefaultTxPoolConfig.AccountQueue)
		conf.AccountQueue = DefaultTxPoolConfig.AccountQueue
	}
	if conf.GlobalQueue < 1 {
		log.Warn("Sanitizing invalid txpool global queue", "provided", conf.GlobalQueue, "updated", DefaultTxPoolConfig.GlobalQueue)
		conf.GlobalQueue = DefaultTxPoolConfig.GlobalQueue
	}
	if conf.Lifetime < 1 {
		log.Warn("Sanitizing invalid txpool lifetime", "provided", conf.Lifetime, "updated", DefaultTxPoolConfig.Lifetime)
		conf.Lifetime = DefaultTxPoolConfig.Lifetime
	}
	return conf
}

// TxPool contains all currently known transactions. Transactions
// enter the pool when they are received from the network or submitted
// locally. They exit the pool when they are included in the blockchain.
//
// The pool separates processable transactions (which can be applied to the
// current state) and future transactions. Transactions move between those
// two states over time as they are received and processed.
type TxPool struct {
	config      TxPoolConfig
	chainconfig *params.ChainConfig
	chain       blockChain
	gasPrice    *big.Int
	txFeed      event.Feed
	scope       event.SubscriptionScope
	signer      types.Signer
	mu          sync.RWMutex

	istanbul bool // Fork indicator whether we are in the istanbul stage.
	donut    bool // Fork indicator for the Donut fork.

	currentState    *state.StateDB // Current state in the blockchain head
	pendingNonces   *txNoncer      // Pending state tracking virtual nonces
	currentMaxGas   uint64         // Current gas limit for transaction caps
	currentBlockCtx BlockContext   // Current block context

	locals  *accountSet // Set of local transaction to exempt from eviction rules
	journal *txJournal  // Journal of local transaction to back up to disk

	pending map[common.Address]*txList   // All currently processable transactions
	queue   map[common.Address]*txList   // Queued but non-processable transactions
	beats   map[common.Address]time.Time // Last heartbeat from each known account
	all     *txLookup                    // All transactions to allow lookups
	priced  *txPricedList                // All transactions sorted by price.  One heap per fee currency.

	chainHeadCh     chan ChainHeadEvent
	chainHeadSub    event.Subscription
	reqResetCh      chan *txpoolResetRequest
	reqPromoteCh    chan *accountSet
	queueTxEventCh  chan *types.Transaction
	reorgDoneCh     chan chan struct{}
	reorgShutdownCh chan struct{}  // requests shutdown of scheduleReorgLoop
	wg              sync.WaitGroup // tracks loop, scheduleReorgLoop
}

type txpoolResetRequest struct {
	oldHead, newHead *types.Header
}

// NewTxPool creates a new transaction pool to gather, sort and filter inbound
// transactions from the network.
func NewTxPool(config TxPoolConfig, chainconfig *params.ChainConfig, chain blockChain) *TxPool {
	// Sanitize the input to ensure no vulnerable gas prices are set
	config = (&config).sanitize()

	// Create the transaction pool with its initial settings
	pool := &TxPool{
		config:          config,
		chainconfig:     chainconfig,
		chain:           chain,
		signer:          types.NewEIP155Signer(chainconfig.ChainID),
		pending:         make(map[common.Address]*txList),
		queue:           make(map[common.Address]*txList),
		beats:           make(map[common.Address]time.Time),
		all:             newTxLookup(),
		chainHeadCh:     make(chan ChainHeadEvent, chainHeadChanSize),
		reqResetCh:      make(chan *txpoolResetRequest),
		reqPromoteCh:    make(chan *accountSet),
		queueTxEventCh:  make(chan *types.Transaction),
		reorgDoneCh:     make(chan chan struct{}),
		reorgShutdownCh: make(chan struct{}),
		gasPrice:        new(big.Int).SetUint64(config.PriceLimit),
	}
	pool.locals = newAccountSet(pool.signer)
	for _, addr := range config.Locals {
		log.Info("Setting new local account", "address", addr)
		pool.locals.add(addr)
	}
	pool.priced = newTxPricedList(pool.all)

	pool.reset(nil, chain.CurrentBlock().Header())

	// Start the reorg loop early so it can handle requests generated during journal loading.
	pool.wg.Add(1)
	go pool.scheduleReorgLoop()

	// If local transactions and journaling is enabled, load from disk
	if !config.NoLocals && config.Journal != "" {
		pool.journal = newTxJournal(config.Journal)

		if err := pool.journal.load(pool.AddLocals); err != nil {
			log.Warn("Failed to load transaction journal", "err", err)
		}
		if err := pool.journal.rotate(pool.local()); err != nil {
			log.Warn("Failed to rotate transaction journal", "err", err)
		}
	}

	// Subscribe events from blockchain and start the main event loop.
	pool.chainHeadSub = pool.chain.SubscribeChainHeadEvent(pool.chainHeadCh)
	pool.wg.Add(1)
	go pool.loop()

	return pool
}

// loop is the transaction pool's main event loop, waiting for and reacting to
// outside blockchain events as well as for various reporting and transaction
// eviction events.
func (pool *TxPool) loop() {
	defer pool.wg.Done()

	var (
		prevPending, prevQueued, prevStales int
		// Start the stats reporting and transaction eviction tickers
		report  = time.NewTicker(statsReportInterval)
		evict   = time.NewTicker(evictionInterval)
		journal = time.NewTicker(pool.config.Rejournal)
		// Track the previous head headers for transaction reorgs
		head = pool.chain.CurrentBlock()
	)
	defer report.Stop()
	defer evict.Stop()
	defer journal.Stop()

	for {
		select {
		// Handle ChainHeadEvent
		case ev := <-pool.chainHeadCh:
			if ev.Block != nil {
				pool.requestReset(head.Header(), ev.Block.Header())
				head = ev.Block
			}

		// System shutdown.
		case <-pool.chainHeadSub.Err():
			close(pool.reorgShutdownCh)
			return

		// Handle stats reporting ticks
		case <-report.C:
			pool.mu.RLock()
			pending, queued := pool.stats()
			stales := pool.priced.stales
			pool.mu.RUnlock()

			if pending != prevPending || queued != prevQueued || stales != prevStales {
				log.Debug("Transaction pool status report", "executable", pending, "queued", queued, "stales", stales)
				prevPending, prevQueued, prevStales = pending, queued, stales
			}

		// Handle inactive account transaction eviction
		case <-evict.C:
			pool.mu.Lock()
			for addr := range pool.queue {
				// Skip local transactions from the eviction mechanism
				if pool.locals.contains(addr) {
					continue
				}
				// Any non-locals old enough should be removed
				if time.Since(pool.beats[addr]) > pool.config.Lifetime {
					list := pool.queue[addr].Flatten()
					for _, tx := range list {
						pool.removeTx(tx.Hash(), true)
					}
					queuedEvictionMeter.Mark(int64(len(list)))
				}
			}
			pool.mu.Unlock()

		// Handle local transaction journal rotation
		case <-journal.C:
			if pool.journal != nil {
				pool.mu.Lock()
				if err := pool.journal.rotate(pool.local()); err != nil {
					log.Warn("Failed to rotate local tx journal", "err", err)
				}
				pool.mu.Unlock()
			}
		}
	}
}

// Stop terminates the transaction pool.
func (pool *TxPool) Stop() {
	// Unsubscribe all subscriptions registered from txpool
	pool.scope.Close()

	// Unsubscribe subscriptions registered from blockchain
	pool.chainHeadSub.Unsubscribe()
	pool.wg.Wait()

	if pool.journal != nil {
		pool.journal.close()
	}
	log.Info("Transaction pool stopped")
}

// SubscribeNewTxsEvent registers a subscription of NewTxsEvent and
// starts sending event to the given channel.
func (pool *TxPool) SubscribeNewTxsEvent(ch chan<- NewTxsEvent) event.Subscription {
	return pool.scope.Track(pool.txFeed.Subscribe(ch))
}

// GasPrice returns the current gas price enforced by the transaction pool.
func (pool *TxPool) GasPrice() *big.Int {
	pool.mu.RLock()
	defer pool.mu.RUnlock()

	return new(big.Int).Set(pool.gasPrice)
}

// SetGasPrice updates the minimum price required by the transaction pool for a
// new transaction, and drops all transactions below this threshold.
func (pool *TxPool) SetGasPrice(price *big.Int) {
	pool.mu.Lock()
	defer pool.mu.Unlock()

	pool.gasPrice = price
	for _, tx := range pool.priced.Cap(price, pool.locals) {
		pool.removeTx(tx.Hash(), false)
	}
	log.Info("Transaction pool price threshold updated", "price", price)
}

// SetGasLimit updates the maximum allowed gas for a new transaction in the
// pool, and drops all transactions above this threshold.
//
// Note: Only useful for testing, as this call will have no effect if
// communication with the blockchain_parameters contract is successful.
func (pool *TxPool) SetGasLimit(gasLimit uint64) {
	pool.mu.Lock()
	defer pool.mu.Unlock()

	limitFromContract, err := blockchain_parameters.GetBlockGasLimit(pool.chain.CurrentBlock().Header(), pool.currentState)
	if err == nil {
		pool.currentMaxGas = limitFromContract
		return
	}

	pool.currentMaxGas = gasLimit

	pool.demoteUnexecutables()

	for _, list := range pool.queue {
		rm, _ := list.FilterOnGasLimit(gasLimit)
		for _, tx := range rm {
			pool.removeTx(tx.Hash(), false)
		}
	}
}

// handleDonutActivation removes from the pool all transactions without EIP-155 replay protection
func (pool *TxPool) handleDonutActivation() {
	toRemove := make(map[common.Hash]struct{})
	pool.all.Range(func(hash common.Hash, tx *types.Transaction) bool {
		if !tx.Protected() {
			toRemove[hash] = struct{}{}
		}
		return true
	})
	for hash := range toRemove {
		pool.removeTx(hash, true)
	}
}

// Nonce returns the next nonce of an account, with all transactions executable
// by the pool already applied on top.
func (pool *TxPool) Nonce(addr common.Address) uint64 {
	pool.mu.RLock()
	defer pool.mu.RUnlock()

	return pool.pendingNonces.get(addr)
}

// Stats retrieves the current pool stats, namely the number of pending and the
// number of queued (non-executable) transactions.
func (pool *TxPool) Stats() (int, int) {
	pool.mu.RLock()
	defer pool.mu.RUnlock()

	return pool.stats()
}

// stats retrieves the current pool stats, namely the number of pending and the
// number of queued (non-executable) transactions.
func (pool *TxPool) stats() (int, int) {
	pending := 0
	for _, list := range pool.pending {
		pending += list.Len()
	}
	queued := 0
	for _, list := range pool.queue {
		queued += list.Len()
	}
	return pending, queued
}

// Content retrieves the data content of the transaction pool, returning all the
// pending as well as queued transactions, grouped by account and sorted by nonce.
func (pool *TxPool) Content() (map[common.Address]types.Transactions, map[common.Address]types.Transactions) {
	pool.mu.Lock()
	defer pool.mu.Unlock()

	pending := make(map[common.Address]types.Transactions)
	for addr, list := range pool.pending {
		pending[addr] = list.Flatten()
	}
	queued := make(map[common.Address]types.Transactions)
	for addr, list := range pool.queue {
		queued[addr] = list.Flatten()
	}
	return pending, queued
}

// Pending retrieves all currently processable transactions, grouped by origin
// account and sorted by nonce. The returned transaction set is a copy and can be
// freely modified by calling code.
func (pool *TxPool) Pending() (map[common.Address]types.Transactions, error) {
	pool.mu.Lock()
	defer pool.mu.Unlock()

	pending := make(map[common.Address]types.Transactions)
	for addr, list := range pool.pending {
		pending[addr] = list.Flatten()
	}
	return pending, nil
}

// Locals retrieves the accounts currently considered local by the pool.
func (pool *TxPool) Locals() []common.Address {
	pool.mu.Lock()
	defer pool.mu.Unlock()

	return pool.locals.flatten()
}

// local retrieves all currently known local transactions, grouped by origin
// account and sorted by nonce. The returned transaction set is a copy and can be
// freely modified by calling code.
func (pool *TxPool) local() map[common.Address]types.Transactions {
	txs := make(map[common.Address]types.Transactions)
	for addr := range pool.locals.accounts {
		if pending := pool.pending[addr]; pending != nil {
			txs[addr] = append(txs[addr], pending.Flatten()...)
		}
		if queued := pool.queue[addr]; queued != nil {
			txs[addr] = append(txs[addr], queued.Flatten()...)
		}
	}
	return txs
}

// validateTx checks whether a transaction is valid according to the consensus
// rules and adheres to some heuristic limits of the local node (price and size).
func (pool *TxPool) validateTx(tx *types.Transaction, local bool) error {
	if pool.donut && !tx.Protected() {
		return ErrUnprotectedTransaction
	}
	if tx.EthCompatible() && !pool.donut {
		return ErrEthCompatibleTransactionsNotSupported
	}
	if err := tx.CheckEthCompatibility(); err != nil {
		return err
	}
	// Reject transactions over defined size to prevent DOS attacks
	if uint64(tx.Size()) > txMaxSize {
		return ErrOversizedData
	}
	// Transactions can't be negative. This may never happen using RLP decoded
	// transactions but may occur if you create a transaction using the RPC.
	if tx.Value().Sign() < 0 {
		return ErrNegativeValue
	}
	// Ensure the transaction doesn't exceed the current block limit gas.
	if pool.currentMaxGas < tx.Gas() {
		log.Debug("max gas limit exceeded", "pool.currentMaxGas", pool.currentMaxGas, "tx.Gas()", tx.Gas())
		return ErrGasLimit
	}
	// Make sure the transaction is signed properly
	from, err := types.Sender(pool.signer, tx)
	if err != nil {
		return ErrInvalidSender
	}

	// Ensure the fee currency is native or whitelisted.
	if !pool.currentBlockCtx.IsWhitelisted(tx.FeeCurrency()) {
		return ErrNonWhitelistedFeeCurrency
	}

	// Drop non-local transactions under our own minimal accepted gas price
	local = local || pool.locals.contains(from) // account may be local even if the transaction arrived from the network
	if !local && currency.Cmp(pool.gasPrice, nil, tx.GasPrice(), tx.FeeCurrency()) > 0 {
		return ErrUnderpriced
	}
	// Ensure the transaction adheres to nonce ordering
	if pool.currentState.GetNonce(from) > tx.Nonce() {
		return ErrNonceTooLow
	}
	// Transactor should have enough funds to cover the costs
	err = ValidateTransactorBalanceCoversTx(tx, from, pool.currentState)
	if err != nil {
		return err
	}

	intrGas, err := IntrinsicGas(tx.Data(), tx.To() == nil, tx.FeeCurrency(), pool.currentBlockCtx.GetIntrinsicGasForAlternativeFeeCurrency(), pool.istanbul)
	if err != nil {
		log.Debug("validateTx gas less than intrinsic gas", "intrGas", intrGas, "err", err)
		return err
	}
	if tx.Gas() < intrGas {
		log.Debug("validateTx gas less than intrinsic gas", "tx.Gas", tx.Gas(), "intrinsic Gas", intrGas)
		return ErrIntrinsicGas
	}

	gasPriceMinimum := pool.currentBlockCtx.GetGasPriceMinimum(tx.FeeCurrency())
	// gasPriceMinimum, err := gpm.GetGasPriceMinimum(tx.FeeCurrency(), nil, nil)
	// if err != nil && err != ccerrors.ErrSmartContractNotDeployed && err != ccerrors.ErrRegistryContractNotDeployed {
	// 	log.Debug("unable to fetch gas price minimum", "err", err)
	// 	return err
	// }

	if tx.GasPrice().Cmp(gasPriceMinimum) == -1 {
		log.Debug("gas price less than current gas price minimum", "gasPrice", tx.GasPrice(), "gasPriceMinimum", gasPriceMinimum)
		return ErrGasPriceDoesNotExceedMinimum
	}

	return nil
}

// add validates a transaction and inserts it into the non-executable queue for later
// pending promotion and execution. If the transaction is a replacement for an already
// pending or queued one, it overwrites the previous transaction if its price is higher.
//
// If a newly added transaction is marked as local, its sending account will be
// whitelisted, preventing any associated transaction from being dropped out of the pool
// due to pricing constraints.
func (pool *TxPool) add(tx *types.Transaction, local bool) (replaced bool, err error) {
	// If the transaction is already known, discard it
	hash := tx.Hash()
	if pool.all.Get(hash) != nil {
		log.Trace("Discarding already known transaction", "hash", hash)
		knownTxMeter.Mark(1)
		return false, ErrAlreadyKnown
	}
	// If the transaction fails basic validation, discard it
	if err := pool.validateTx(tx, local); err != nil {
		log.Debug("Discarding invalid transaction", "hash", hash, "err", err)
		invalidTxMeter.Mark(1)
		return false, err
	}
	// If the transaction pool is full, discard underpriced transactions
	if uint64(pool.all.Count()) >= pool.config.GlobalSlots+pool.config.GlobalQueue {
		// If the new transaction is underpriced, don't accept it
		if !local && pool.priced.Underpriced(tx, pool.locals) {
			log.Debug("Discarding underpriced transaction", "hash", hash, "price", tx.GasPrice())
			underpricedTxMeter.Mark(1)
			return false, ErrUnderpriced
		}
		// New transaction is better than our worse ones, make room for it
		drop := pool.priced.Discard(pool.all.Slots()-int(pool.config.GlobalSlots+pool.config.GlobalQueue)+numSlots(tx), pool.locals)
		for _, tx := range drop {
			log.Debug("Discarding freshly underpriced transaction", "hash", tx.Hash(), "price", tx.GasPrice())
			underpricedTxMeter.Mark(1)
			pool.removeTx(tx.Hash(), false)
		}
	}
	// Try to replace an existing transaction in the pending pool
	from, _ := types.Sender(pool.signer, tx) // already validated
	if list := pool.pending[from]; list != nil && list.Overlaps(tx) {
		// Nonce already pending, check if required price bump is met
		inserted, old := list.Add(tx, pool.config.PriceBump)
		if !inserted {
			pendingDiscardMeter.Mark(1)
			return false, ErrReplaceUnderpriced
		}
		// New transaction is better, replace old one
		if old != nil {
			pool.all.Remove(old.Hash())
			pool.priced.Removed(1)
			pendingReplaceMeter.Mark(1)
		}
		pool.all.Add(tx)
		pool.priced.Put(tx)
		pool.journalTx(from, tx)
		pool.queueTxEvent(tx)
		log.Trace("Pooled new executable transaction", "hash", hash, "from", from, "to", tx.To())

		// Successful promotion, bump the heartbeat
		pool.beats[from] = time.Now()
		return old != nil, nil
	}
	// New transaction isn't replacing a pending one, push into queue
	replaced, err = pool.enqueueTx(hash, tx)
	if err != nil {
		return false, err
	}
	// Mark local addresses and journal local transactions
	if local {
		if !pool.locals.contains(from) {
			log.Info("Setting new local account", "address", from)
			pool.locals.add(from)
		}
	}
	if local || pool.locals.contains(from) {
		localGauge.Inc(1)
	}
	pool.journalTx(from, tx)

	log.Trace("Pooled new future transaction", "hash", hash, "from", from, "to", tx.To())
	return replaced, nil
}

// enqueueTx inserts a new transaction into the non-executable transaction queue.
//
// Note, this method assumes the pool lock is held!
func (pool *TxPool) enqueueTx(hash common.Hash, tx *types.Transaction) (bool, error) {
	// Try to insert the transaction into the future queue
	from, _ := types.Sender(pool.signer, tx) // already validated
	if pool.queue[from] == nil {
		pool.queue[from] = newTxList(false)
	}
	inserted, old := pool.queue[from].Add(tx, pool.config.PriceBump)
	if !inserted {
		// An older transaction was better, discard this
		queuedDiscardMeter.Mark(1)
		return false, ErrReplaceUnderpriced
	}
	// Discard any previous transaction and mark this
	if old != nil {
		pool.all.Remove(old.Hash())
		pool.priced.Removed(1)
		queuedReplaceMeter.Mark(1)
	} else {
		// Nothing was replaced, bump the queued counter
		queuedGauge.Inc(1)
	}
	if pool.all.Get(hash) == nil {
		pool.all.Add(tx)
		pool.priced.Put(tx)
	}
	// If we never record the heartbeat, do it right now.
	if _, exist := pool.beats[from]; !exist {
		pool.beats[from] = time.Now()
	}
	return old != nil, nil
}

// journalTx adds the specified transaction to the local disk journal if it is
// deemed to have been sent from a local account.
func (pool *TxPool) journalTx(from common.Address, tx *types.Transaction) {
	// Only journal if it's enabled and the transaction is local
	if pool.journal == nil || !pool.locals.contains(from) {
		return
	}
	if err := pool.journal.insert(tx); err != nil {
		log.Warn("Failed to journal local transaction", "err", err)
	}
}

// promoteTx adds a transaction to the pending (processable) list of transactions
// and returns whether it was inserted or an older was better.
//
// Note, this method assumes the pool lock is held!
func (pool *TxPool) promoteTx(addr common.Address, hash common.Hash, tx *types.Transaction) bool {
	// Try to insert the transaction into the pending queue
	if pool.pending[addr] == nil {
		pool.pending[addr] = newTxList(true)
	}
	list := pool.pending[addr]

	inserted, old := list.Add(tx, pool.config.PriceBump)
	if !inserted {
		// An older transaction was better, discard this
		pool.all.Remove(hash)
		pool.priced.Removed(1)
		pendingDiscardMeter.Mark(1)
		return false
	}
	// Otherwise discard any previous transaction and mark this
	if old != nil {
		pool.all.Remove(old.Hash())
		pool.priced.Removed(1)
		pendingReplaceMeter.Mark(1)
	} else {
		// Nothing was replaced, bump the pending counter
		pendingGauge.Inc(1)
	}
	// Failsafe to work around direct pending inserts (tests)
	if pool.all.Get(hash) == nil {
		pool.all.Add(tx)
		pool.priced.Put(tx)
	}
	// Set the potentially new pending nonce and notify any subsystems of the new tx
	pool.pendingNonces.set(addr, tx.Nonce()+1)

	// Successful promotion, bump the heartbeat
	pool.beats[addr] = time.Now()
	return true
}

// AddLocals enqueues a batch of transactions into the pool if they are valid, marking the
// senders as a local ones, ensuring they go around the local pricing constraints.
//
// This method is used to add transactions from the RPC API and performs synchronous pool
// reorganization and event propagation.
func (pool *TxPool) AddLocals(txs []*types.Transaction) []error {
	return pool.addTxs(txs, !pool.config.NoLocals, true)
}

// AddLocal enqueues a single local transaction into the pool if it is valid. This is
// a convenience wrapper aroundd AddLocals.
func (pool *TxPool) AddLocal(tx *types.Transaction) error {
	errs := pool.AddLocals([]*types.Transaction{tx})
	return errs[0]
}

// AddRemotes enqueues a batch of transactions into the pool if they are valid. If the
// senders are not among the locally tracked ones, full pricing constraints will apply.
//
// This method is used to add transactions from the p2p network and does not wait for pool
// reorganization and internal event propagation.
func (pool *TxPool) AddRemotes(txs []*types.Transaction) []error {
	return pool.addTxs(txs, false, false)
}

// This is like AddRemotes, but waits for pool reorganization. Tests use this method.
func (pool *TxPool) AddRemotesSync(txs []*types.Transaction) []error {
	return pool.addTxs(txs, false, true)
}

// This is like AddRemotes with a single transaction, but waits for pool reorganization. Tests use this method.
func (pool *TxPool) addRemoteSync(tx *types.Transaction) error {
	errs := pool.AddRemotesSync([]*types.Transaction{tx})
	return errs[0]
}

// AddRemote enqueues a single transaction into the pool if it is valid. This is a convenience
// wrapper around AddRemotes.
//
// Deprecated: use AddRemotes
func (pool *TxPool) AddRemote(tx *types.Transaction) error {
	errs := pool.AddRemotes([]*types.Transaction{tx})
	return errs[0]
}

// addTxs attempts to queue a batch of transactions if they are valid.
func (pool *TxPool) addTxs(txs []*types.Transaction, local, sync bool) []error {
	// Filter out known ones without obtaining the pool lock or recovering signatures
	var (
		errs = make([]error, len(txs))
		news = make([]*types.Transaction, 0, len(txs))
	)
	for i, tx := range txs {
		// If the transaction is known, pre-set the error slot
		if pool.all.Get(tx.Hash()) != nil {
			errs[i] = ErrAlreadyKnown
			knownTxMeter.Mark(1)
			continue
		}
		// Accumulate all unknown transactions for deeper processing
		news = append(news, tx)
	}
	if len(news) == 0 {
		return errs
	}
	// Cache senders in transactions before obtaining lock (pool.signer is immutable)
	for _, tx := range news {
		types.Sender(pool.signer, tx)
	}
	// Process all the new transaction and merge any errors into the original slice
	pool.mu.Lock()
	newErrs, dirtyAddrs := pool.addTxsLocked(news, local)
	pool.mu.Unlock()

	var nilSlot = 0
	for _, err := range newErrs {
		for errs[nilSlot] != nil {
			nilSlot++
		}
		errs[nilSlot] = err
	}
	// Reorg the pool internals if needed and return
	done := pool.requestPromoteExecutables(dirtyAddrs)
	if sync {
		<-done
	}
	return errs
}

// addTxsLocked attempts to queue a batch of transactions if they are valid.
// The transaction pool lock must be held.
func (pool *TxPool) addTxsLocked(txs []*types.Transaction, local bool) ([]error, *accountSet) {
	dirty := newAccountSet(pool.signer)
	errs := make([]error, len(txs))
	for i, tx := range txs {
		replaced, err := pool.add(tx, local)
		errs[i] = err
		if err == nil && !replaced {
			dirty.addTx(tx)
		}
	}
	validTxMeter.Mark(int64(len(dirty.accounts)))
	return errs, dirty
}

// Status returns the status (unknown/pending/queued) of a batch of transactions
// identified by their hashes.
func (pool *TxPool) Status(hashes []common.Hash) []TxStatus {
	status := make([]TxStatus, len(hashes))
	for i, hash := range hashes {
		tx := pool.Get(hash)
		if tx == nil {
			continue
		}
		from, _ := types.Sender(pool.signer, tx) // already validated
		pool.mu.RLock()
		if txList := pool.pending[from]; txList != nil && txList.txs.items[tx.Nonce()] != nil {
			status[i] = TxStatusPending
		} else if txList := pool.queue[from]; txList != nil && txList.txs.items[tx.Nonce()] != nil {
			status[i] = TxStatusQueued
		}
		// implicit else: the tx may have been included into a block between
		// checking pool.Get and obtaining the lock. In that case, TxStatusUnknown is correct
		pool.mu.RUnlock()
	}
	return status
}

// Get returns a transaction if it is contained in the pool and nil otherwise.
func (pool *TxPool) Get(hash common.Hash) *types.Transaction {
	return pool.all.Get(hash)
}

// Has returns an indicator whether txpool has a transaction cached with the
// given hash.
func (pool *TxPool) Has(hash common.Hash) bool {
	return pool.all.Get(hash) != nil
}

// removeTx removes a single transaction from the queue, moving all subsequent
// transactions back to the future queue.
func (pool *TxPool) removeTx(hash common.Hash, outofbound bool) {
	// Fetch the transaction we wish to delete
	tx := pool.all.Get(hash)
	if tx == nil {
		return
	}
	addr, _ := types.Sender(pool.signer, tx) // already validated during insertion

	// Remove it from the list of known transactions
	pool.all.Remove(hash)
	if outofbound {
		pool.priced.Removed(1)
	}
	if pool.locals.contains(addr) {
		localGauge.Dec(1)
	}
	// Remove the transaction from the pending lists and reset the account nonce
	if pending := pool.pending[addr]; pending != nil {
		if removed, invalids := pending.Remove(tx); removed {
			// If no more pending transactions are left, remove the list
			if pending.Empty() {
				delete(pool.pending, addr)
			}
			// Postpone any invalidated transactions
			for _, tx := range invalids {
				pool.enqueueTx(tx.Hash(), tx)
			}
			// Update the account nonce if needed
			pool.pendingNonces.setIfLower(addr, tx.Nonce())
			// Reduce the pending counter
			pendingGauge.Dec(int64(1 + len(invalids)))
			return
		}
	}
	// Transaction is in the future queue
	if future := pool.queue[addr]; future != nil {
		if removed, _ := future.Remove(tx); removed {
			// Reduce the queued counter
			queuedGauge.Dec(1)
		}
		if future.Empty() {
			delete(pool.queue, addr)
			delete(pool.beats, addr)
		}
	}
}

// requestPromoteExecutables requests a pool reset to the new head block.
// The returned channel is closed when the reset has occurred.
func (pool *TxPool) requestReset(oldHead *types.Header, newHead *types.Header) chan struct{} {
	select {
	case pool.reqResetCh <- &txpoolResetRequest{oldHead, newHead}:
		return <-pool.reorgDoneCh
	case <-pool.reorgShutdownCh:
		return pool.reorgShutdownCh
	}
}

// requestPromoteExecutables requests transaction promotion checks for the given addresses.
// The returned channel is closed when the promotion checks have occurred.
func (pool *TxPool) requestPromoteExecutables(set *accountSet) chan struct{} {
	select {
	case pool.reqPromoteCh <- set:
		return <-pool.reorgDoneCh
	case <-pool.reorgShutdownCh:
		return pool.reorgShutdownCh
	}
}

// queueTxEvent enqueues a transaction event to be sent in the next reorg run.
func (pool *TxPool) queueTxEvent(tx *types.Transaction) {
	select {
	case pool.queueTxEventCh <- tx:
	case <-pool.reorgShutdownCh:
	}
}

// scheduleReorgLoop schedules runs of reset and promoteExecutables. Code above should not
// call those methods directly, but request them being run using requestReset and
// requestPromoteExecutables instead.
func (pool *TxPool) scheduleReorgLoop() {
	defer pool.wg.Done()

	var (
		curDone       chan struct{} // non-nil while runReorg is active
		nextDone      = make(chan struct{})
		launchNextRun bool
		reset         *txpoolResetRequest
		dirtyAccounts *accountSet
		queuedEvents  = make(map[common.Address]*txSortedMap)
	)
	for {
		// Launch next background reorg if needed
		if curDone == nil && launchNextRun {
			// Run the background reorg and announcements
			go pool.runReorg(nextDone, reset, dirtyAccounts, queuedEvents)

			// Prepare everything for the next round of reorg
			curDone, nextDone = nextDone, make(chan struct{})
			launchNextRun = false

			reset, dirtyAccounts = nil, nil
			queuedEvents = make(map[common.Address]*txSortedMap)
		}

		select {
		case req := <-pool.reqResetCh:
			// Reset request: update head if request is already pending.
			if reset == nil {
				reset = req
			} else {
				reset.newHead = req.newHead
			}
			launchNextRun = true
			pool.reorgDoneCh <- nextDone

		case req := <-pool.reqPromoteCh:
			// Promote request: update address set if request is already pending.
			if dirtyAccounts == nil {
				dirtyAccounts = req
			} else {
				dirtyAccounts.merge(req)
			}
			launchNextRun = true
			pool.reorgDoneCh <- nextDone

		case tx := <-pool.queueTxEventCh:
			// Queue up the event, but don't schedule a reorg. It's up to the caller to
			// request one later if they want the events sent.
			addr, _ := types.Sender(pool.signer, tx)
			if _, ok := queuedEvents[addr]; !ok {
				queuedEvents[addr] = newTxSortedMap()
			}
			queuedEvents[addr].Put(tx)

		case <-curDone:
			curDone = nil

		case <-pool.reorgShutdownCh:
			// Wait for current run to finish.
			if curDone != nil {
				<-curDone
			}
			close(nextDone)
			return
		}
	}
}

// runReorg runs reset and promoteExecutables on behalf of scheduleReorgLoop.
func (pool *TxPool) runReorg(done chan struct{}, reset *txpoolResetRequest, dirtyAccounts *accountSet, events map[common.Address]*txSortedMap) {
	defer close(done)

	var promoteAddrs []common.Address
	if dirtyAccounts != nil {
		promoteAddrs = dirtyAccounts.flatten()
	}
	pool.mu.Lock()
	if reset != nil {
		// Reset from the old head to the new, rescheduling any reorged transactions
		pool.reset(reset.oldHead, reset.newHead)

		// Nonces were reset, discard any events that became stale
		for addr := range events {
			events[addr].Forward(pool.pendingNonces.get(addr))
			if events[addr].Len() == 0 {
				delete(events, addr)
			}
		}
		// Reset needs promote for all addresses
		promoteAddrs = promoteAddrs[:0]
		for addr := range pool.queue {
			promoteAddrs = append(promoteAddrs, addr)
		}
	}
	// Check for pending transactions for every account that sent new ones
	promoted := pool.promoteExecutables(promoteAddrs)
	for _, tx := range promoted {
		addr, _ := types.Sender(pool.signer, tx)
		if _, ok := events[addr]; !ok {
			events[addr] = newTxSortedMap()
		}
		events[addr].Put(tx)
	}
	// If a new block appeared, validate the pool of pending transactions. This will
	// remove any transaction that has been included in the block or was invalidated
	// because of another transaction (e.g. higher gas price).
	if reset != nil {
		pool.demoteUnexecutables()
	}
	// Ensure pool.queue and pool.pending sizes stay within the configured limits.
	pool.truncatePending()
	pool.truncateQueue()

	// Update all accounts to the latest known pending nonce
	for addr, list := range pool.pending {
		txs := list.Flatten() // Heavy but will be cached and is needed by the miner anyway
		pool.pendingNonces.set(addr, txs[len(txs)-1].Nonce()+1)
	}
	pool.mu.Unlock()

	// Notify subsystems for newly added transactions
	if len(events) > 0 {
		var txs []*types.Transaction
		for _, set := range events {
			txs = append(txs, set.Flatten()...)
		}
		pool.txFeed.Send(NewTxsEvent{txs})
	}
}

// reset retrieves the current state of the blockchain and ensures the content
// of the transaction pool is valid with regard to the chain state.
func (pool *TxPool) reset(oldHead, newHead *types.Header) {
	// If we're reorging an old state, reinject all dropped transactions
	var reinject types.Transactions

	if oldHead != nil && oldHead.Hash() != newHead.ParentHash {
		// If the reorg is too deep, avoid doing it (will happen during fast sync)
		oldNum := oldHead.Number.Uint64()
		newNum := newHead.Number.Uint64()

		if depth := uint64(math.Abs(float64(oldNum) - float64(newNum))); depth > 64 {
			log.Debug("Skipping deep transaction reorg", "depth", depth)
		} else {
			// Reorg seems shallow enough to pull in all transactions into memory
			var discarded, included types.Transactions
			var (
				rem = pool.chain.GetBlock(oldHead.Hash(), oldHead.Number.Uint64())
				add = pool.chain.GetBlock(newHead.Hash(), newHead.Number.Uint64())
			)
			if rem == nil {
				// This can happen if a setHead is performed, where we simply discard the old
				// head from the chain.
				// If that is the case, we don't have the lost transactions any more, and
				// there's nothing to add
				if newNum < oldNum {
					// If the reorg ended up on a lower number, it's indicative of setHead being the cause
					log.Debug("Skipping transaction reset caused by setHead",
						"old", oldHead.Hash(), "oldnum", oldNum, "new", newHead.Hash(), "newnum", newNum)
				} else {
					// If we reorged to a same or higher number, then it's not a case of setHead
					log.Warn("Transaction pool reset with missing oldhead",
						"old", oldHead.Hash(), "oldnum", oldNum, "new", newHead.Hash(), "newnum", newNum)
				}
				return
			}
			for rem.NumberU64() > add.NumberU64() {
				discarded = append(discarded, rem.Transactions()...)
				if rem = pool.chain.GetBlock(rem.ParentHash(), rem.NumberU64()-1); rem == nil {
					log.Error("Unrooted old chain seen by tx pool", "block", oldHead.Number, "hash", oldHead.Hash())
					return
				}
			}
			for add.NumberU64() > rem.NumberU64() {
				included = append(included, add.Transactions()...)
				if add = pool.chain.GetBlock(add.ParentHash(), add.NumberU64()-1); add == nil {
					log.Error("Unrooted new chain seen by tx pool", "block", newHead.Number, "hash", newHead.Hash())
					return
				}
			}
			for rem.Hash() != add.Hash() {
				discarded = append(discarded, rem.Transactions()...)
				if rem = pool.chain.GetBlock(rem.ParentHash(), rem.NumberU64()-1); rem == nil {
					log.Error("Unrooted old chain seen by tx pool", "block", oldHead.Number, "hash", oldHead.Hash())
					return
				}
				included = append(included, add.Transactions()...)
				if add = pool.chain.GetBlock(add.ParentHash(), add.NumberU64()-1); add == nil {
					log.Error("Unrooted new chain seen by tx pool", "block", newHead.Number, "hash", newHead.Hash())
					return
				}
			}
			reinject = types.TxDifference(discarded, included)
		}
	}
	// Initialize the internal state to the current head
	if newHead == nil {
		newHead = pool.chain.CurrentBlock().Header() // Special case during testing
	}
	statedb, err := pool.chain.StateAt(newHead.Root)
	if err != nil {
		log.Error("Failed to reset txpool state", "err", err)
		return
	}
	pool.currentState = statedb
	pool.pendingNonces = newTxNoncer(statedb)
	pool.currentMaxGas = CalcGasLimit(pool.chain.CurrentBlock(), statedb)
	pool.currentBlockCtx = NewBlockContext(newHead, statedb)

	// Inject any transactions discarded due to reorgs
	log.Debug("Reinjecting stale transactions", "count", len(reinject))
	senderCacher.recover(pool.signer, reinject)
	pool.addTxsLocked(reinject, false)

	// Update all fork indicator by next pending block number.
	next := new(big.Int).Add(newHead.Number, big.NewInt(1))
	pool.istanbul = pool.chainconfig.IsIstanbul(next)
	wasDonut := pool.donut
	pool.donut = pool.chainconfig.IsDonut(next)
	if pool.donut && !wasDonut {
		pool.handleDonutActivation()
	}
}

// promoteExecutables moves transactions that have become processable from the
// future queue to the set of pending transactions. During this process, all
// invalidated transactions (low nonce, low balance) are deleted.
func (pool *TxPool) promoteExecutables(accounts []common.Address) []*types.Transaction {
	// Track the promoted transactions to broadcast them at once
	var promoted []*types.Transaction
<<<<<<< HEAD
=======
	// build gas price minimums
	gasPriceMinimums := make(map[common.Address]*big.Int)
	allCurrencies, _ := currency.CurrencyWhitelist(nil, nil)
	for _, currency := range allCurrencies {
		gasPriceMinimum, _ := gpm.GetGasPriceMinimum(&currency, nil, nil)
		gasPriceMinimums[currency] = gasPriceMinimum
	}
	nativeGPM, _ := gpm.GetGasPriceMinimum(nil, nil, nil)
	gasPriceMinimumGauge.Update(nativeGPM.Int64())
>>>>>>> 1a239cbf

	// Iterate over all accounts and promote any executable transactions
	for _, addr := range accounts {
		list := pool.queue[addr]
		if list == nil {
			continue // Just in case someone calls with a non existing account
		}
		// Drop all transactions that are deemed too old (low nonce)
		forwards := list.Forward(pool.currentState.GetNonce(addr))
		for _, tx := range forwards {
			hash := tx.Hash()
			pool.all.Remove(hash)
			log.Trace("Removed old queued transaction", "hash", hash)
		}
		// Get balances in each currency
		balances := make(map[common.Address]*big.Int)
		allCurrencies := list.FeeCurrencies()
		for _, feeCurrency := range allCurrencies {
			feeCurrencyBalance, _, _ := currency.GetBalanceOf(addr, feeCurrency, params.MaxGasToReadErc20Balance, nil, nil)
			balances[feeCurrency] = feeCurrencyBalance
		}
		// Drop all transactions that are too costly (low balance or out of gas)
		drops, _ := list.Filter(pool.currentState.GetBalance(addr), balances, pool.currentBlockCtx, pool.currentMaxGas)
		for _, tx := range drops {
			hash := tx.Hash()
			pool.all.Remove(hash)
			log.Trace("Removed unpayable queued transaction", "hash", hash)
		}
		queuedNofundsMeter.Mark(int64(len(drops)))

		// Gather all executable transactions and promote them
		readies := list.Ready(pool.pendingNonces.get(addr))
		for _, tx := range readies {
			hash := tx.Hash()
			if pool.promoteTx(addr, hash, tx) {
				log.Trace("Promoting queued transaction", "hash", hash)
				promoted = append(promoted, tx)
			}
		}
		queuedGauge.Dec(int64(len(readies)))

		// Drop all transactions over the allowed limit
		var caps types.Transactions
		if !pool.locals.contains(addr) {
			caps = list.Cap(int(pool.config.AccountQueue))
			for _, tx := range caps {
				hash := tx.Hash()
				pool.all.Remove(hash)
				log.Trace("Removed cap-exceeding queued transaction", "hash", hash)
			}
			queuedRateLimitMeter.Mark(int64(len(caps)))
		}
		// Mark all the items dropped as removed
		pool.priced.Removed(len(forwards) + len(drops) + len(caps))
		queuedGauge.Dec(int64(len(forwards) + len(drops) + len(caps)))
		if pool.locals.contains(addr) {
			localGauge.Dec(int64(len(forwards) + len(drops) + len(caps)))
		}
		// Delete the entire queue entry if it became empty.
		if list.Empty() {
			delete(pool.queue, addr)
			delete(pool.beats, addr)
		}
	}
	return promoted
}

// truncatePending removes transactions from the pending queue if the pool is above the
// pending limit. The algorithm tries to reduce transaction counts by an approximately
// equal number for all for accounts with many pending transactions.
func (pool *TxPool) truncatePending() {
	pending := uint64(0)
	for _, list := range pool.pending {
		pending += uint64(list.Len())
	}
	if pending <= pool.config.GlobalSlots {
		return
	}

	pendingBeforeCap := pending
	// Assemble a spam order to penalize large transactors first
	spammers := prque.New(nil)
	for addr, list := range pool.pending {
		// Only evict transactions from high rollers
		if !pool.locals.contains(addr) && uint64(list.Len()) > pool.config.AccountSlots {
			spammers.Push(addr, int64(list.Len()))
		}
	}
	// Gradually drop transactions from offenders
	offenders := []common.Address{}
	for pending > pool.config.GlobalSlots && !spammers.Empty() {
		// Retrieve the next offender if not local address
		offender, _ := spammers.Pop()
		offenders = append(offenders, offender.(common.Address))

		// Equalize balances until all the same or below threshold
		if len(offenders) > 1 {
			// Calculate the equalization threshold for all current offenders
			threshold := pool.pending[offender.(common.Address)].Len()

			// Iteratively reduce all offenders until below limit or threshold reached
			for pending > pool.config.GlobalSlots && pool.pending[offenders[len(offenders)-2]].Len() > threshold {
				for i := 0; i < len(offenders)-1; i++ {
					list := pool.pending[offenders[i]]

					caps := list.Cap(list.Len() - 1)
					for _, tx := range caps {
						// Drop the transaction from the global pools too
						hash := tx.Hash()
						pool.all.Remove(hash)

						// Update the account nonce to the dropped transaction
						pool.pendingNonces.setIfLower(offenders[i], tx.Nonce())
						log.Trace("Removed fairness-exceeding pending transaction", "hash", hash)
					}
					pool.priced.Removed(len(caps))
					pendingGauge.Dec(int64(len(caps)))
					if pool.locals.contains(offenders[i]) {
						localGauge.Dec(int64(len(caps)))
					}
					pending--
				}
			}
		}
	}

	// If still above threshold, reduce to limit or min allowance
	if pending > pool.config.GlobalSlots && len(offenders) > 0 {
		for pending > pool.config.GlobalSlots && uint64(pool.pending[offenders[len(offenders)-1]].Len()) > pool.config.AccountSlots {
			for _, addr := range offenders {
				list := pool.pending[addr]

				caps := list.Cap(list.Len() - 1)
				for _, tx := range caps {
					// Drop the transaction from the global pools too
					hash := tx.Hash()
					pool.all.Remove(hash)

					// Update the account nonce to the dropped transaction
					pool.pendingNonces.setIfLower(addr, tx.Nonce())
					log.Trace("Removed fairness-exceeding pending transaction", "hash", hash)
				}
				pool.priced.Removed(len(caps))
				pendingGauge.Dec(int64(len(caps)))
				if pool.locals.contains(addr) {
					localGauge.Dec(int64(len(caps)))
				}
				pending--
			}
		}
	}
	pendingRateLimitMeter.Mark(int64(pendingBeforeCap - pending))
}

// truncateQueue drops the oldes transactions in the queue if the pool is above the global queue limit.
func (pool *TxPool) truncateQueue() {
	queued := uint64(0)
	for _, list := range pool.queue {
		queued += uint64(list.Len())
	}
	if queued <= pool.config.GlobalQueue {
		return
	}

	// Sort all accounts with queued transactions by heartbeat
	addresses := make(addressesByHeartbeat, 0, len(pool.queue))
	for addr := range pool.queue {
		if !pool.locals.contains(addr) { // don't drop locals
			addresses = append(addresses, addressByHeartbeat{addr, pool.beats[addr]})
		}
	}
	sort.Sort(addresses)

	// Drop transactions until the total is below the limit or only locals remain
	for drop := queued - pool.config.GlobalQueue; drop > 0 && len(addresses) > 0; {
		addr := addresses[len(addresses)-1]
		list := pool.queue[addr.address]

		addresses = addresses[:len(addresses)-1]

		// Drop all transactions if they are less than the overflow
		if size := uint64(list.Len()); size <= drop {
			for _, tx := range list.Flatten() {
				pool.removeTx(tx.Hash(), true)
			}
			drop -= size
			queuedRateLimitMeter.Mark(int64(size))
			continue
		}
		// Otherwise drop only last few transactions
		txs := list.Flatten()
		for i := len(txs) - 1; i >= 0 && drop > 0; i-- {
			pool.removeTx(txs[i].Hash(), true)
			drop--
			queuedRateLimitMeter.Mark(1)
		}
	}
}

// demoteUnexecutables removes invalid and processed transactions from the pools
// executable/pending queue and any subsequent transactions that become unexecutable
// are moved back into the future queue.
func (pool *TxPool) demoteUnexecutables() {
	// Iterate over all accounts and demote any non-executable transactions
	for addr, list := range pool.pending {
		nonce := pool.currentState.GetNonce(addr)

		// Drop all transactions that are deemed too old (low nonce)
		olds := list.Forward(nonce)
		for _, tx := range olds {
			hash := tx.Hash()
			pool.all.Remove(hash)
			log.Trace("Removed old pending transaction", "hash", hash)
		}
		// Get balances in each currency
		balances := make(map[common.Address]*big.Int)
		allCurrencies := list.FeeCurrencies()
		for _, feeCurrency := range allCurrencies {
			feeCurrencyBalance, _, _ := currency.GetBalanceOf(addr, feeCurrency, params.MaxGasToReadErc20Balance, nil, nil)
			balances[feeCurrency] = feeCurrencyBalance
		}
		// Drop all transactions that are too costly (low balance or out of gas), and queue any invalids back for later
		drops, invalids := list.Filter(pool.currentState.GetBalance(addr), balances, pool.currentBlockCtx, pool.currentMaxGas)
		for _, tx := range drops {
			hash := tx.Hash()
			log.Trace("Removed unpayable pending transaction", "hash", hash)
			pool.all.Remove(hash)
		}
		pool.priced.Removed(len(olds) + len(drops))
		pendingNofundsMeter.Mark(int64(len(drops)))

		for _, tx := range invalids {
			hash := tx.Hash()
			log.Trace("Demoting pending transaction", "hash", hash)
			pool.enqueueTx(hash, tx)
		}
		pendingGauge.Dec(int64(len(olds) + len(drops) + len(invalids)))
		if pool.locals.contains(addr) {
			localGauge.Dec(int64(len(olds) + len(drops) + len(invalids)))
		}
		// If there's a gap in front, alert (should never happen) and postpone all transactions
		if list.Len() > 0 && list.txs.Get(nonce) == nil {
			gapped := list.Cap(0)
			for _, tx := range gapped {
				hash := tx.Hash()
				log.Error("Demoting invalidated transaction", "hash", hash)
				pool.enqueueTx(hash, tx)
			}
			pendingGauge.Dec(int64(len(gapped)))
		}
		// Delete the entire pending entry if it became empty.
		if list.Empty() {
			delete(pool.pending, addr)
		}
	}
}

// ValidateTransactorBalanceCoversTx validates transactor has enough funds to cover transaction cost: V + GP * GL.
func ValidateTransactorBalanceCoversTx(tx *types.Transaction, from common.Address, currentState *state.StateDB) error {
	if tx.FeeCurrency() == nil && currentState.GetBalance(from).Cmp(tx.Cost()) < 0 {
		log.Debug("Insufficient funds",
			"from", from, "Transaction cost", tx.Cost(), "to", tx.To(),
			"gas", tx.Gas(), "gas price", tx.GasPrice(), "nonce", tx.Nonce(),
			"value", tx.Value(), "fee currency", tx.FeeCurrency(), "balance", currentState.GetBalance(from))
		return ErrInsufficientFunds
	} else if tx.FeeCurrency() != nil {
		feeCurrencyBalance, _, err := currency.GetBalanceOf(from, *tx.FeeCurrency(), params.MaxGasToReadErc20Balance, nil, nil)

		if err != nil {
			log.Debug("validateTx error in getting fee currency balance", "feeCurrency", tx.FeeCurrency(), "error", err)
			return err
		}

		// To match the logic in canPayFee() state_transition.go, we require the balance to be strictly greater than the fee,
		// which means we reject the transaction if balance <= fee
		fee := tx.Fee()
		if feeCurrencyBalance.Cmp(fee) <= 0 {
			log.Debug("validateTx insufficient fee currency", "feeCurrency", tx.FeeCurrency(), "feeCurrencyBalance", feeCurrencyBalance)
			return ErrInsufficientFunds
		}

		if currentState.GetBalance(from).Cmp(tx.Value()) < 0 {
			log.Debug("validateTx insufficient funds", "balance", currentState.GetBalance(from).String())
			return ErrInsufficientFunds
		}
	}
	return nil
}

// addressByHeartbeat is an account address tagged with its last activity timestamp.
type addressByHeartbeat struct {
	address   common.Address
	heartbeat time.Time
}

type addressesByHeartbeat []addressByHeartbeat

func (a addressesByHeartbeat) Len() int           { return len(a) }
func (a addressesByHeartbeat) Less(i, j int) bool { return a[i].heartbeat.Before(a[j].heartbeat) }
func (a addressesByHeartbeat) Swap(i, j int)      { a[i], a[j] = a[j], a[i] }

// accountSet is simply a set of addresses to check for existence, and a signer
// capable of deriving addresses from transactions.
type accountSet struct {
	accounts map[common.Address]struct{}
	signer   types.Signer
	cache    *[]common.Address
}

// newAccountSet creates a new address set with an associated signer for sender
// derivations.
func newAccountSet(signer types.Signer, addrs ...common.Address) *accountSet {
	as := &accountSet{
		accounts: make(map[common.Address]struct{}),
		signer:   signer,
	}
	for _, addr := range addrs {
		as.add(addr)
	}
	return as
}

// contains checks if a given address is contained within the set.
func (as *accountSet) contains(addr common.Address) bool {
	_, exist := as.accounts[addr]
	return exist
}

// containsTx checks if the sender of a given tx is within the set. If the sender
// cannot be derived, this method returns false.
func (as *accountSet) containsTx(tx *types.Transaction) bool {
	if addr, err := types.Sender(as.signer, tx); err == nil {
		return as.contains(addr)
	}
	return false
}

// add inserts a new address into the set to track.
func (as *accountSet) add(addr common.Address) {
	as.accounts[addr] = struct{}{}
	as.cache = nil
}

// addTx adds the sender of tx into the set.
func (as *accountSet) addTx(tx *types.Transaction) {
	if addr, err := types.Sender(as.signer, tx); err == nil {
		as.add(addr)
	}
}

// flatten returns the list of addresses within this set, also caching it for later
// reuse. The returned slice should not be changed!
func (as *accountSet) flatten() []common.Address {
	if as.cache == nil {
		accounts := make([]common.Address, 0, len(as.accounts))
		for account := range as.accounts {
			accounts = append(accounts, account)
		}
		as.cache = &accounts
	}
	return *as.cache
}

// merge adds all addresses from the 'other' set into 'as'.
func (as *accountSet) merge(other *accountSet) {
	for addr := range other.accounts {
		as.accounts[addr] = struct{}{}
	}
	as.cache = nil
}

// txLookup is used internally by TxPool to track transactions while allowing lookup without
// mutex contention.
//
// Note, although this type is properly protected against concurrent access, it
// is **not** a type that should ever be mutated or even exposed outside of the
// transaction pool, since its internal state is tightly coupled with the pools
// internal mechanisms. The sole purpose of the type is to permit out-of-bound
// peeking into the pool in TxPool.Get without having to acquire the widely scoped
// TxPool.mu mutex.
type txLookup struct {
	all                       map[common.Hash]*types.Transaction
	nonNilCurrencyTxCurrCount map[common.Address]uint64
	nilCurrencyTxCurrCount    uint64
	slots                     int
	lock                      sync.RWMutex
}

// newTxLookup returns a new txLookup structure.
func newTxLookup() *txLookup {
	return &txLookup{
		all:                       make(map[common.Hash]*types.Transaction),
		nonNilCurrencyTxCurrCount: make(map[common.Address]uint64),
	}
}

// Range calls f on each key and value present in the map.
func (t *txLookup) Range(f func(hash common.Hash, tx *types.Transaction) bool) {
	t.lock.RLock()
	defer t.lock.RUnlock()

	for key, value := range t.all {
		if !f(key, value) {
			break
		}
	}
}

// Get returns a transaction if it exists in the lookup, or nil if not found.
func (t *txLookup) Get(hash common.Hash) *types.Transaction {
	t.lock.RLock()
	defer t.lock.RUnlock()

	return t.all[hash]
}

// Count returns the current number of items in the lookup.
func (t *txLookup) Count() int {
	t.lock.RLock()
	defer t.lock.RUnlock()

	return len(t.all)
}

// Slots returns the current number of slots used in the lookup.
func (t *txLookup) Slots() int {
	t.lock.RLock()
	defer t.lock.RUnlock()

	return t.slots
}

// Add adds a transaction to the lookup.
func (t *txLookup) Add(tx *types.Transaction) {
	t.lock.Lock()
	defer t.lock.Unlock()

	if tx.FeeCurrency() == nil {
		t.nilCurrencyTxCurrCount++
	} else {
		t.nonNilCurrencyTxCurrCount[*tx.FeeCurrency()]++
	}

	t.slots += numSlots(tx)
	slotsGauge.Update(int64(t.slots))

	t.all[tx.Hash()] = tx
}

// Remove removes a transaction from the lookup.
func (t *txLookup) Remove(hash common.Hash) {
	t.lock.Lock()
	defer t.lock.Unlock()

	if t.all[hash].FeeCurrency() == nil {
		t.nilCurrencyTxCurrCount--
	} else {
		t.nonNilCurrencyTxCurrCount[*t.all[hash].FeeCurrency()]--
	}

	t.slots -= numSlots(t.all[hash])
	slotsGauge.Update(int64(t.slots))

	delete(t.all, hash)
}

// numSlots calculates the number of slots needed for a single transaction.
func numSlots(tx *types.Transaction) int {
	return int((tx.Size() + txSlotSize - 1) / txSlotSize)
}<|MERGE_RESOLUTION|>--- conflicted
+++ resolved
@@ -1289,18 +1289,6 @@
 func (pool *TxPool) promoteExecutables(accounts []common.Address) []*types.Transaction {
 	// Track the promoted transactions to broadcast them at once
 	var promoted []*types.Transaction
-<<<<<<< HEAD
-=======
-	// build gas price minimums
-	gasPriceMinimums := make(map[common.Address]*big.Int)
-	allCurrencies, _ := currency.CurrencyWhitelist(nil, nil)
-	for _, currency := range allCurrencies {
-		gasPriceMinimum, _ := gpm.GetGasPriceMinimum(&currency, nil, nil)
-		gasPriceMinimums[currency] = gasPriceMinimum
-	}
-	nativeGPM, _ := gpm.GetGasPriceMinimum(nil, nil, nil)
-	gasPriceMinimumGauge.Update(nativeGPM.Int64())
->>>>>>> 1a239cbf
 
 	// Iterate over all accounts and promote any executable transactions
 	for _, addr := range accounts {
