// Copyright 2021 The go-ethereum Authors
// This file is part of the go-ethereum library.
//
// The go-ethereum library is free software: you can redistribute it and/or modify
// it under the terms of the GNU Lesser General Public License as published by
// the Free Software Foundation, either version 3 of the License, or
// (at your option) any later version.
//
// The go-ethereum library is distributed in the hope that it will be useful,
// but WITHOUT ANY WARRANTY; without even the implied warranty of
// MERCHANTABILITY or FITNESS FOR A PARTICULAR PURPOSE. See the
// GNU Lesser General Public License for more details.
//
// You should have received a copy of the GNU Lesser General Public License
// along with the go-ethereum library. If not, see <http://www.gnu.org/licenses/>.

package gethclient

import (
	"bytes"
	"context"
	"math/big"
	"testing"

	ethereum "github.com/celo-org/celo-blockchain"
	"github.com/celo-org/celo-blockchain/common"
	mockEngine "github.com/celo-org/celo-blockchain/consensus/consensustest"
	"github.com/celo-org/celo-blockchain/core"
	"github.com/celo-org/celo-blockchain/core/rawdb"
	"github.com/celo-org/celo-blockchain/core/types"
	"github.com/celo-org/celo-blockchain/crypto"
	"github.com/celo-org/celo-blockchain/eth"
	"github.com/celo-org/celo-blockchain/eth/ethconfig"
	"github.com/celo-org/celo-blockchain/ethclient"
	"github.com/celo-org/celo-blockchain/node"
	"github.com/celo-org/celo-blockchain/params"
	"github.com/celo-org/celo-blockchain/rpc"
)

var (
	testKey, _  = crypto.HexToECDSA("b71c71a67e1177ad4e901695e1b4b9ee17ae16c6668d313eac2f96dbcda3f291")
	testAddr    = crypto.PubkeyToAddress(testKey.PublicKey)
	testBalance = big.NewInt(2e15)
)

func newTestBackend(t *testing.T) (*node.Node, []*types.Block) {
	// Generate test chain.
	genesis, blocks := generateTestChain()
	// Create node
	n, err := node.New(&node.Config{})
	if err != nil {
		t.Fatalf("can't create new node: %v", err)
	}
	// Create Ethereum Service
	config := &ethconfig.Config{Genesis: genesis}
	ethservice, err := eth.New(n, config)
	if err != nil {
		t.Fatalf("can't create new ethereum service: %v", err)
	}
	// Import the test chain.
	if err := n.Start(); err != nil {
		t.Fatalf("can't start test node: %v", err)
	}
	if _, err := ethservice.BlockChain().InsertChain(blocks[1:]); err != nil {
		t.Fatalf("can't import test blocks: %v", err)
	}
	return n, blocks
}

func generateTestChain() (*core.Genesis, []*types.Block) {
	db := rawdb.NewMemoryDatabase()
	config := params.TestChainConfig
	genesis := &core.Genesis{
		Config:    config,
		Alloc:     core.GenesisAlloc{testAddr: {Balance: testBalance}},
		ExtraData: []byte("test genesis"),
		Timestamp: 9000,
	}
	generate := func(i int, g *core.BlockGen) {
		g.OffsetTime(5)
		g.SetExtra(core.CreateEmptyIstanbulExtra([]byte("test")))
	}
	gblock := genesis.ToBlock(db)
	engine := mockEngine.NewFaker()
	blocks, _ := core.GenerateChain(config, gblock, engine, db, 1, generate)
	blocks = append([]*types.Block{gblock}, blocks...)
	return genesis, blocks
}

func TestGethClient(t *testing.T) {
	backend, _ := newTestBackend(t)
	client, err := backend.Attach()
	if err != nil {
		t.Fatal(err)
	}
	defer backend.Close()
	defer client.Close()

	tests := []struct {
		name string
		test func(t *testing.T)
	}{
<<<<<<< HEAD
		// Flaky
		// "TestAccessList": {
		// 	func(t *testing.T) { testAccessList(t, client) },
		// },
		"TestGetProof": {
=======
		{
			"TestAccessList",
			func(t *testing.T) { testAccessList(t, client) },
		},
		{
			"TestGetProof",
>>>>>>> 1b342838
			func(t *testing.T) { testGetProof(t, client) },
		}, {
			"TestGCStats",
			func(t *testing.T) { testGCStats(t, client) },
		}, {
			"TestMemStats",
			func(t *testing.T) { testMemStats(t, client) },
		}, {
			"TestGetNodeInfo",
			func(t *testing.T) { testGetNodeInfo(t, client) },
		}, {
			"TestSetHead",
			func(t *testing.T) { testSetHead(t, client) },
		}, {
			"TestSubscribePendingTxs",
			func(t *testing.T) { testSubscribePendingTransactions(t, client) },
		}, {
			"TestCallContract",
			func(t *testing.T) { testCallContract(t, client) },
		},
	}
	t.Parallel()
	for _, tt := range tests {
		t.Run(tt.name, tt.test)
	}
}

// nolint:deadcode
func testAccessList(t *testing.T, client *rpc.Client) {
	ec := New(client)
	// Test transfer
	msg := ethereum.CallMsg{
		From:     testAddr,
		To:       &common.Address{},
		Gas:      21000,
		GasPrice: big.NewInt(765625000),
		Value:    big.NewInt(1),
	}
	al, gas, vmErr, err := ec.CreateAccessList(context.Background(), msg)
	if err != nil {
		t.Fatalf("unexpected error: %v", err)
	}
	if vmErr != "" {
		t.Fatalf("unexpected vm error: %v", vmErr)
	}
	if gas != 21000 {
		t.Fatalf("unexpected gas used: %v", gas)
	}
	if len(*al) != 0 {
		t.Fatalf("unexpected length of accesslist: %v", len(*al))
	}
	// Test reverting transaction
	msg = ethereum.CallMsg{
		From:     testAddr,
		To:       nil,
		Gas:      100000,
		GasPrice: big.NewInt(1000000000),
		Value:    big.NewInt(1),
		Data:     common.FromHex("0x608060806080608155fd"),
	}
	al, gas, vmErr, err = ec.CreateAccessList(context.Background(), msg)
	if err != nil {
		t.Fatalf("unexpected error: %v", err)
	}
	if vmErr == "" {
		t.Fatalf("wanted vmErr, got none")
	}
	if gas == 21000 {
		t.Fatalf("unexpected gas used: %v", gas)
	}
	if len(*al) != 1 || al.StorageKeys() != 1 {
		t.Fatalf("unexpected length of accesslist: %v", len(*al))
	}
	// address changes between calls, so we can't test for it.
	if (*al)[0].Address == common.HexToAddress("0x0") {
		t.Fatalf("unexpected address: %v", (*al)[0].Address)
	}
	if (*al)[0].StorageKeys[0] != common.HexToHash("0x0000000000000000000000000000000000000000000000000000000000000081") {
		t.Fatalf("unexpected storage key: %v", (*al)[0].StorageKeys[0])
	}
}

func testGetProof(t *testing.T, client *rpc.Client) {
	ec := New(client)
	ethcl := ethclient.NewClient(client)
	result, err := ec.GetProof(context.Background(), testAddr, []string{}, nil)
	if err != nil {
		t.Fatal(err)
	}
	if !bytes.Equal(result.Address[:], testAddr[:]) {
		t.Fatalf("unexpected address, want: %v got: %v", testAddr, result.Address)
	}
	// test nonce
	nonce, _ := ethcl.NonceAt(context.Background(), result.Address, nil)
	if result.Nonce != nonce {
		t.Fatalf("invalid nonce, want: %v got: %v", nonce, result.Nonce)
	}
	// test balance
	balance, _ := ethcl.BalanceAt(context.Background(), result.Address, nil)
	if result.Balance.Cmp(balance) != 0 {
		t.Fatalf("invalid balance, want: %v got: %v", balance, result.Balance)
	}
}

func testGCStats(t *testing.T, client *rpc.Client) {
	ec := New(client)
	_, err := ec.GCStats(context.Background())
	if err != nil {
		t.Fatal(err)
	}
}

func testMemStats(t *testing.T, client *rpc.Client) {
	ec := New(client)
	stats, err := ec.MemStats(context.Background())
	if err != nil {
		t.Fatal(err)
	}
	if stats.Alloc == 0 {
		t.Fatal("Invalid mem stats retrieved")
	}
}

func testGetNodeInfo(t *testing.T, client *rpc.Client) {
	ec := New(client)
	info, err := ec.GetNodeInfo(context.Background())
	if err != nil {
		t.Fatal(err)
	}

	if info.Name == "" {
		t.Fatal("Invalid node info retrieved")
	}
}

func testSetHead(t *testing.T, client *rpc.Client) {
	ec := New(client)
	err := ec.SetHead(context.Background(), big.NewInt(0))
	if err != nil {
		t.Fatal(err)
	}
}

func testSubscribePendingTransactions(t *testing.T, client *rpc.Client) {
	ec := New(client)
	ethcl := ethclient.NewClient(client)
	// Subscribe to Transactions
	ch := make(chan common.Hash)
	ec.SubscribePendingTransactions(context.Background(), ch)
	// Send a transaction
	chainID, err := ethcl.ChainID(context.Background())
	if err != nil {
		t.Fatal(err)
	}
	// Create transaction
	tx := types.NewTransaction(0, common.Address{1}, big.NewInt(1), 22000, big.NewInt(1), nil, nil, nil, nil)
	signer := types.LatestSignerForChainID(chainID)
	signature, err := crypto.Sign(signer.Hash(tx).Bytes(), testKey)
	if err != nil {
		t.Fatal(err)
	}
	signedTx, err := tx.WithSignature(signer, signature)
	if err != nil {
		t.Fatal(err)
	}
	// Send transaction
	err = ethcl.SendTransaction(context.Background(), signedTx)
	if err != nil {
		t.Fatal(err)
	}
	// Check that the transaction was send over the channel
	hash := <-ch
	if hash != signedTx.Hash() {
		t.Fatalf("Invalid tx hash received, got %v, want %v", hash, signedTx.Hash())
	}
}

func testCallContract(t *testing.T, client *rpc.Client) {
	ec := New(client)
	msg := ethereum.CallMsg{
		From:     testAddr,
		To:       &common.Address{},
		Gas:      21000,
		GasPrice: big.NewInt(1000000000),
		Value:    big.NewInt(1),
	}
	// CallContract without override
	if _, err := ec.CallContract(context.Background(), msg, big.NewInt(0), nil); err != nil {
		t.Fatalf("unexpected error: %v", err)
	}
	// CallContract with override
	override := OverrideAccount{
		Nonce: 1,
	}
	mapAcc := make(map[common.Address]OverrideAccount)
	mapAcc[testAddr] = override
	if _, err := ec.CallContract(context.Background(), msg, big.NewInt(0), &mapAcc); err != nil {
		t.Fatalf("unexpected error: %v", err)
	}
}<|MERGE_RESOLUTION|>--- conflicted
+++ resolved
@@ -100,20 +100,13 @@
 		name string
 		test func(t *testing.T)
 	}{
-<<<<<<< HEAD
 		// Flaky
-		// "TestAccessList": {
+		// {
+		// 	"TestAccessList",
 		// 	func(t *testing.T) { testAccessList(t, client) },
 		// },
-		"TestGetProof": {
-=======
-		{
-			"TestAccessList",
-			func(t *testing.T) { testAccessList(t, client) },
-		},
 		{
 			"TestGetProof",
->>>>>>> 1b342838
 			func(t *testing.T) { testGetProof(t, client) },
 		}, {
 			"TestGCStats",
