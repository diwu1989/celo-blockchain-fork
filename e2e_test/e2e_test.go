--- conflicted
+++ resolved
@@ -7,13 +7,9 @@
 	"testing"
 	"time"
 
-<<<<<<< HEAD
 	"github.com/celo-org/celo-blockchain/common"
 	"github.com/celo-org/celo-blockchain/core/types"
-=======
-	"github.com/celo-org/celo-blockchain/core/types"
 	"github.com/celo-org/celo-blockchain/node"
->>>>>>> ea0f98eb
 	"github.com/celo-org/celo-blockchain/test"
 	"github.com/stretchr/testify/assert"
 	"github.com/stretchr/testify/require"
@@ -49,7 +45,6 @@
 	require.NoError(t, err)
 }
 
-<<<<<<< HEAD
 func TestSingleNodeManyTxs(t *testing.T) {
 	rounds := 100
 	txsPerRound := 5
@@ -74,32 +69,6 @@
 	}
 }
 
-func TestManyNodes(t *testing.T) {
-	accounts := test.Accounts(4)
-	gc := test.GenesisConfig(accounts)
-	rounds := 5
-	txsPerNodePerRound := 3
-	gc.Istanbul.Epoch = 10000                               // avoid the epoch
-	network, err := test.NewConcurrentNetwork(accounts, gc) // start concurrently all nodes
-	require.NoError(t, err)
-	defer network.Shutdown()
-	ctx, cancel := context.WithTimeout(context.Background(), time.Second*15)
-	defer cancel()
-
-	for r := 0; r < rounds; r++ {
-		txs := make([]*types.Transaction, 0, len(network)*txsPerNodePerRound)
-		for i := range network {
-			for j := 0; j < txsPerNodePerRound; j++ {
-				tx, err := network[i].SendCelo(ctx, network[(i+1)%len(network)].Address, 1)
-				require.NoError(t, err)
-				require.NotNil(t, tx)
-				txs = append(txs, tx)
-			}
-		}
-		err = network.AwaitTransactions(ctx, txs...)
-		require.NoError(t, err)
-	}
-=======
 // This test is intended to ensure that epoch blocks can be correctly marshalled.
 // We previously had an open bug for this https://github.com/celo-org/celo-blockchain/issues/1574
 func TestEpochBlockMarshaling(t *testing.T) {
@@ -244,5 +213,4 @@
 	err = network.AwaitTransactions(ctx, txs...)
 	require.NoError(t, err)
 
->>>>>>> ea0f98eb
 }