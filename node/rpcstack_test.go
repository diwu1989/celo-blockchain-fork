// Copyright 2020 The go-ethereum Authors
// This file is part of the go-ethereum library.
//
// The go-ethereum library is free software: you can redistribute it and/or modify
// it under the terms of the GNU Lesser General Public License as published by
// the Free Software Foundation, either version 3 of the License, or
// (at your option) any later version.
//
// The go-ethereum library is distributed in the hope that it will be useful,
// but WITHOUT ANY WARRANTY; without even the implied warranty of
// MERCHANTABILITY or FITNESS FOR A PARTICULAR PURPOSE. See the
// GNU Lesser General Public License for more details.
//
// You should have received a copy of the GNU Lesser General Public License
// along with the go-ethereum library. If not, see <http://www.gnu.org/licenses/>.

package node

import (
	"bytes"
	"fmt"
	"net/http"
<<<<<<< HEAD
	"net/url"
	"strconv"
=======
>>>>>>> 14d246c6
	"strings"
	"testing"

	"github.com/celo-org/celo-blockchain/internal/testlog"
	"github.com/celo-org/celo-blockchain/log"
	"github.com/celo-org/celo-blockchain/rpc"
	"github.com/gorilla/websocket"
	"github.com/stretchr/testify/assert"
)

// TestCorsHandler makes sure CORS are properly handled on the http server.
func TestCorsHandler(t *testing.T) {
	srv := createAndStartServer(t, &httpConfig{CorsAllowedOrigins: []string{"test", "test.com"}}, false, &wsConfig{})
	defer srv.stop()
	url := "http://" + srv.listenAddr()

	resp := rpcRequest(t, url, "origin", "test.com")
	assert.Equal(t, "test.com", resp.Header.Get("Access-Control-Allow-Origin"))

	resp2 := rpcRequest(t, url, "origin", "bad")
	assert.Equal(t, "", resp2.Header.Get("Access-Control-Allow-Origin"))
}

// TestVhosts makes sure vhosts are properly handled on the http server.
func TestVhosts(t *testing.T) {
	srv := createAndStartServer(t, &httpConfig{Vhosts: []string{"test"}}, false, &wsConfig{})
	defer srv.stop()
	url := "http://" + srv.listenAddr()

	resp := rpcRequest(t, url, "host", "test")
	assert.Equal(t, resp.StatusCode, http.StatusOK)

	resp2 := rpcRequest(t, url, "host", "bad")
	assert.Equal(t, resp2.StatusCode, http.StatusForbidden)
}

type originTest struct {
	spec    string
	expOk   []string
	expFail []string
}
<<<<<<< HEAD

// splitAndTrim splits input separated by a comma
// and trims excessive white space from the substrings.
// Copied over from flags.go
func splitAndTrim(input string) (ret []string) {
	l := strings.Split(input, ",")
	for _, r := range l {
		r = strings.TrimSpace(r)
		if len(r) > 0 {
			ret = append(ret, r)
		}
	}
	return ret
}

// TestWebsocketOrigins makes sure the websocket origins are properly handled on the websocket server.
func TestWebsocketOrigins(t *testing.T) {
	tests := []originTest{
		{
			spec: "*", // allow all
			expOk: []string{"", "http://test", "https://test", "http://test:8540", "https://test:8540",
				"http://test.com", "https://foo.test", "http://testa", "http://atestb:8540", "https://atestb:8540"},
		},
		{
			spec:    "test",
			expOk:   []string{"http://test", "https://test", "http://test:8540", "https://test:8540"},
			expFail: []string{"http://test.com", "https://foo.test", "http://testa", "http://atestb:8540", "https://atestb:8540"},
		},
		// scheme tests
		{
			spec:  "https://test",
			expOk: []string{"https://test", "https://test:9999"},
			expFail: []string{
				"test",                                // no scheme, required by spec
				"http://test",                         // wrong scheme
				"http://test.foo", "https://a.test.x", // subdomain variatoins
				"http://testx:8540", "https://xtest:8540"},
		},
		// ip tests
		{
			spec:  "https://12.34.56.78",
			expOk: []string{"https://12.34.56.78", "https://12.34.56.78:8540"},
			expFail: []string{
				"http://12.34.56.78",     // wrong scheme
				"http://12.34.56.78:443", // wrong scheme
				"http://1.12.34.56.78",   // wrong 'domain name'
				"http://12.34.56.78.a",   // wrong 'domain name'
				"https://87.65.43.21", "http://87.65.43.21:8540", "https://87.65.43.21:8540"},
		},
		// port tests
		{
			spec:  "test:8540",
			expOk: []string{"http://test:8540", "https://test:8540"},
			expFail: []string{
				"http://test", "https://test", // spec says port required
				"http://test:8541", "https://test:8541", // wrong port
				"http://bad", "https://bad", "http://bad:8540", "https://bad:8540"},
		},
		// scheme and port
		{
			spec:  "https://test:8540",
			expOk: []string{"https://test:8540"},
			expFail: []string{
				"https://test",                          // missing port
				"http://test",                           // missing port, + wrong scheme
				"http://test:8540",                      // wrong scheme
				"http://test:8541", "https://test:8541", // wrong port
				"http://bad", "https://bad", "http://bad:8540", "https://bad:8540"},
		},
		// several allowed origins
		{
			spec: "localhost,http://127.0.0.1",
			expOk: []string{"localhost", "http://localhost", "https://localhost:8443",
				"http://127.0.0.1", "http://127.0.0.1:8080"},
			expFail: []string{
				"https://127.0.0.1", // wrong scheme
				"http://bad", "https://bad", "http://bad:8540", "https://bad:8540"},
		},
	}
	for _, tc := range tests {
		srv := createAndStartServer(t, &httpConfig{}, true, &wsConfig{Origins: splitAndTrim(tc.spec)})
		url := fmt.Sprintf("ws://%v", srv.listenAddr())
		for _, origin := range tc.expOk {
			if err := wsRequest(t, url, origin); err != nil {
				t.Errorf("spec '%v', origin '%v': expected ok, got %v", tc.spec, origin, err)
			}
		}
		for _, origin := range tc.expFail {
			if err := wsRequest(t, url, origin); err == nil {
				t.Errorf("spec '%v', origin '%v': expected not to allow,  got ok", tc.spec, origin)
			}
		}
		srv.stop()
	}
}

func Test_checkPath(t *testing.T) {
	tests := []struct {
		req      *http.Request
		prefix   string
		expected bool
	}{
		{
			req:      &http.Request{URL: &url.URL{Path: "/test"}},
			prefix:   "/test",
			expected: true,
		},
		{
			req:      &http.Request{URL: &url.URL{Path: "/testing"}},
			prefix:   "/test",
			expected: true,
		},
		{
			req:      &http.Request{URL: &url.URL{Path: "/"}},
			prefix:   "/test",
			expected: false,
		},
		{
			req:      &http.Request{URL: &url.URL{Path: "/fail"}},
			prefix:   "/test",
			expected: false,
		},
		{
			req:      &http.Request{URL: &url.URL{Path: "/"}},
			prefix:   "",
			expected: true,
		},
		{
			req:      &http.Request{URL: &url.URL{Path: "/fail"}},
			prefix:   "",
			expected: false,
		},
		{
			req:      &http.Request{URL: &url.URL{Path: "/"}},
			prefix:   "/",
			expected: true,
		},
		{
			req:      &http.Request{URL: &url.URL{Path: "/testing"}},
			prefix:   "/",
			expected: true,
		},
	}

	for i, tt := range tests {
		t.Run(strconv.Itoa(i), func(t *testing.T) {
			assert.Equal(t, tt.expected, checkPath(tt.req, tt.prefix))
		})
=======

// splitAndTrim splits input separated by a comma
// and trims excessive white space from the substrings.
// Copied over from flags.go
func splitAndTrim(input string) (ret []string) {
	l := strings.Split(input, ",")
	for _, r := range l {
		r = strings.TrimSpace(r)
		if len(r) > 0 {
			ret = append(ret, r)
		}
	}
	return ret
}

// TestWebsocketOrigins makes sure the websocket origins are properly handled on the websocket server.
func TestWebsocketOrigins(t *testing.T) {
	tests := []originTest{
		{
			spec: "*", // allow all
			expOk: []string{"", "http://test", "https://test", "http://test:8540", "https://test:8540",
				"http://test.com", "https://foo.test", "http://testa", "http://atestb:8540", "https://atestb:8540"},
		},
		{
			spec:    "test",
			expOk:   []string{"http://test", "https://test", "http://test:8540", "https://test:8540"},
			expFail: []string{"http://test.com", "https://foo.test", "http://testa", "http://atestb:8540", "https://atestb:8540"},
		},
		// scheme tests
		{
			spec:  "https://test",
			expOk: []string{"https://test", "https://test:9999"},
			expFail: []string{
				"test",                                // no scheme, required by spec
				"http://test",                         // wrong scheme
				"http://test.foo", "https://a.test.x", // subdomain variatoins
				"http://testx:8540", "https://xtest:8540"},
		},
		// ip tests
		{
			spec:  "https://12.34.56.78",
			expOk: []string{"https://12.34.56.78", "https://12.34.56.78:8540"},
			expFail: []string{
				"http://12.34.56.78",     // wrong scheme
				"http://12.34.56.78:443", // wrong scheme
				"http://1.12.34.56.78",   // wrong 'domain name'
				"http://12.34.56.78.a",   // wrong 'domain name'
				"https://87.65.43.21", "http://87.65.43.21:8540", "https://87.65.43.21:8540"},
		},
		// port tests
		{
			spec:  "test:8540",
			expOk: []string{"http://test:8540", "https://test:8540"},
			expFail: []string{
				"http://test", "https://test", // spec says port required
				"http://test:8541", "https://test:8541", // wrong port
				"http://bad", "https://bad", "http://bad:8540", "https://bad:8540"},
		},
		// scheme and port
		{
			spec:  "https://test:8540",
			expOk: []string{"https://test:8540"},
			expFail: []string{
				"https://test",                          // missing port
				"http://test",                           // missing port, + wrong scheme
				"http://test:8540",                      // wrong scheme
				"http://test:8541", "https://test:8541", // wrong port
				"http://bad", "https://bad", "http://bad:8540", "https://bad:8540"},
		},
		// several allowed origins
		{
			spec: "localhost,http://127.0.0.1",
			expOk: []string{"localhost", "http://localhost", "https://localhost:8443",
				"http://127.0.0.1", "http://127.0.0.1:8080"},
			expFail: []string{
				"https://127.0.0.1", // wrong scheme
				"http://bad", "https://bad", "http://bad:8540", "https://bad:8540"},
		},
	}
	for _, tc := range tests {
		srv := createAndStartServer(t, httpConfig{}, true, wsConfig{Origins: splitAndTrim(tc.spec)})
		for _, origin := range tc.expOk {
			if err := attemptWebsocketConnectionFromOrigin(t, srv, origin); err != nil {
				t.Errorf("spec '%v', origin '%v': expected ok, got %v", tc.spec, origin, err)
			}
		}
		for _, origin := range tc.expFail {
			if err := attemptWebsocketConnectionFromOrigin(t, srv, origin); err == nil {
				t.Errorf("spec '%v', origin '%v': expected not to allow,  got ok", tc.spec, origin)
			}
		}
		srv.stop()
>>>>>>> 14d246c6
	}
}

// TestIsWebsocket tests if an incoming websocket upgrade request is handled properly.
func TestIsWebsocket(t *testing.T) {
	r, _ := http.NewRequest("GET", "/", nil)

	assert.False(t, isWebsocket(r))
	r.Header.Set("upgrade", "websocket")
	assert.False(t, isWebsocket(r))
	r.Header.Set("connection", "upgrade")
	assert.True(t, isWebsocket(r))
	r.Header.Set("connection", "upgrade,keep-alive")
	assert.True(t, isWebsocket(r))
	r.Header.Set("connection", " UPGRADE,keep-alive")
	assert.True(t, isWebsocket(r))
}

func createAndStartServer(t *testing.T, conf *httpConfig, ws bool, wsConf *wsConfig) *httpServer {
	t.Helper()

	srv := newHTTPServer(testlog.Logger(t, log.LvlDebug), rpc.DefaultHTTPTimeouts)
	assert.NoError(t, srv.enableRPC(nil, *conf))
	if ws {
		assert.NoError(t, srv.enableWS(nil, *wsConf))
	}
	assert.NoError(t, srv.setListenAddr("localhost", 0))
	assert.NoError(t, srv.start())
	return srv
}

<<<<<<< HEAD
// wsRequest attempts to open a WebSocket connection to the given URL.
func wsRequest(t *testing.T, url, browserOrigin string) error {
=======
func attemptWebsocketConnectionFromOrigin(t *testing.T, srv *httpServer, browserOrigin string) error {
	t.Helper()
	dialer := websocket.DefaultDialer
	_, _, err := dialer.Dial("ws://"+srv.listenAddr(), http.Header{
		"Content-type":          []string{"application/json"},
		"Sec-WebSocket-Version": []string{"13"},
		"Origin":                []string{browserOrigin},
	})
	return err
}

func testRequest(t *testing.T, key, value, host string, srv *httpServer) *http.Response {
>>>>>>> 14d246c6
	t.Helper()
	t.Logf("checking WebSocket on %s (origin %q)", url, browserOrigin)

	headers := make(http.Header)
	if browserOrigin != "" {
		headers.Set("Origin", browserOrigin)
	}
	conn, _, err := websocket.DefaultDialer.Dial(url, headers)
	if conn != nil {
		conn.Close()
	}
	return err
}

// rpcRequest performs a JSON-RPC request to the given URL.
func rpcRequest(t *testing.T, url string, extraHeaders ...string) *http.Response {
	t.Helper()

	// Create the request.
	body := bytes.NewReader([]byte(`{"jsonrpc":"2.0","id":1,"method":"rpc_modules","params":[]}`))
	req, err := http.NewRequest("POST", url, body)
	if err != nil {
		t.Fatal("could not create http request:", err)
	}
	req.Header.Set("content-type", "application/json")

	// Apply extra headers.
	if len(extraHeaders)%2 != 0 {
		panic("odd extraHeaders length")
	}
	for i := 0; i < len(extraHeaders); i += 2 {
		key, value := extraHeaders[i], extraHeaders[i+1]
		if strings.ToLower(key) == "host" {
			req.Host = value
		} else {
			req.Header.Set(key, value)
		}
	}

	// Perform the request.
	t.Logf("checking RPC/HTTP on %s %v", url, extraHeaders)
	resp, err := http.DefaultClient.Do(req)
	if err != nil {
		t.Fatal(err)
	}
	return resp
}<|MERGE_RESOLUTION|>--- conflicted
+++ resolved
@@ -20,11 +20,8 @@
 	"bytes"
 	"fmt"
 	"net/http"
-<<<<<<< HEAD
 	"net/url"
 	"strconv"
-=======
->>>>>>> 14d246c6
 	"strings"
 	"testing"
 
@@ -66,7 +63,6 @@
 	expOk   []string
 	expFail []string
 }
-<<<<<<< HEAD
 
 // splitAndTrim splits input separated by a comma
 // and trims excessive white space from the substrings.
@@ -215,116 +211,7 @@
 		t.Run(strconv.Itoa(i), func(t *testing.T) {
 			assert.Equal(t, tt.expected, checkPath(tt.req, tt.prefix))
 		})
-=======
-
-// splitAndTrim splits input separated by a comma
-// and trims excessive white space from the substrings.
-// Copied over from flags.go
-func splitAndTrim(input string) (ret []string) {
-	l := strings.Split(input, ",")
-	for _, r := range l {
-		r = strings.TrimSpace(r)
-		if len(r) > 0 {
-			ret = append(ret, r)
-		}
-	}
-	return ret
-}
-
-// TestWebsocketOrigins makes sure the websocket origins are properly handled on the websocket server.
-func TestWebsocketOrigins(t *testing.T) {
-	tests := []originTest{
-		{
-			spec: "*", // allow all
-			expOk: []string{"", "http://test", "https://test", "http://test:8540", "https://test:8540",
-				"http://test.com", "https://foo.test", "http://testa", "http://atestb:8540", "https://atestb:8540"},
-		},
-		{
-			spec:    "test",
-			expOk:   []string{"http://test", "https://test", "http://test:8540", "https://test:8540"},
-			expFail: []string{"http://test.com", "https://foo.test", "http://testa", "http://atestb:8540", "https://atestb:8540"},
-		},
-		// scheme tests
-		{
-			spec:  "https://test",
-			expOk: []string{"https://test", "https://test:9999"},
-			expFail: []string{
-				"test",                                // no scheme, required by spec
-				"http://test",                         // wrong scheme
-				"http://test.foo", "https://a.test.x", // subdomain variatoins
-				"http://testx:8540", "https://xtest:8540"},
-		},
-		// ip tests
-		{
-			spec:  "https://12.34.56.78",
-			expOk: []string{"https://12.34.56.78", "https://12.34.56.78:8540"},
-			expFail: []string{
-				"http://12.34.56.78",     // wrong scheme
-				"http://12.34.56.78:443", // wrong scheme
-				"http://1.12.34.56.78",   // wrong 'domain name'
-				"http://12.34.56.78.a",   // wrong 'domain name'
-				"https://87.65.43.21", "http://87.65.43.21:8540", "https://87.65.43.21:8540"},
-		},
-		// port tests
-		{
-			spec:  "test:8540",
-			expOk: []string{"http://test:8540", "https://test:8540"},
-			expFail: []string{
-				"http://test", "https://test", // spec says port required
-				"http://test:8541", "https://test:8541", // wrong port
-				"http://bad", "https://bad", "http://bad:8540", "https://bad:8540"},
-		},
-		// scheme and port
-		{
-			spec:  "https://test:8540",
-			expOk: []string{"https://test:8540"},
-			expFail: []string{
-				"https://test",                          // missing port
-				"http://test",                           // missing port, + wrong scheme
-				"http://test:8540",                      // wrong scheme
-				"http://test:8541", "https://test:8541", // wrong port
-				"http://bad", "https://bad", "http://bad:8540", "https://bad:8540"},
-		},
-		// several allowed origins
-		{
-			spec: "localhost,http://127.0.0.1",
-			expOk: []string{"localhost", "http://localhost", "https://localhost:8443",
-				"http://127.0.0.1", "http://127.0.0.1:8080"},
-			expFail: []string{
-				"https://127.0.0.1", // wrong scheme
-				"http://bad", "https://bad", "http://bad:8540", "https://bad:8540"},
-		},
-	}
-	for _, tc := range tests {
-		srv := createAndStartServer(t, httpConfig{}, true, wsConfig{Origins: splitAndTrim(tc.spec)})
-		for _, origin := range tc.expOk {
-			if err := attemptWebsocketConnectionFromOrigin(t, srv, origin); err != nil {
-				t.Errorf("spec '%v', origin '%v': expected ok, got %v", tc.spec, origin, err)
-			}
-		}
-		for _, origin := range tc.expFail {
-			if err := attemptWebsocketConnectionFromOrigin(t, srv, origin); err == nil {
-				t.Errorf("spec '%v', origin '%v': expected not to allow,  got ok", tc.spec, origin)
-			}
-		}
-		srv.stop()
->>>>>>> 14d246c6
-	}
-}
-
-// TestIsWebsocket tests if an incoming websocket upgrade request is handled properly.
-func TestIsWebsocket(t *testing.T) {
-	r, _ := http.NewRequest("GET", "/", nil)
-
-	assert.False(t, isWebsocket(r))
-	r.Header.Set("upgrade", "websocket")
-	assert.False(t, isWebsocket(r))
-	r.Header.Set("connection", "upgrade")
-	assert.True(t, isWebsocket(r))
-	r.Header.Set("connection", "upgrade,keep-alive")
-	assert.True(t, isWebsocket(r))
-	r.Header.Set("connection", " UPGRADE,keep-alive")
-	assert.True(t, isWebsocket(r))
+	}
 }
 
 func createAndStartServer(t *testing.T, conf *httpConfig, ws bool, wsConf *wsConfig) *httpServer {
@@ -340,23 +227,8 @@
 	return srv
 }
 
-<<<<<<< HEAD
 // wsRequest attempts to open a WebSocket connection to the given URL.
 func wsRequest(t *testing.T, url, browserOrigin string) error {
-=======
-func attemptWebsocketConnectionFromOrigin(t *testing.T, srv *httpServer, browserOrigin string) error {
-	t.Helper()
-	dialer := websocket.DefaultDialer
-	_, _, err := dialer.Dial("ws://"+srv.listenAddr(), http.Header{
-		"Content-type":          []string{"application/json"},
-		"Sec-WebSocket-Version": []string{"13"},
-		"Origin":                []string{browserOrigin},
-	})
-	return err
-}
-
-func testRequest(t *testing.T, key, value, host string, srv *httpServer) *http.Response {
->>>>>>> 14d246c6
 	t.Helper()
 	t.Logf("checking WebSocket on %s (origin %q)", url, browserOrigin)
 
