--- conflicted
+++ resolved
@@ -326,23 +326,10 @@
 			return nil, fmt.Errorf("Unable to update Validator Set Diff: %w", err)
 		}
 	}
-
-<<<<<<< HEAD
-	if len(b.state.GetLogs(common.Hash{}, b.header.Hash())) > 0 {
-		receipt := types.NewReceipt(nil, false, 0)
-		receipt.Logs = b.state.GetLogs(common.Hash{}, b.header.Hash())
-		for i := range receipt.Logs {
-			receipt.Logs[i].TxIndex = uint(len(b.receipts))
-		}
-		receipt.Bloom = types.CreateBloom(types.Receipts{receipt})
-		b.receipts = append(b.receipts, receipt)
-	}
-=======
 	// FinalizeAndAssemble adds the "block receipt" to then calculate the Bloom filter and receipts hash.
 	// But it doesn't return the receipts.  So we have to add the "block receipt" to b.receipts here, for
 	// use in calculating the "pending" block (and also in the `task`, though we could remove it from that).
 	b.receipts = core.AddBlockReceipt(b.receipts, b.state, block.Hash())
->>>>>>> ae053df9
 
 	return block, nil
 }
