// Copyright 2014 The go-ethereum Authors
// This file is part of the go-ethereum library.
//
// The go-ethereum library is free software: you can redistribute it and/or modify
// it under the terms of the GNU Lesser General Public License as published by
// the Free Software Foundation, either version 3 of the License, or
// (at your option) any later version.
//
// The go-ethereum library is distributed in the hope that it will be useful,
// but WITHOUT ANY WARRANTY; without even the implied warranty of
// MERCHANTABILITY or FITNESS FOR A PARTICULAR PURPOSE. See the
// GNU Lesser General Public License for more details.
//
// You should have received a copy of the GNU Lesser General Public License
// along with the go-ethereum library. If not, see <http://www.gnu.org/licenses/>.

// Package miner implements Ethereum block creation and mining.
package miner

import (
	"fmt"
	"math/big"
	"sync/atomic"
	"time"

	"github.com/ethereum/go-ethereum/accounts"
	"github.com/ethereum/go-ethereum/common"
	"github.com/ethereum/go-ethereum/common/hexutil"
	"github.com/ethereum/go-ethereum/consensus"
	"github.com/ethereum/go-ethereum/core"
	"github.com/ethereum/go-ethereum/core/state"
	"github.com/ethereum/go-ethereum/core/types"
	"github.com/ethereum/go-ethereum/eth/downloader"
	"github.com/ethereum/go-ethereum/ethdb"
	"github.com/ethereum/go-ethereum/event"
	"github.com/ethereum/go-ethereum/log"
	"github.com/ethereum/go-ethereum/params"
)

// Backend wraps all methods required for mining.
type Backend interface {
	AccountManager() *accounts.Manager
	BlockChain() *core.BlockChain
	TxPool() *core.TxPool
}

// Config is the configuration parameters of mining.
type Config struct {
	Etherbase           common.Address `toml:",omitempty"` // Public address for block mining rewards (default = first account)
	Notify              []string       `toml:",omitempty"` // HTTP URL list to be notified of new work packages(only useful in ethash).
	ExtraData           hexutil.Bytes  `toml:",omitempty"` // Block extra data set by the miner
	GasFloor            uint64         // Target gas floor for mined blocks.
	GasCeil             uint64         // Target gas ceiling for mined blocks.
	GasPrice            *big.Int       // Minimum gas price for mining a transaction
	Recommit            time.Duration  // The time interval for miner to re-create mining work.
	Noverify            bool           // Disable remote mining solution verification(only useful in ethash).
	VerificationService string         // Celo verification service URL
}

// Miner creates blocks and searches for proof-of-work values.
type Miner struct {
	mux      *event.TypeMux
	worker   *worker
	coinbase common.Address
	eth      Backend
	engine   consensus.Engine
	exitCh   chan struct{}

	canStart    int32 // can start indicates whether we can start the mining operation
	shouldStart int32 // should start indicates whether we should start after sync
}

func New(eth Backend, config *Config, chainConfig *params.ChainConfig, mux *event.TypeMux, engine consensus.Engine, isLocalBlock func(block *types.Block) bool, db *ethdb.Database) *Miner {
	miner := &Miner{
		eth:      eth,
		mux:      mux,
		engine:   engine,
		exitCh:   make(chan struct{}),
<<<<<<< HEAD
		worker:   newWorker(config, chainConfig, engine, eth, mux, isLocalBlock, db),
=======
		worker:   newWorker(config, chainConfig, engine, eth, mux, isLocalBlock, true),
>>>>>>> d62e9b28
		canStart: 1,
	}
	go miner.update()

	return miner
}

// update keeps track of the downloader events. Please be aware that this is a one shot type of update loop.
// It's entered once and as soon as `Done` or `Failed` has been broadcasted the events are unregistered and
// the loop is exited. This to prevent a major security vuln where external parties can DOS you with blocks
// and halt your mining operation for as long as the DOS continues.
func (miner *Miner) update() {
	events := miner.mux.Subscribe(downloader.StartEvent{}, downloader.DoneEvent{}, downloader.FailedEvent{})
	defer events.Unsubscribe()

	for {
		select {
		case ev := <-events.Chan():
			if ev == nil {
				return
			}
			switch ev.Data.(type) {
			case downloader.StartEvent:
				atomic.StoreInt32(&miner.canStart, 0)
				if miner.Mining() {
					miner.Stop()
					atomic.StoreInt32(&miner.shouldStart, 1)
					log.Info("Mining aborted due to sync")
				}
			case downloader.DoneEvent, downloader.FailedEvent:
				shouldStart := atomic.LoadInt32(&miner.shouldStart) == 1

				atomic.StoreInt32(&miner.canStart, 1)
				atomic.StoreInt32(&miner.shouldStart, 0)
				if shouldStart {
					miner.Start(miner.coinbase)
				}
				// stop immediately and ignore all further pending events
				return
			}
		case <-miner.exitCh:
			return
		}
	}
}

func (miner *Miner) Start(coinbase common.Address) {
	atomic.StoreInt32(&miner.shouldStart, 1)
	miner.SetEtherbase(coinbase)

	if atomic.LoadInt32(&miner.canStart) == 0 {
		log.Info("Network syncing, will start miner afterwards")
		return
	}
	miner.worker.start()
}

func (miner *Miner) Stop() {
	miner.worker.stop()
	atomic.StoreInt32(&miner.shouldStart, 0)
}

func (miner *Miner) Close() {
	miner.worker.close()
	close(miner.exitCh)
}

func (miner *Miner) Mining() bool {
	return miner.worker.isRunning()
}

func (miner *Miner) HashRate() uint64 {
	if pow, ok := miner.engine.(consensus.PoW); ok {
		return uint64(pow.Hashrate())
	}
	return 0
}

func (miner *Miner) SetExtra(extra []byte) error {
	if uint64(len(extra)) > params.MaximumExtraDataSize {
		return fmt.Errorf("extra exceeds max length. %d > %v", len(extra), params.MaximumExtraDataSize)
	}
	miner.worker.setExtra(extra)
	return nil
}

// SetRecommitInterval sets the interval for sealing work resubmitting.
func (miner *Miner) SetRecommitInterval(interval time.Duration) {
	miner.worker.setRecommitInterval(interval)
}

// Pending returns the currently pending block and associated state.
func (miner *Miner) Pending() (*types.Block, *state.StateDB) {
	return miner.worker.pending()
}

// PendingBlock returns the currently pending block.
//
// Note, to access both the pending block and the pending state
// simultaneously, please use Pending(), as the pending state can
// change between multiple method calls
func (miner *Miner) PendingBlock() *types.Block {
	return miner.worker.pendingBlock()
}

func (miner *Miner) SetEtherbase(addr common.Address) {
	miner.coinbase = addr
	miner.worker.setEtherbase(addr)
}<|MERGE_RESOLUTION|>--- conflicted
+++ resolved
@@ -76,11 +76,7 @@
 		mux:      mux,
 		engine:   engine,
 		exitCh:   make(chan struct{}),
-<<<<<<< HEAD
-		worker:   newWorker(config, chainConfig, engine, eth, mux, isLocalBlock, db),
-=======
-		worker:   newWorker(config, chainConfig, engine, eth, mux, isLocalBlock, true),
->>>>>>> d62e9b28
+		worker:   newWorker(config, chainConfig, engine, eth, mux, isLocalBlock, db, true),
 		canStart: 1,
 	}
 	go miner.update()
