--- conflicted
+++ resolved
@@ -21,12 +21,8 @@
 	"fmt"
 	"time"
 
-<<<<<<< HEAD
-	"github.com/ethereum/go-ethereum/common/hexutil"
-	"github.com/ethereum/go-ethereum/rpc"
-=======
+	"github.com/celo-org/celo-blockchain/common/hexutil"
 	"github.com/celo-org/celo-blockchain/rpc"
->>>>>>> 6272484a
 )
 
 // In this example, our client wishes to track the latest 'block number'
